--- conflicted
+++ resolved
@@ -3,16 +3,12 @@
 use Dancer;
 use Template;
 
-<<<<<<< HEAD
 
-set content_type => 'text/plain';
-=======
 layout 'main';
->>>>>>> 9080cd83
 
 before sub {
-    var note => 'Hi there';
-    request->path_info('/foo/oversee')
+    var note => "I ARE IN TEH BEFOR FILTERZ";
+#    request->path_info('/foo/oversee')
 };
 
 get '/foo/*' => sub {
@@ -27,7 +23,7 @@
 
 
 get '/' => sub {
-    template 'index';
+    template 'index', {note => vars->{note}};
 };
 
 get '/hello/:name' => sub {
