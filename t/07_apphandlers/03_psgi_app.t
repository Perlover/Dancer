use Test::More;
use strict;
use warnings;
use Dancer::Config 'setting';
use Dancer::ModuleLoader;

<<<<<<< HEAD
eval "use Test::Requires ('Plack::Loader', 'LWP::UserAgent')";
plan skip_all => 'Test::Requires, Plack::Loader and LWP::UserAgent needed'
    if $@;

eval "use Test::TCP";
plan skip_all => "Test::TCP needed for this test" if $@;
=======
plan skip_all => "Plack is needed to run this test"
    unless Dancer::ModuleLoader->load('Plack::Loader');
plan skip_all => "LWP is needed to run this test"
    unless Dancer::ModuleLoader->load('LWP::UserAgent');
plan skip_all => "Test::TCP is needed to run this test"
    unless Dancer::ModuleLoader->load('Test::TCP');
>>>>>>> 915dcfff

my $app = sub {
    my $env = shift;
    local *ENV = $env;
    my $cgi = CGI->new();
    Dancer->dance($cgi);
};

plan tests => 3;
Test::TCP::test_tcp(
    client => sub {
        my $port = shift;
        my $ua = LWP::UserAgent->new;
        
        my $res = $ua->get("http://127.0.0.1:$port/env");
        like $res->content, qr/psgi\.version/;
        
        $res = $ua->get("http://127.0.0.1:$port/name/bar");
        like $res->content, qr/Your name: bar/;

        $res = $ua->get("http://127.0.0.1:$port/name/baz");
        like $res->content, qr/Your name: baz/;
    },
    server => sub {
        my $port = shift;

        use lib "t/lib";
        use TestApp;

        setting apphandler  => 'PSGI';
        setting environment => 'production';
        Dancer::Config->load;

        Plack::Loader->auto(port => $port)->run($app);
    },
);
 
done_testing;<|MERGE_RESOLUTION|>--- conflicted
+++ resolved
@@ -4,21 +4,12 @@
 use Dancer::Config 'setting';
 use Dancer::ModuleLoader;
 
-<<<<<<< HEAD
-eval "use Test::Requires ('Plack::Loader', 'LWP::UserAgent')";
-plan skip_all => 'Test::Requires, Plack::Loader and LWP::UserAgent needed'
-    if $@;
-
-eval "use Test::TCP";
-plan skip_all => "Test::TCP needed for this test" if $@;
-=======
 plan skip_all => "Plack is needed to run this test"
     unless Dancer::ModuleLoader->load('Plack::Loader');
 plan skip_all => "LWP is needed to run this test"
     unless Dancer::ModuleLoader->load('LWP::UserAgent');
 plan skip_all => "Test::TCP is needed to run this test"
     unless Dancer::ModuleLoader->load('Test::TCP');
->>>>>>> 915dcfff
 
 my $app = sub {
     my $env = shift;
