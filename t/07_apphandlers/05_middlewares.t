--- conflicted
+++ resolved
@@ -28,12 +28,7 @@
             my $port = shift;
             my $ua   = HTTP::Tiny->new;
 
-<<<<<<< HEAD
-            my $req = HTTP::Request->new( GET => "http://127.0.0.1:$port/" );
-            my $res = $ua->request($req);
-=======
-            my $res = $ua->get("http://localhost:$port/");
->>>>>>> a0e6559f
+            my $res = $ua->get("http://127.0.0.1:$port/");
             ok $res;
             ok $res->{headers}{'x-runtime'};
         },
