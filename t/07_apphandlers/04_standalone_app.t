use Test::More import => ['!pass'];
use strict;
use warnings;
use Dancer::ModuleLoader;

plan skip_all => "Test::TCP is needed for this test"
    unless Dancer::ModuleLoader->load("Test::TCP");
plan skip_all => "Test::TCP is needed for this test"
    unless Dancer::ModuleLoader->load("Plack::Loader");

use LWP::UserAgent;

plan tests => 4;

Test::TCP::test_tcp(
    client => sub {
        my $port = shift;
        my $ua = LWP::UserAgent->new;

        my $res = $ua->get("http://127.0.0.1:$port/env");
        like $res->content, qr/PATH_INFO/, 'path info is found in response';

        $res = $ua->get("http://127.0.0.1:$port/name/bar");
        like $res->content, qr/Your name: bar/, 'name is found on a GET';

        $res = $ua->get("http://127.0.0.1:$port/name/baz");
        like $res->content, qr/Your name: baz/, 'name is found on a GET';

        $res = $ua->post("http://127.0.0.1:$port/name", { name => "xxx" });
        like $res->content, qr/Your name: xxx/, 'name is found on a POST';
    },
    server => sub {
        my $port = shift;

        use Dancer;
        use File::Spec;
        use lib File::Spec->catdir( 't', 'lib' );
        use TestApp;
        Dancer::Config->load;
<<<<<<< HEAD
        set port => $port, environment  => 'production', startup_info => 0;
=======
        set environment  => 'production', startup_info => 0, port => $port;
        setting apphandler => 'PSGI';
        my $app = Dancer::Handler->psgi_app;
        Plack::Loader->auto( port => $port)->run($app);
>>>>>>> 1deb82df
        Dancer->dance();
    },
);<|MERGE_RESOLUTION|>--- conflicted
+++ resolved
@@ -37,14 +37,10 @@
         use lib File::Spec->catdir( 't', 'lib' );
         use TestApp;
         Dancer::Config->load;
-<<<<<<< HEAD
-        set port => $port, environment  => 'production', startup_info => 0;
-=======
         set environment  => 'production', startup_info => 0, port => $port;
         setting apphandler => 'PSGI';
         my $app = Dancer::Handler->psgi_app;
         Plack::Loader->auto( port => $port)->run($app);
->>>>>>> 1deb82df
         Dancer->dance();
     },
 );