use Test::More;
use strict;
use warnings;
use Dancer::ModuleLoader;
use Dancer::Config 'setting';

plan skip_all => "LWP is needed for this test" 
    unless Dancer::ModuleLoader->load('LWP::UserAgent');
plan skip_all => "Test::TCP is needed for this test"
    unless Dancer::ModuleLoader->load("Test::TCP");

<<<<<<< HEAD
eval "use Test::Requires ('LWP::UserAgent')";
plan skip_all => 'Test::Requires and LWP::UserAgent needed' if $@;

eval "use Test::TCP";
plan skip_all => "Test::TCP needed for this test" if $@;
 
=======
>>>>>>> 915dcfff
plan tests => 4;
Test::TCP::test_tcp(
    client => sub {
        my $port = shift;
        my $ua = LWP::UserAgent->new;
        
        my $res = $ua->get("http://127.0.0.1:$port/env");
        like $res->content, qr/PATH_INFO/;
        
        $res = $ua->get("http://127.0.0.1:$port/name/bar");
        like $res->content, qr/Your name: bar/;

        $res = $ua->get("http://127.0.0.1:$port/name/baz");
        like $res->content, qr/Your name: baz/;

        $res = $ua->post("http://127.0.0.1:$port/name", { name => "xxx" });
        like $res->content, qr/Your name: xxx/;
    },
    server => sub {
        my $port = shift;

        use lib "t/lib";
        use TestApp;
        Dancer::Config->load;

        setting environment => 'production';
        setting port => $port;
        Dancer->dance();
    },
);
 
done_testing;<|MERGE_RESOLUTION|>--- conflicted
+++ resolved
@@ -9,15 +9,6 @@
 plan skip_all => "Test::TCP is needed for this test"
     unless Dancer::ModuleLoader->load("Test::TCP");
 
-<<<<<<< HEAD
-eval "use Test::Requires ('LWP::UserAgent')";
-plan skip_all => 'Test::Requires and LWP::UserAgent needed' if $@;
-
-eval "use Test::TCP";
-plan skip_all => "Test::TCP needed for this test" if $@;
- 
-=======
->>>>>>> 915dcfff
 plan tests => 4;
 Test::TCP::test_tcp(
     client => sub {
