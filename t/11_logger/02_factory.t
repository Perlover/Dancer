use Test::More tests => 8, import => ['!pass'];

use strict;
use warnings;
use t::lib::TestUtils;

use File::Temp qw/tempdir/;
use Dancer ':syntax';

my $dir = tempdir(CLEANUP => 1);
setting appdir => $dir;

use_ok 'Dancer::Logger';

my $engine = Dancer::Logger->logger;
ok !defined($engine), "engine not defined";

eval { Dancer::Logger->init('foo') };
like $@, qr/unknown logger engine 'foo'/,
    'unknown logger engine detected';

ok(Dancer::Logger->init('file'), 'logger file initialized');


$engine = Dancer::Logger->logger;
isa_ok $engine, 'Dancer::Logger::File';

foreach my $method qw(debug warning error) {
<<<<<<< HEAD
    ok Dancer::Logger->$method("test"), "$method works";
}

File::Temp::cleanup();
=======
    ok(Dancer::Logger->$method("test"), "$method works");
}
>>>>>>> 55f1148c
<|MERGE_RESOLUTION|>--- conflicted
+++ resolved
@@ -26,12 +26,7 @@
 isa_ok $engine, 'Dancer::Logger::File';
 
 foreach my $method qw(debug warning error) {
-<<<<<<< HEAD
-    ok Dancer::Logger->$method("test"), "$method works";
+    ok(Dancer::Logger->$method("test"), "$method works");
 }
 
-File::Temp::cleanup();
-=======
-    ok(Dancer::Logger->$method("test"), "$method works");
-}
->>>>>>> 55f1148c
+File::Temp::cleanup();