use strict;
use warnings;
use Test::More import => ['!pass'];
use Dancer ':syntax';
use Dancer::Test;

plan skip_all => 'Test::TCP is needed to run this test'
    unless Dancer::ModuleLoader->load('Test::TCP');

use LWP::UserAgent;
<<<<<<< HEAD

plan tests => 26;
=======
plan tests => 29;
>>>>>>> 4ce68b98

ok(Dancer::App->current->registry->is_empty,
    "registry is empty");
ok(Dancer::Plugin::Ajax::ajax( '/', sub { "ajax" } ), "ajax helper called");
ok(!Dancer::App->current->registry->is_empty,
    "registry is not empty");

Test::TCP::test_tcp(
    client => sub {
        my $port = shift;
        my $ua = LWP::UserAgent->new;

        my @queries = (
            { path => 'req', ajax => 1, success => 1, content => 1 },
            { path => 'req', ajax => 0, success => 0 },
            { path => 'foo', ajax => 1, success => 1, content => 'ajax' },
            { path => 'foo', ajax => 0, success => 1, content => 'not ajax' },
            { path => 'bar', ajax => 1, success => 1, content => 'ajax' },
            { path => 'bar', ajax => 0, success => 1, content => 'not ajax' },
        );

        foreach my $query (@queries) {
            ok my $request =
              HTTP::Request->new(
                GET => "http://127.0.0.1:$port/" . $query->{path} );

            $request->header( 'X-Requested-With' => 'XMLHttpRequest' )
              if ( $query->{ajax} == 1);

            ok my $res = $ua->request($request);

            if ( $query->{success} == 1) {
                ok $res->is_success;
                is $res->content, $query->{content};
                like $res->header('Content-Type'), qr/text\/xml/ if $query->{ajax} == 1;
            }
            else {
                ok !$res->is_success;
            }
        }
    },
    server => sub {
        my $port = shift;

        use Dancer;
        use Dancer::Plugin::Ajax;

        setting access_log => 0;
        setting port => $port;

        ajax '/req' => sub {
            return 1;
        };
        get '/foo' => sub {
            return 'not ajax';
        };
        ajax '/foo' => sub {
            return 'ajax';
        };
        get '/bar' => sub {
            return 'not ajax';
        };
        get '/bar', {ajax => 1} => sub {
            return 'ajax';
        };
        start();
    },
);<|MERGE_RESOLUTION|>--- conflicted
+++ resolved
@@ -8,12 +8,8 @@
     unless Dancer::ModuleLoader->load('Test::TCP');
 
 use LWP::UserAgent;
-<<<<<<< HEAD
 
-plan tests => 26;
-=======
 plan tests => 29;
->>>>>>> 4ce68b98
 
 ok(Dancer::App->current->registry->is_empty,
     "registry is empty");
