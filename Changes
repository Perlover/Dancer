Revision history for Dancer

1.3135 2015-04-22
 [DOCUMENTATION]
 - Remove mention of format 'with_id' from Dancer::Logger::Abstract. 
    (GH#112, Fabrice Gabolde)

 [ENHANCEMENTS]
<<<<<<< HEAD
 - Cache sessions such that they are only retrieved once
    per request. (GH#1105, GH#992, Yanick Champoux)
=======
 - Deprecate 'auto_reload' and document alternatives. (GH#1106, isync)
 - Change YAML tests to be in line with new specs. (GH#1108, Slaven Rezić)
>>>>>>> 5e640944

 [STATISTICS]
 - code churn: 12 files changed, 150 insertions(+), 50 deletions(-)

1.3135 2015-04-22
 [DOCUMENTATION]
 - Document how to work with Dist::Zilla and the 'devel' branch.

 [ENHANCEMENTS]
 - Deprecate 'auto_reload' and document alternatives. (GH#1106, isync)
 - Change YAML tests to be in line with new specs. (GH#1108, Slaven Rezić)

 [STATISTICS]
 - code churn: 12 files changed, 150 insertions(+), 50 deletions(-)

1.3134 2015-02-22
 [DOCUMENTATION]
 - Improve Dancer::Request documentation. (GH#1095, Gabor Szabo)
 - Added descriptions to a bunch of internal modules. (GH#1097, Brad
   Macpherson)
 - Correcting the documentation's grammar. (GH#1101, Jonathan Hall)
 - Improve Dancer.pm's documentation wrt the export of 'warnings'. 
   (GH#1100, Brad Macpherson)
 - Generated development.yml was saying the logs appear on STDOUT whereas
   it's really STDERR. (GH#1102, Fabrice Gabolde)

 [ENHANCEMENTS]
 - Skip tests requiring 'fork' if on a perl that doesn't implement it.
   (GH#1094, Steve Hay) - Using ':script' disable command-line argument
   munging globally. (GH#1098,	      Brad Macpherson)

 [STATISTICS]
 - code churn: 33 files changed, 173 insertions(+), 113 deletions(-)

1.3133 2014-11-26
 [BUG FIXES]
 - Test was failing for Perl 5.21+ (error message changed). (GH#1073,
   cpansprout)

 [DOCUMENTATION]
 - Mention environment variables in Dancer::Config. (GH#1085, Sniperovitch)
 - Replace "return send_file" with "send_file". (GH#1089, Ashley Willis)
 - Fix NAME section for Dancer::Plugin::Ajax. (GH#1090, Ivan Bessarabov)
 - Fix wrong layout directory in documentation. (GH#1091, olof)

 [ENHANCEMENTS]
 - Speedup in the upload of large files. (GH#1092, snakpak)

 [STATISTICS]
 - code churn: 6 files changed, 100 insertions(+), 35 deletions(-)

1.3132 2014-10-20
 [STATISTICS]
 - code churn: 1 file changed, 12 insertions(+), 6 deletions(-)

1.3131_1 2014-10-13
 [BUG FIXES]
 - One test would fail if Template::Toolkit was not installed. (GH#1083)

 [STATISTICS]
 - code churn: 2 files changed, 26 insertions(+), 10 deletions(-)

1.3131_0 2014-10-11
 [BUG FIXES]
 - Test was failing under perl 5.8.9. (GH#1057, Tom Hukins)
 - Don't get tripped by YAML::XS's readonly values. (GH#1070)

 [DOCUMENTATION]
 - Minor doc update to detail how to pass protocol information in Apache
   (GH#1079, Andy Beverley)
 - Add the Dancer policy POD.

 [ENHANCEMENTS]
 - Dancer::Template::TemplateToolkit now supports DATA-embedded templates.
   (GH#1061, Jochen Lutz)
 - New function 'param_array'. (GH#1055, Yanick Champoux)
 - D::Serializer::YAML and Dancer::Config can now use 'YAML::XS'.

 [MISC]
 - Add 'YAML' as a recommended dependency. (GH#1080)

 [STATISTICS]
 - code churn: 14 files changed, 348 insertions(+), 30 deletions(-)

1.3130 2014-09-15
 [BUG FIXES]
 - Bogus dependency for 'mro'. (GH#1069)

 [STATISTICS]
 - code churn: 2 files changed, 21 insertions(+), 12 deletions(-)

1.3129 2014-09-09
 [BUG FIXES]
 - Dzil conversion left 'dancer' script behind. (GH#1066)

 [STATISTICS]
 - code churn: 17 files changed, 1425 insertions(+), 1432 deletions(-)

1.3128 2014-09-09
 [BUG FIXES]
 - Remove test dependency for Person and Person::Child. (GH#1063)

1.3127 2014-09-08
 [BUG FIXES]
 - Test was using deprecated 'import_warnings'. (GH#1045, mokko)
 - Fix default test names for headers and redirection test methods.
   (GH#1048, odyniec)
 - DANCER_SERVER_TOKENS and DANCER_SESSION_INFO are now
   DANCER_NO_SERVER_TOKENS and DANCER_NO_SESSION_INFO. And working. :-)
   (GH#1014, Yanick Champoux)
 - 'any' wasn't understanding 'del' (only 'delete').  (GH#1044, Yanick
   Champoux)

 [DISTRIBUTION]
 - Now using Dist::Zilla as package manager.

 [DOCUMENTATION]
 - Correct POD formatting for HTTP methods in introduction.pod. (GH#1047,
   Lx)

 [ENHANCEMENTS]
 - environment configs are now merged with the global config, versus the
   previous behavior that was overriding the whole config segments.
   (GH#1016, Yanick Champoux)
 - Dancer::Handler::Debug now accepts env variables from the command-line.
   (GH#1056, Yanick Champoux)
 - Accessing values abstracted as methods in Dancer::Session. (GH#1000,
   John Wittkoski)

1.3126 2014-07-14
 [BUG FIXES]
 - Bunch of files were not in the MANIFEST.

1.3125 2014-07-12
 [DOCUMENTATION]
 - Improve the wording of the params() section in Dancer. (GH#1025, Warren
   Young)
 - Explain how to access config in Dancer::Config's POD.  (GH#1026, Gabor
   Szabo)
 - Cookbook typo fix. (GH#1031, Florian Sojer)

 [ENHANCEMENT]
 - Skip bad cookie definitions. (GH#1036, Manuel Weiss)
 - 'dancer' script warns and die if trying to create  an app with the same
   name of an existing module. (GH#1038, Racke)
 - In Dancer::Logger::Abstract, default host name to '-' if not available.
   (GH#1029, John Wittkoski)
 - Add Dancer::Serializer::JSONP. (GH#1035, David Zurborg)

1.3124 2014-05-09
 [BUG FIXES]
 - Remove print statement in Dancer::ModuleLoad::require.  (GH#1021, John
   Wittkoski)
 - Test was failing if JSON module was absent.				   
      (GH#1022, Yanick Champoux)
 - Allow for routes evaluating to false ('0', '', etc).  (GH#1020, Yanick
   Champoux)

 [DOCUMENTATION]
 - Specify defaults in POD. (GH#1023, isync)
 - Fix doc for params(). (GH#1025, reported by Warren Young)

 [ENHANCEMENTS]
 - Also check X-Forwarded-Proto. (GH#1015, Andy Jones)
 - Update bundle jQuery to v1.11.0. (GH#1018, Michal Wojciechowski)
 - Add session support to the skeleton config. (GH#1008. Gabor Szabo)

 [MISC]
 - Update mailing list url in README. (GH#1017, Racke)
 - Markdownify the README. (GH#986, Chris Seymour)

1.3123 2014-04-12
 [BUG FIXES]
 - Test was skipping wrong number of tests if JSON was absent.

1.3122 2014-04-10
 [BUG FIXES]
 - Serializer::Mutable now consider 'Accept' before 'Content-Type'.
   (GH#996, Bernhard Reutner-Fischer)
 - Serializer::Mutable now correctly deals with content-types with
   charsets. (GH#996, Bernhard Reutner-Fischer)
 - Without Clone(), Dancer::Error::dumper() could clobber values in deep
   structures. (GH#1006, fix by asergei)
 - 'session_name' in Dancer::Session::Abstract couldn't be redefined.
   (GH#1004, patch by Lee Carmichael)

 [DOCUMENTATION]
 - GH #995: Documentation improvements. (Colin Kuskie)

 [MISC]
 - Unused function 'path_no_verify' removed. (GH#998,  reported by
   mjemmeson)

1.3121 2014-02-02
 [DOCUMENTATION]
 - GH #983: Correction of various typos. (Akash Ayare)
 - GH #981: Add synopsis to Dancer::Request::Upload. (smashz)
 - GH #985: Change mentions of 'PerlHandler' to 'PerlResponseHandler'
   (Xaerxess)

 [ENHANCEMENTS]
 - GH #994: change heuristic so that
   'application/vnd.openxmlformats-officedocument.spreadsheetml.sheet' is
   not recognized as text. (Skeeve)
 - GH #987: get_current_session() now accepts option 'no_update'. (Lee
   Carmichael)

1.3120 2013-12-24
 [DOCUMENTATION]
 - GH #972: Correction of a truckload of typos. (David Steinbrunner)
 - GH #971: Stress that the request's 'env()' method is prefered over
   accessing '%ENV' directly. (isync)
 - GH #968: Fix 'ScriptAlias' example in Deployment docs. (reported by
   tednolan)
 - GH #976: Document and trap limitation in Dancer::Test. (Tom Hukins)
 - GH #976: Improve references to related modules. (Tom Hukins)

 [ENHANCEMENTS]
 - GH #974: Make plugins play nicely with mro 'c3'. (Fabrice Gabolde)

1.3119 2013-10-26
 [BUG FIXES]
 - GH #959: hash randomization could cause .pl MIME to vary and test to
   fail. (Olof Johansson)
 - GH #961: fix bug in require_environment's logic. (reported by
   sapphirecat)

 [DOCUMENTATION]
 - GH #962: Improvements of the Dancer::Test docs. (Tom Hukins)
 - GH #970: Small documentation edit. (Matthew Horsfall)

 [ENHANCEMENTS]
 - GH #965: Serializer also serialize content for DELETE. (reported by
   Achim Adam)

1.3118 2013-09-01
 [BUG FIXES]
 - GH #655: clarify logger error message. (Yanick Champoux,  reported by
   Gabor Szabo)
 - GH #951: fix quoting of TemplateToolkit start_tag/stop_tag. (Rick Myers)
 - GH #940: carry over the session when we forward().  (Yanick Champoux,
   reported by sciurius)
 - GH #954: don't die on autoflush for older perls.  (Yanick Champoux,
   reported by metateck and David Golden)
 - GH #950: Dancer::Test functions now populate REQUEST_URI. (Yanick
   Champoux, reported by Sören Kornetzki)

 [DOCUMENTATION]
 - GH #942: simpilify the Apache deployment docs for cgi/fcgi. (bug report
   by Scott Penrose)

 [ENHANCEMENTS]
 - GH #946: new 'require_environment' setting. (Jesse van Herk)
 - GH #952: don't set defaults for Template subclasses for 
   Dancer::Template::TemplateToolkit. (Rick Myers)
 - GH #945: add function 'template_or_serialize' to
   Dancer::Serializer::Mutable. (Yanick Champoux)

 [MISC]
 - GH #949: fixes a few errors in the serializer testsuite.  (Franck Cuny)

1.3117 2013-07-31
 [BUG FIXES]
 - GH #794: Upload data was not kept for forwarded requests.  (reported by
   William Wolf)
 - GH #898: calling halt() doesn't discard set headers anymore.  (Yanick
   Champoux, reported by Nicolas Franck)
 - GH #842: embedded 'prefix' now properly localized.  (Yanick Champoux,
   reported by Jashank Jeremy)

 [DOCUMENTATION]
 - GH #938: fix doc typos in Dancer::Serializer. (Fabrice Gabolde)
 - GH #712: add all status codes known to Dancer to Dancer::HTTP.  (Yanick
   Champoux, reported by Brian J Miller)
 - Add warning that 'forward' doesn't preserver the session. (Alberto
   Simões)
 - GH #941: minor correction to code snippets in documentation.  (Grzegorz
   Rożniecki)
 - GH #929: add warning on the use of Corona as underlying web server. 
   (issue reported by berekuk)
 - GH #943: remove mention to 'Dancer::Plugin::Validation',  clean 'dancer
   -a' sample output. (Grzegorz Rożniecki)

 [ENHANCEMENTS]
 - GH #836: Provide more information when an engine fails to load. (Yanick
   Champoux, reported by Daniel Perrett)

1.3116 2013-07-03
 [ENHANCEMENTS]
 - GH #767: forwarded_for_address() now looks for HTTP_X_FORWARDED_FOR if
   X_FORWARDED_FOR is not there. (Jakob Voss)
 - GH #936: Add file locking to file logger. (David Golden)
 - GH #937: Add details to tutorial. (Craig Treptow)

1.3115 2013-06-09
 [BUG FIXES]
 - GH #605: pass'ed megasplat with no further routes cause 404, not 500.
   (vlyon)

 [DOCUMENTATION]
 - GH #934: Added example of HAProxy deployment. (Anton Gerasimov)

 [MISC]
 - Tests now require Test::TCP v1.30+ (previous version had too short a
   timeout and tests were failing). (Yanick Champoux)

1.3114 2013-06-02
 [BUG FIXES]
 - GH #724: app.pl obeys --confdir. (Yanick Champoux)
 - GH #927: logging format using 'h' now play nicely if no header present.
   (ironcamel)

 [DOCUMENTATION]
 - GH #922: Add example of request parameters. (Gabor Szabo)
 - Add scheme line for ngnix config in D::Deployment.

 [ENHANCEMENTS]
 - GH #919: 'dancer' script exits with code 255 if application		   
      name is invalid. (ppisar)
 - GH #871: now recognize HTTP_X_FORWARDED_PROTO. (mlbarrow)
 - GH #926: make messages from fatal warnings show up in the logs.  (Max
   Maischein)
 - GH #930: speed improvement. (ichesnokov)
 - GH #859: strip illegal characters from cookie name. (Colin Keith)
 - GH #924: non-'/' apps behind proxies now possible using 'request-base'
   header. (Mikolaj Kucharski)

1.3113 2013-05-08
 [BUG FIXES]
 - GH #920: fix pod for Dancer::Development. (ppisar)

 [DOCUMENTATION]
 - GH #915: add warning about behaviour of hooks with multiple packages
   loaded by load_app (racke).
 - GH #918: Fix headers syntax in Dancer::Response perldoc (Vyacheslav
   Matyukhin).

 [ENHANCEMENTS]
 - GH #869: leave body parameters alone if deserialization failed
   (brianphillips).
 - GH #912: send_file was returning 500 instead of 404 for non-existent
   files. (Fabrice Gabolde)
 - GH #914: add link to melezhik's psgi chef cookbook.
 - GH #923: implement lazy session flushing. (David Golden)

1.3112 2013-04-10
 [BUG FIXES]
 - GH #900: backport the security patch for Dancer::ModuleLoader from
   Dancer2 (mokko).

 [ENHANCEMENTS]
 - GH #897 dancer script diagnostic more explicit if target directory	   
      does not exist or is not writable (reported by Andrew Grangaard).
 - GH #907: skip tests of deprecated features (mokko).

1.3111_02 2013-04-01
 [BUG FIXES]
 - RT #84198: silencing wide-character in-memory file handle error (Tom
   Wyant).
 - wrong number of tests to skip in t/14_serializer/01_helpers.t.

1.3111_01 2013-03-30
 [BUG FIXES]
 - GH #891: silenced warnings from non-numeric versions in Makefile.PL
   (Olof Johansson).
 - GH #702: fix request->header call throwing exceptions inside routes	   
      of Dancer->dance($request)  (Perlover).
 - GH #893, GH #636: handle binary files for uploads in Dancer::Test
   (Andrei).
 - GH #903: add plan for subtest (bug report by wfaulk).

 [DOCUMENTATION]
 - GH #899: mention that response_exist and response_doesnt_exist are
   deprecated (Fabrice Gabolde).
 - GH #902, #903: change example to use path_info() instead of path()
   (Anton Ukolov, Lee Carmichael).

 [ENHANCEMENTS]
 - GH #895: JSON serializer now uses JSON's "-support_by_pp" (Jonathan
   Schatz).

1.3111 2013-02-24
 [BUG FIXES]
 - GH #877: fix Dancer Error when so that 'exception' object is not passed
   to serializers, because XML/JSON serializers don't understand objects
   (rikbrown).
 - GH #858: Check for definedness, not truth, when testing if we read into
   the buffer when parsing a request body (florolf).
 - GH #845: Fix uninitialized warning when loading modules (Fabrice
   Gabolde).
 - GH #851, GH #853: Atomic YAML session writing (Roman Galeev).
 - GH #852: Saner UTF logging (Roman Galeev).
 - GH #849, GH #850: Serve autopages with text/html content type. (Philippe
   Bruhat - BooK)
 - GH #848: Handle If-Modified-Since header in the request for static
   files. (Philippe Bruhat - BooK)
 - GH #848: Send a Last-Modified header for static files. (Philippe Bruhat
   - BooK)
 - GH #856: Don't export non-existing subroutine (mokko).
 - GH #874: Reduce dependence on %ENV for internal code (Kent Fredric).
 - GH #875: Don't expect specific order in cookies (Yanick Champoux).
 - Remove 'exception' object from message being passed to serializers. 
   (Rik Brown)
 - Added .travis.yml to MANIFEST.SKIP so t/manifest.t passes (Kaitlyn
   Parkhurst).
 - GH #887, GH #890: keyword 'global_warnings' added to replace
   'import_warnings' (Kaitlyn Parkhurst).
 - GH #892: add 'private_key' to the list of potentially sensitive keys
   (Tom Heady).

 [DOCUMENTATION]
 - GH #847: Fix typo (John Wittkoski).
 - GH #865: Correct 'before' hook documentation (David Precious, Maurice).
 - GH #860, GH #844, GH #760: Misleading plack middleware documentation.
   (Paul Fenwick)
 - GH #862: Fix heading level for strict_config entry in Dancer::Config.
   (Stefan Hornburg - Racke)
 - GH #863: Correct example apache config (John Wittkoski).
 - GH #867: correct doc for ModuleLoader::load_with_params (mokko).
 - Document route_cache option (David Precious).
 - Docs for route_cache_size_limit & route_cache_path_limit (David
   Precious).
 - Remove meaningless 'encoding' to TT config (David Precious).
 - Remove docs for mounting multiple apps (Naveed Massjouni).
 - Update doc URLs (David Precious).
 - Fix inconsistency in Perlbal deployment example (Slaven Rezić, Racke).
 - GH #894: Replace spurious character in Dancer::Session's POD (Racke).
 - GH #880: Add deprecation mention for 'after' (pdl and Yanick Champoux).

1.3110 2012-10-06
 [BUG FIXES]
 - GH #817, #823, #825: Removing Clone from core. Pure-perl environments
   supported again (Sawyer X).
 - GH #755, #819, #827, #828: HTTP::Headers accepted by dancer_response
   (Roberto Patriarca, Dagfinn Ilmari Mannsåker, draxil, perlpong).

 [DOCUMENTATION]
 - GH #821: Pointing to new homepage (alfie).
 - GH #822: Typos in documentation (Stefan Hornburg - racke).
 - GH #824: Fix in Dancer/Session.pm (pdl).
 - GH #830: Fix Github links to https:// (Olivier Mengué).
 - GH #838: Error in Dancer::Plugin::Ajax Documentation (Lee Carmichael).
 - GH #839: Typo (goblin).

 [ENHANCEMENTS]
 - GH #826: The version of wallflower shipped with Dancer has been removed.
   It was well out of date.  BooK is now maintaining it as a more general
   solution under the name App::Wallflower. (BooK)
 - GH #834: Provide empty Headers object if not defined (Yanick Champoux).
 - GH #840, #841: Dancer::Plugin::Ajax now has content_type (Lee
   Carmichael).

1.3100 2012-08-25
 [BUG FIXES]
 - GH #816: Improve wording when failed to load engine. (Sawyer X)
 - GH #817: Fix CODE reference uncloned using Clone::clone. (David
   Previous, Sawyer X)

 [DOCUMENTATION]
 - GH #818: Use "MyWeb::App" instead of "mywebapp" in examples. (pdl)

 [ENHANCEMENTS]
 - GH #755: HTTP::Headers accepted by dancer_response. (Roberto Patriarca)

1.3099 2012-08-11
 [BUG FIXES]
 - GH #683: Fix uninitialized warnings. (Sawyer X)
 - GH #700: Take into account the app name in route caching. (Perlover)
 - GH #775: Clone variables for templates. (Reported by Wanradt Koell,
   fixed by David Precious, Sawyer X)
 - GH #776: get should be default to get/head even it's inside any.
   (Fayland Lam)
 - GH #788: Make sure ID key in sessions are clobbered. (kocoureasy)
 - Fix uninitialized variables in config file path. (Sawyer X)
 - GH #809: Require all necessarily modules in Dancer::Config. (John
   Wittkoski)

 [DOCUMENTATION]
 - GH #784: Synopsis fix in Dancer::Error. (Alex C)
 - Document session_domain in Dancer::Config. (David Precious)
 - Pod fixes in abstract session. (David Precious)
 - Synopsis fix in Dancer::Test. (Stefan Hornburg <Racke>)

 [ENHANCEMENTS]
 - GH #799: New test function: response_redirect_location_is. (Martin
   Schut)
 - send_file now accepts an IO::Scalar. (David Precious)
 - Clean up $VERSION. (Damien Krotkine)

1.3098 2012-07-28
 [DOCUMENTATION]
 - Fix escaping on some docs (Stefan Hornburg @racke).

 [ENHANCEMENTS]
 - New keyword 'plugin_args' exported by Dancer::Plugin to provide a
   consistent way with Dancer 2 to obtain arguments from a plugin keyword.
   (Alberto Simões).
 - Add 'execute_hook' and deprecate 'execute_hooks' for homogeneity with
   Dancer 2.
 - send_file will do the right thing if given an IO::Scalar object (David
   Precious, prompted by Ilya Chesnokov).

1.3097 2012-07-08
 [ENHANCEMENTS]
 - New keywords 'register_hook' and 'execute_hooks' exported by
   Dancer::Plugin to provide a consistent way with Dancer 2 to declare and
   run hooks from within a plugin (Alexis Sukrieh, idea from David
   Precious).

1.3096 2012-07-06
 - Codename: Chop Hooey // Neil Hooey **

 [ENHANCEMENTS]
 - Finally released, thanks to Neil Hooey bugging my sorry ass.

1.3095_02 2012-07-03
 [BUG FIXES]
 - fix exception tests in some cases (GH #734) (Damien Krotkine & katkad )

 [DOCUMENTATION]
 - Clarify serialization in introduction POD (Mark A. Stratman)
 - Typo fix (Sam Kington)

 [ENHANCEMENTS]
 - If YAML does not load, Dancer::Config now reports why (Ovid)

1.3095_01 2012-06-22
 [BUG FIXES]
 - Don't assume returned references are blessed when considering
   continuations (Neil Hooey, GH-778)
 - Malformed/missing cookies caused warnings  (James Aitken/LoonyPandora,
   GH-782 and GH-783)
 - Avoid potential crash in t/14_serializer/06_api.t if tmp dir is replaced
   when %ENV gets cleared (Adam Kennedy)
 - Properly initialize %callbacks to default empty hashref  in _send_file
   if  not provided (Gary Mullen)

 [DOCUMENTATION]
 - Update Ubic service example (Vyacheslav Matyukhin)
 - Silly typo fixing (Paul Fenwick)
 - Typo in Dancer::Test file upload example (Jonathan "Duke" Leto)
 - UTF-8 fixes in POD (ambs)

 [ENHANCEMENTS]
 - Add UTC timestamp options for logger_format (Alex C - perlpong).
 - Tests can now run in parallel (Richard Simões).
 - dancer_version keyword added (Damien "dams" Krotkine).
 - New session_domain paramter allows you to set the domain of the default
   session cookie (William Wolf)

1.3095 2012-04-01
 [BUG FIXES]
 - Small fix to skip tests when YAML is not available. (Sawyer X)

 [ENHANCEMENTS]
 - Added 'info' log level for messages that should always go to the logs
   but aren't really debug, warning or error messages (Ovid)

1.3094 2012-03-31
 [BUG FIXES]
 - GH #763: Fix exceptions in ajax routes clobbering layout (ilmari)
 - GH #748 & GH 647: Don't force override environment from PLACK_ENV
   (jwittkoski)
 - GH #762: fix param parsing lacking limit on split (leejo)
 - GH #758: Fix Dancer::Test: make sure the request is properly converted
   to a response. (Ovid)
 - GH #729: Fix dancer exception composition, and message pattern
   application (Damien Krotkine)
 - GH #752: Exceptions raised in hooks were not propagated back to the
   route code, but instead canceleld and replaced by a Dancer halt
   exception. That was wrong. Now it is fixed, exceptions raised in hooks
   can be properly caught in route code. (Damien Krotkine)
 - Be more flexible in single vs. mutliple values in key hiding. (Sam
   Kington)
 - Use isa() for checking relationships instead of ref() in Dancer::Test.
   (Ovid)

 [DOCUMENTATION]
 - Explain in POD that if there are multiple fields with the same name,
   params('fieldname') returns an arrayref of them (alexrj).
 - GH #750: Fix in Dancer::Deployment: appdir needs to be set before
   calling load_app (Paul Johnson)
 - Update 'before' hook document (David Cantrell).

 [ENHANCEMENTS]
 - Added 'strict_config' option to have the config return an object instead
   of a hashref. (Ovid)
 - GH #708: Added support for query strings in dancer_request (Jacob
   Rideout)
 - It's possible for the user to set the environments directory using a new
   environment variable (DANCER_ENVDIR) or using `set envdir => $path`
 - Sort hash keys when serializing references in log messages (Ovid).

1.3093 2012-02-29
 [BUG FIXES]
 - GH #738: Define exception type ::Core::Request, to avoid things blowing 
   up when Dancer::Request raises exceptions of that type (David Precious,
   thanks to damog for reporting)
 - GH #671: Fix Dancer::Plugin::Ajax with Plack::Builders. (Activeg, Sawyer
   X)
 - Auto-page feature cleanup and fixup. (David Precious)
 - Remove uninitialized warnings. (Sawyer X, David Precious)

 [DOCUMENTATION]
 - Fix examples for multi-app deployment under Plack::Builder in
   deployment.
 - Deployment docs. (c0bra)
 - Update tutorial. (David Precious)
 - Clean up EXPORTS. (David Precious)
 - Keyword documentation fixups. (Kirk Kimmel)
 - Clarify forward docs with better examples. (David Precious)

 [ENHANCEMENTS]
 - Winning release race to Catalyst (nice try rafl++!)
 - Add exception type ::Core::Request. (David Precious)
 - JSON decode from UTF8. (Sam Kington)
 - Provide the method when a route crashes to help debug. (Sam Kington)
 - More helpful log messages. (David Precious)

1.3092 2012-01-27
 [BUG FIXES]
 - Don't call isa() on unblessed refs in Dancer::Exception. (Sam Kington)
 - Assume UTF-8 by default when serialising JSON. (Sam Kington)
 - GH #725: If a cookie is set multiple times, last value wins. (David
   Precious)
 - More intuitive, backwards compatible appending of default template 
   extension. (GH #716, David Precious)
 - Prevent recursion in censoring. (Yanick Champoux, Damien dams Krotkine)
 - GH #734: More tests flexibility (Sawyer X, reported by @birdy-)

 [DOCUMENTATION]
 - Document how to work with Dotcloud. (Oliver Gorwits)
 - Clean ups and fix ups. (David Precious, Sawyer X, Michal Wojciechowski)

 [ENHANCEMENTS]
 - Return the current set prefix using prefix(). (Michal Wojciechowski)
 - More intuitive appending of default template extension. Makes for
   cleaner more DWIM code. (David Precious, reported by Nick Knutov)
 - Allow any options to JSON serializer. (Lee Johnson)
 - Support complex views with multiple document roots. (Pedro Melo)

1.3091 2011-12-17
 [BUG FIXES]
 - Reverting template() behavior by popular demand. (Damien Krotkine)
 - GH #714: Run post-request hooks when custom continuations were created.
   (Damien Krotkine)
 - Always call write_session_id() to update expires. (David Precious)

 [DOCUMENTATION]
 - GH #680: Document problems with multiple apps in Dancer using
   Plack::Handler::Apache2 and recommend a workaround. (Asaf Gordon, Pedro
   Melo)
 - RT #73258: Spelling glitches. (Damyan Ivanov)
 - Use ":script" instead of ":syntax" in Cookbook. (John Barrett)
 - Typos in Deployment doc. (David Precious)

 [ENHANCEMENTS]
 - GH #711, #652: Add server_tokens variable to allow removal of headers.
   (John Wittkoski)

1.3090 2011-12-13
 - Codename: Hornburg of Hannover // Stefan Hornburg (racke) **

 [BUG FIXES]
 - GH #685: Set VERSION for Dancer::Plugin::Ajax. (Sawyer X, Naveed
   Massjouni)

 [DOCUMENTATION]
 - GH #694: Typo fix. (Yanick Champoux)
 - GH #698: Document further TT init options. (Dennis Lichtenthaeler)
 - GH #709: Update POD documentation regarding hook. (Stefan Hornburg)

1.3089_01 2011-11-26
 [BUG FIXES]
 - Fix bug that made system() fail with -1 under Dancer (felixdo).
 - Support for 'content_type' option on send_file when sending a system
   wide file (Emmanuel Rodriguez).
 - Support HTTP_X_FORWARDED_HOST in behing proxy (Ipaponov).
 - Deserialize PATCH requests (Sam Kington).
 - Encode log messages properly if charset UTF-8 is set (David Precious,
   thanks to Penfold for the fix & MiklerGM for reporting).

 [DOCUMENTATION]
 - Clean up "plack_middlewares" example in docs (Richard Simões).

 [ENHANCEMENTS]
 - Continuations-style exception system! (Damien Krotkine).
 - The ability for dancer_response to send file contents for file uploads
   as a scalar, instead of reading from file on disk (Squeeks).

1.3080 2011-10-25
 - Codename: Sawyer's Sugar Stream // Sawyer X **

 [ENHANCEMENTS]
 - No functional changes, just releasing as stable.

1.3079_05 2011-10-02
 [API CHANGES]
 - Deprecation of 'before', 'before_template' and 'after' in favor of hook
   (Alberto Simões)

 [BUG FIXES]
 - Minor corrections (jamhed, felixdo)
 - Log if a view and or a layout is not found (Alberto Simões, reported by
   David Previous)

 [ENHANCEMENTS]
 - Add support for the HTTP 'PATCH' verb (David Precious)

1.3079_04 2011-10-02
 [DOCUMENTATION]
 - Dancer::Plugins typos (Olof Johansson).
 - PSGI handler documented (chromatic).

 [ENHANCEMENTS]
 - PSGI handler code cleaned up (chromatic).
 - Improved warning localizations (chromatic).

1.3079_03 2011-09-10
 [BUG FIXES]
 - Don't clobber TT INCLUDE_PATH if the user set it specifically in the
   config file - Issue 643 (David Precious, reported by meraxes)
 - Don't require a space after semi-colon delimiting multiple name=value
   cookie pairs - Issue 642 (David Precious, reported by travisbeck)

 [ENHANCEMENTS]
 - Support XML::Simple configuration for serializing/deserializing (Alberto
   Simões)
 - Hard deprecate lots of stuff (Alberto Simões)

1.3079_02 2011-08-28
 [BUG FIXES]
 - Remove hard-coded version from 404.html and 500.html (Alberto Simões)
 - Fix logging of UTF8-encoded strings (jamhed)
 - Do not clean 'vars' during forward (Alberto Simões)

 [ENHANCEMENTS]
 - Add streaming support to send_file. (Sawyer X)

1.3079_01 2011-08-17
 [BUG FIXES]
 - Fix prefix behavior with load_app (alexrj)
 - send_file() shouldn't clobber previously-set response status (David
   Precious, reported by tylerdu - thanks!)
 - Depend on URI 1.59 - Fixes problems when redirecting with UTF-8 strings
   (Alberto Simões)
 - Fix before_serializer POD fix (Yanick Champoux)

 [DOCUMENTATION]
 - Cookbook links to canonical documentation of keywords in Dancer.pm, so
   readers encountering a new keyword can easily see the docs for it (David
   Precious)
 - Docs for debug/warning/error link to Dancer::Logger for details on how
   to control where logs go (David Precious)
 - Document import_warnings option, and mention it & link to that
   documentation in opportune places.
 - Document that 'get' also creates a route for 'HEAD' requests (David
   Precious, prompted by Matt S Trout)
 - Extend request() keyword docs with examples (David Precious)
 - Correct port in Lighty/FCGI example in Dancer::Deployment (David
   Precious, thanks to pwfraley in Issue 621)

 [ENHANCEMENTS]
 - send_file can send data (pass a reference to a scalar), and can specify
   a content-disposition filename. (Alberto Simões)
 - Set 'Server' HTTP response header as well as 'X-Powered-By'.  For cases
   where Dancer is being accessed directly, or the proxy passes on this
   header, it's nice to see it.  (David Precious)

1.3072 2011-08-23
 - Codename: Precious David Precious // David Precious (bigpresh) **

 [ENHANCEMENTS]
 - No functional changes, just releasing as stable.

1.3071 2011-07-26
 - Security release based on 1.3070 **

 [SECURITY]
 - FIX directory traversal issue Since 1.3070, it was possible to abuse the
   static file serving feature to obtain files from a directory immediately
   above the directory configured to serve static files from. (Vladimir
   Lettiev and David Precious)

1.3070 2011-07-14
 - Codename: The Exceptional Mr. Dams // Damien Krotkine (dams) **

 [ENHANCEMENTS]
 - No functional changes, just releasing as stable.

1.3069_02 2011-07-10
 [BUG FIXES]
 - Fix a bunch of cpan testers reports					   
      (Alberto Simões)

1.3069_01 2011-07-07
 [BUG FIXES]
 - Fix a bug while parsing some cookies (Franck Cuny)
 - Documentation and tests on how to use many Dancer application inside one
   PSGI file (PR 564) (Alex Kalderimis and Franck Cuny)
 - More flexible test for locale-aware logging (Alberto Simões)
 - Do not re-read config files when dance starts if they were already
   loaded.  (Alberto Simões)
 - Fixed shell-dependent tests for Window testing. (Alberto Simões)
 - Die properly if halt is call inside an hook. (Damien Krotkine and
   Alberto Simões)
 - Make template work outside of requests (Issue 592) (David Precious)
 - Cleanup session tests folder (Issue 594) (Sawyer X)

 [DOCUMENTATION]
 - Documentation on tokens automatically added to templates. (Alberto
   Simões)
 - Documentation on serializer magical access to put/posted data. (Alberto
   Simões)

 [ENHANCEMENTS]
 - Error Hook (PR 563 - JT Smith)
 - Exceptions system (Damien Krotkine)
 - The no prefix can be set using 'prefix "/";' (Alberto Simões)
 - Support for nested prefixes (Alberto Simões)
 - Cleanup on Dancer::FileUtils (Sawyer X)
 - Cleanup on File::Temp dependencies (Sawyer X)

1.3060 2011-06-15
 - Codename: Pirouetting Pedro // Pedro Melo **

 [ENHANCEMENTS]
 - No functional changes, just releasing as stable.

1.3059_04 2011-06-12
 [BUG FIXES]
 - Fix a bunch of cpan testers reports 
 - (Alberto Simões)

1.3059_03 2011-06-11
 [BUG FIXES]
 - Fix for issue #539 https://github.com/sukria/Dancer/issues/539 Don't
   decode twice entries in the params hash table, file			   
	 uploads with UTF-8 characters in their name are now possible.
   (Toby Corkindale, Alexis Sukrieh)
 - Fix broken test with old version of HTTP::Parser::XS (Franck Cuny)
 - #492 - Don't run Test::TCP tests on win32 (Franck Cuny)
 - Fix a bug that when forwarding a post with post data stalled the code
   (read on no data handle).  (Alberto Simões)
 - Tweak tests regular expression to be more flexible (Pedro Melo)
 - Require a recent Test::TCP (1.13) to run tests. (Alberto Simões)
 - Fix hooks implementation that failed when user messes $_ (Pedro Melo)
 - Fix broken params('query') and params('body') during forward and
   dancer_request test function. (Alberto Simões and Squeek)

 [DOCUMENTATION]
 - Improve FileUtils documentation. (mokko)

 [ENHANCEMENTS]
 - Fix for issue #516 https://github.com/sukria/Dancer/issues/516 No more
   legacy code in Dancer::Route to handle routes created  with the
   deprecated keyword "r". The related code is now more  concise and should
   be slightly more efficient. (Alexis Sukrieh)
 - Merge PR #541 https://github.com/sukria/Dancer/pull/541 New "param"
   accessor to retrieve a parameter easily. (Alberto Simões)
 - Implement session directory testing cache for Session::YAML (Damien
   Krotkine)
 - Tests rework (improve speed, remove useless tests, ...) (Alberto Simões
   and Franck Cuny)
 - Configuration for log_dir and log_file. (Alberto Simões)
 - Pass vars to templates automatically (David Precious)
 - Support lexical prefix (Pedro Melo)

1.3059_02 2011-05-29
 [BUG FIXES]
 - Fix for smoker failure under Perl 5.13.4
   http://www.cpantesters.org/cpan/report/b37416b8-88df-11e0-9c74-cad5bcb80
   94c Better use of Time::Hires in t/22_hooks/04_template.t (Franck Cuny)

1.3059_01 2011-05-27
 [API CHANGES]
 - Second level of deprecation for render_with_layout method. (Alberto
   Simões)
 - Second level of deprecation for mime_type method. (Alberto Simões)

 [BUG FIXES]
 - Dancer::Test was broken for tests using data in POST (GH#534) (Franck
   Cuny)
 - Multiple setter implemented at 1.3039_01 was broken for App specific
   settings. (Alberto Simões)

 [DOCUMENTATION]
 - Improve Serializers documentation (Damien Krotkine)

 [ENHANCEMENTS]
 - Cookie accessor to manipulate cookies directly. (Niko)

1.3051 2011-05-27
 - Security release based on 1.3050 **

 [SECURITY]
 - FIX CVE-2011-1589 (Mojolicious report, but Dancer was vulnerable as
   well). Return "400 Bad Request" when requested filename seems suspicious
   http://cve.mitre.org/cgi-bin/cvename.cgi?name=CVE-2011-1589 (Vladimir
   Lettiev and Franck Cuny)

1.3050 2011-05-20
 - Codename: The Captain Hook Adventure // Franck Cuny **

 [DOCUMENTATION]
 - Improve Dancer documentation (Damien Krotkine)

 [ENHANCEMENTS]
 - No functional changes, just releasing as stable.

1.3049_01 2011-05-14
 [API CHANGES]
 - Deprecation of 'logger' (use set). (Alberto Simões)
 - Deprecate 'layout' (use set). (Alberto Simões)
 - Definitely remove plack_middlewares HashRef deprecation. (Alberto Simões
   & Damien Krotkine)

 [BUG FIXES]
 - Unbreaking auto_page somewhat - the catch-all route added will pass
   unless a suitable view exists.  This means that routes like /foo are not
   obscured, and made up URLs will result in a proper 404, not 500.  A
   little more work required here, though.  (David Precious)
 - Anchor regular expression routes. Before regular expressions were
   matching anywhere in the URL. (Alberto Simões)

 [ENHANCEMENTS]
 - GH #519: remove redundant lines from CSS (Alberto Simões)
 - When scaffolding an app, show a warning if YAML not installed. Prompted
   by Issue 496.  (David Precious)
 - Hooks! add new positions for hooks, and possibility to create your own
   hooks inside your application and your plugin. (Franck Cuny)
 - Don't try to read/set session vars with empty/undef keys.  It doesn't
   make sense to do so, and can cause warnings elsewhere. (David Precious)
 - Check HTTP status code/alias passed to status() is valid; previously,
   and invalid code would result in the response status being unset (David
   Precious, prompted on IRC by jonas)
 - Lowercase status aliases and swap spaces for underscores before trying
   to match (David Precious, suggested on IRC by jonas)
 - Added 'behind_proxy' setting, making Dancer honor X_FORWARDED_PROTOCOL
   and X_FORWARDED_HOST (Alberto Simões, requested by sukria and others)

1.3040 2011-05-01
 - Codename: Yanick in Black // Yanick Champoux, Labor Day - May Day **

 [ENHANCEMENTS]
 - No functional changes, just releasing as stable.

1.3039_01 2011-04-27
 [BUG FIXES]
 - Fix 404 results from forwarding. (Alberto Simões)
 - Don't remove trailing slashes from route patterns under prefix. (Brian
   E. Lozier)
 - Remove deprecated r() function from list of exports. (Stefan Hornburg)
 - GH #402: make session_expires honor +2h style formatting. (Michael G.
   Schwern)
 - GH #433: encoding issues with forward(). (Alberto Simões)
 - GH #390: Renaming access_log to startup_info (+doc). (Sawyer X)
 - Rewrite scalar usage of qw() that is incompatible with 5.14. (Alberto
   Simões)
 - Don't parse ARGV when under PSGI (closes #473) (Franck Cuny)

 [DOCUMENTATION]
 - Major rewrite/reorganization on Dancer::Config documentation. (David
   Precious, pushed by Alberto Simões PR)
 - GH #284: Document hosting multiples Dancer apps in a single PSGI file.
   (Franck Cuny)
 - Dancer::Session POD typos and spurious characters. (Stefan Hornburg)

 [ENHANCEMENTS]
 - Forward can change method GH#493 (Alberto Simões)
 - Introducing the "megasplat"! (Yanick Champoux)
 - More tests for versions, setings and variables. (Alberto Simões)
 - Improve Dancer::Test so failures report the correct line numbers.
   (Michael G. Schwern)
 - GH #466: Can now set cookies with http_only => 0 for JS integration.
   (Alberto Simões)
 - Session engine can be told to set cookies without HttpOnly attribute
   using new session_is_http_only setting. (Alberto Simões, requested by JT
   Smith)
 - GH #296: Show versions of loaded modules in startup info. (Sawyer X)
 - Able to set more than one value at once using set(). (Alberto Simões)
 - GH #253: Use Clone::clone() if available to clone data before censoring.
   (Sawyer X)
 - GH #246: Dancer::Test can now test for file uploads as well. (Franck
   Cuny)
 - Allow parameters in forward(). (Alberto Simões)

1.3030 2011-04-13
 - Codename: Silence of the ambs // Alberto Simões **

 [ENHANCEMENTS]
 - Change the flag for sending system-wide path with send_file to
   'system_path' (was 'absolute'). (Alberto Simões)

1.3029_03 2011-04-10
 [BUG FIXES]
 - Dancer::Session::Cookie 0.14 is required for dependency test.
 - Only test for undef serializer if we have the default (JSON) available.
   (Sawyer X)

 [ENHANCEMENTS]
 - Test before_template & auto_page.

1.3029_02 2011-04-08
 [BUG FIXES]
 - Better way to initialize the logdir in Dancer::Logger::File. Works now
   cleanly if the appdir is not writable but the logdir exist and is
   writable. (Alberto Simões)
 - fix warnings in t/03_route_handler/28_plack_mount.t. (Franck Cuny)

 [DOCUMENTATION]
 - POD fix. (Stefan Hornburg - Racke)

 [ENHANCEMENTS]
 - Support for error templates. If the setting "error_template" is set, it
   is used when building an error page instead of using the default
   template. Added the appropirate documentation as well. (Alberto Simões)
 - Dancer::Test::dancer_response() returns a 404 response when no route
   handler is found. This is consistent with what Dancer does internally.
   (Alberto Simões)
 - Dancer::Test provides a new helper for inspecting subsets of headers:
   "response_headers_include". (Alberto Simões, Alexis Sukrieh)
 - dancer_response now handles the rendering of static pages as well.
   (Alberto Simões)
 - Cleanup some tests. (Alberto Simões)

1.3029_01 2011-04-01
 [BUG FIXES]
 - Fix t/14_serializer/02_json.t to work with older JSON (relates to
   GH#416) (Damien Krotkine)
 - the Changelog test now supports Codenames. It suggests to add codenames
   for table releaes as well (Damien Krotkine)
 - GH #420: Extra content generated (Alberto Simões, Damien Krotkine)
 - GH #409: If pass has no more matching routes, return 404. (Alberto
   Simões)

 [DOCUMENTATION]
 - Add documentation to send_file optional argument (Alberto Simões)
 - Fix plack_middlewares example in the cookbook (Michael G. Schwern)
 - Extend the POD on plugin_setting to prevent a pitfall with plugin
   modules more than 3 levels deep. (Stefan Hornburg)
 - GH #400: Documenting the plack_middlewares_map. (Michael G. Schwern,
   Sawyer X)
 - GH #422: Documenting no need for caret when you have a prefix. (Sawyer
   X)

 [ENHANCEMENTS]
 - GH #396: Test that Dancer::Session::Cookie isn't broken (Michael G.
   Schwern)
 - GH #399: Make sure session can have their name changed. (Michael G.
   Schwern)
 - Dancer::Test tests assumes 'GET' if their first argument is scalar.
   (Yanick Champoux)
 - send_file accepts optional content-type declaration, to override guessed
   MIME type, e.g. send_file $filename, content_type => 'image/png'
   (Alberto Simões, requested by Michael G Schwern)
 - send_file accepts optional absolute option, to send an absolute path
   (Alberto Simões)
 - Have `dancer` cmd tool create MANIFEST and MANIFEST.SKIP. (Alberto
   Simões)
 - mime_type is deprecated; new keyword 'mime'; new config key
   'default_mime_type'; (Alberto Simões and Michael G. Schwern)
 - Recognize absolute redirects  (Yanick Champoux)

1.3020 2011-03-21
 - Codename: The Schwern Cometh // Michael G. Schwern **

 [ENHANCEMENTS]
 - No functional changes, just releasing as stable.

1.3019_02 2011-03-14
 [BUG FIXES]
 - GH #354: Tokens are not passed to layout if no params are passed to
   template. (Damien Krotkine)

1.3019_01 2011-03-13
 [BUG FIXES]
 - GH #393: Reset vars for each new request. (Franck Cuny)

 [ENHANCEMENTS]
 - GH #391: Dancer::Logger::Note now exists. :) (Sawyer X)
 - Porting documentation on WRAPPER to Dancer::Template::TemplateToolkit.
   (Sawyer X)
 - GH #387: Document views and appdir in Dancer::Config. (Michael G.
   Schwern)
 - Add a new symbol to exporter ':script'. (Franck Cuny)
 - GH #397: Support cookie expire times like "+2h". (Michael G. Schwern)

1.3014_01 2011-03-10
 [BUG FIXES]
 - GH #373: Display valid path to the main app file in the welcome screen.
   (Franck Cuny)
 - GH #152, GH #170, GH #362: Log dir is not created when logger is not set
   to 'file', and setting log_path works as expected. (Franck Cuny)
 - GH #308: Use request's uri_base. (Sawyer X)
 - GH #378: Some routes with prefix where wrongly matched. (Franck Cuny)

 [DOCUMENTATION]
 - Dancing on command line. (Maurice Mengel)
 - Improve Dancer::Cookbook. (Maurice Mengel)

 [ENHANCEMENTS]
 - GH #351: Explicitly exclude some keywords when important Dancer's
   syntax, add modes that also excludes some keywords (:moose, :tests).
   (Sawyer X, Naveed Massjouni, Michael G. Schwern, Franck Cuny)
 - All logging options accept any number of variables. (Sawyer X)
 - GH #297: All logging options can automatically serialize references.
   (Sawyer X)
 - Add Dancer::Logger::Capture to capture and read log messages during
   testing. (Michael G. Schwern)
 - Dancer::Cookie make secure (https only) cookies. It also adds the
   "session_secure" setting instructing sessions to use secure cookies.
   (Michael G. Schwern)
 - Adding uri_base to Request.pm. (Sawyer X)
 - Make Dancer::Test use the capture logger (Michael G. Schwern)

1.3014 2011-03-04
 [BUG FIXES]
 - YAML Session UTF-8 Fix (Roman Galeev)
 - Tests and documentations for Dancer::Request::Upload + type method in
   Dancer::Request::Upload (Michael G. Schwern)
 - Dancer::Test::dancer_response handles correctly its 'body' parameter We
   can now pass a hash ref as the body of dancer_response, it will
   automatically be serialized as an URL-encoded string with the
   appropriate content_type header. (Alexis Sukrieh)

1.3013 2011-03-01
 [ENHANCEMENTS]
 - Fix test suite: the changelog test is skipped if not under 
   RELEASE_TESTING environment.

1.3012 2011-03-01
 [BUG FIXES]
 - Fix cookies disappearing when more than one is set. Complete refactoring
   of the cookie handling. (Chris Andrews, Geistteufel)
 - Properly set the settings in Dancer::Test only after config loading.
   (Sawyer X)
 - Fix possible loss of last directory in path. (Sawyer X)
 - No need for default upper directory in Dancer::Test. This fixes an issue
   raised on the list about the default scaffolded test failing. (Sawyer X)
 - Fix anti UNC substitution under Cygwin (Rowan Thorpe)
 - GH#299 Return appropriate headers on HEAD request (content-type, ...)
   (franck cuny)
 - Use the dancer_version variable in scaffolded app. (Sawyer X, reported
   by Brian E. Lozier)

 [DOCUMENTATION]
 - Add missing methods (e.g. "referer"), sorting, clean up. (Flavio
   Poletti)
 - Complete working example of deployment under Nginx/Starman in
   Deployment.pod (Geistteufel)

 [ENHANCEMENTS]
 - Fix manifest (Damien Krotkine)
 - Various packaging, changelog and test fixes (Damien Krotkine)
 - Add a new accessor to Dancer::Request: ->uri. (it's an alias to
   ->request_uri) (Franck Cuny)
 - Removes Dancer::Helpers, refactor Dancer.pm accordingly. (Franck Cuny)
 - Introduce changelog test of hell. (Damien Krotkine)
 - Add Dancer::Logger::Null. (Sawyer X)
 - Add Dancer::Logger::Diag. (Sawyer X)
 - Refactor Dancer::Response (franck cuny)
 - Allow to use a subclass of Template::Toolkit. (Michael G. Schwern)
 - Dancer::Test now uses Dancer::Logger::Null instead of ::File. (Sawyer X)
 - Add Dancer::Deprecation. (handle deprecation messages) (franck cuny)
 - Introduce new timestamp format in logger (%T) (Roman Galeev)
 - Refactoring of the forward method (Alex Kalderimis)
 - Refactoring of internal objects in the core,  use more of
   Dancer::Object. Introduce attributes_defaults (Damien Krotkine)
 - Add a perl_version variable to all templates, used in scaffolded app.
   (Sawyer X, reported by Brian E. Lozier)
 - Better output when template file is missing. (Brian E. Lozier, Sawyer X)

1.3011 2011 .02.14
 [BUG FIXES]
 - Set binmode in write_data_to_file() to fix image corruption in Windows
   (Rowan Thorpe)
 - GH#319, GH#278, GH#276, GH#217: Fix file issues on Cygwin and  Win32
   platforms (Rowan Thorpe)
 - GH#322: Detect errors in scaffolded dispatchers (Alberto Simões)
 - Fix tests so that they don't fail if JSON is not installed (Damien
   Krotkine)

 [DOCUMENTATION]
 - Small spaces fix (Alberto Simões).

1.3010_01 2011 .02.12
 [BUG FIXES]
 - GH#136: fix again Mime::Type issues in preforking environment (Chris
   Andrews) * GH#220: fix for path issues under MacOS X and Windows
   platforms. A new function is provided by Dancer::FileUtils:
   path_no_verify() (Rowan Thorpe) * Fix for infinite loops detection in
   before filters (Flavio Poletti)

 [DOCUMENTATION]
 - Fix a typo in Dancer::Request::Upload's POD (Rowan Thorpe)
 - Better documentation for the before filters, explanations about the
   potential infinite loops that can happen when using before filters (and 
   what Dancer does in that case). (Flavio Poletti)

 [ENHANCEMENTS]
 - Better detection of the application layout under non-UNIX platforms.
   (Rowan Thorpe, Alexis Sukrieh)

1.3010 2011 .02.10
 [BUG FIXES]
 - GH#303: Generated Makefile.PL's clean is done correctly now. (Sawyer X)
 - Minimum version of HTTP::Headers to avoid test fails. (LoonyPandora)
 - Do not require JSON to get version number (fixes tests). (Sawyer X)

 [ENHANCEMENTS]
 - Allow read_file DWIMishness using wantarray. (LoonyPandora)
 - Tidy up Dancer.pm (Damien Krotkine)
 - Document forward should use return. (Sawyer X)
 - GH#290: Use return with redirect examples in docs. (Damien Krotkine)
 - Document that base() returns a URI object. (David Precious)
 - Show version when starting standalone server. (David Precious)

1.3003 2011 .02.06
 [API CHANGES]
 - Remove load_plugin from the core's DSL (was deprecated).

 [BUG FIXES]
 - Eliminate test warnings on Windows. (Gabor Szabo)
 - GH#271 - use correct VERSION_FROM in scaffolded application. (Sawyer X)
 - GH#260 - send_file doesn't clobber existing headers (Alexis Sukrieh)
 - logger unicode bugfix in the formated date (jahmed)
 - GH#281 - Don't crash if splat is used with no captures (David Precious)
 - Possible to given "template" a view name with the extenstion. (Alexis
   Sukrieh)

 [ENHANCEMENTS]
 - New setting log_path to allow for alternalte logging path in logger
   "file". (Natal Ngétal)
 - GH#289: Add more aliases on the ENV, provide more smart accessors to
   Plack env entries (Franck Cuny)

1.3002 2011-02-02
 [API CHANGES]
 - to_json and from_json accept options as hashref instead of hash. Passing
   arguments as hash is deprecated  (Franck Cuny).

 [BUGFIXES]
 - status is kept even when halt is used in a before filter (Alexis
   Sukrieh) * Proper handling of temporary file creation using File::Temp
   module instead of homebrew solution. (jahmed) * Logger::Abstract unicode
   bug fix. (jahmed)

 [ENHANCEMENTS]
 - In development, pretty-print JSON serializations for easier development 
   (Ask Bjørn Hansen)

1.3001 2011-01-27
 [Alberto Simoes]
 - Support for aliases for content_type and refactoring of  mime-types
   handling, with a new class Dancer::MIME (closes issue GH #124)
 - Deprecation of Dancer::Config::mime_types (now handled by Dancer::MIME).

 [David Precious]
 - Point people towards D::P::Database in the tutorial.
 - Mention leaving ratings on cpanratings. 
 - Some minor typo fixed in the documentations.

 [Flavio Poletti]
 - Added "git fetch upstream" for remote tracking
 - turned a tab into the right number of spaces
 - Fix weird Plack error "status code needs to be an integer greater than
   or equal to 100", because of a typo in a call to Dancer::Error (Closes
   issue GH#264)

 [Franck Cuny]
 - uri_(un)escape cookie value; closes GH-248 
 - remove websocket tutorial (it has its own distro now)
 - add a new tests to make sure unknown templates produce a warning 
 - path for send_file must be relative from the public directory 
 - Support for complex values in cookies (scalars, flat arrays and  flat
   hashes). Fixes issue GH#249

 [Hagen Fuchs]
 - Request.pm Decode HTTP::Request's uploads

 [jahmed]
 - Fix a bug in YAML session backend, during the creation of the session
   file.

 [mokko]
 - typos and a little more substatial changes to Development.pod 

1.3000_02 2011-01-03
 [Damien Krotkine]
 - FIX for --no-check switch in script/dancer
 - Refactoring of Dancer::Template::Abstract - add support of apply_layout
   and apply_renderer - deprecation of render_with_layout (now handled
   better) - add an accessor "engine" to the DSL to access any engine
   singleton - better interface for Dancer::Object and
   Dancer::Object::Singleton - updated tests accordingly

 [Jonathan Otsuka]
 - Bring dancer application creation pod up-to-date 1.2003

 [Sawyer X]
 - Added forward() functionality (incl. tests and docs)

1.3000_01 2010-12-22
 [Alan Haggai]
 - Fixing up typos in various places.
 - Show the correct filename in usage.

 [Alexis Sukrieh]
 - Update documentation for developers. Dancer::Development reflects the
   new releases startegy since 1.2 is out. Also better explaining about how
   to contribute pull-requests to the core team.
 - New documentation for integrators: Dancer::Development::Integration
   describes precisely how integrators should handle pull-requests.

 [Damien Krotkine]
 - Better check of keywords used in plugins.
 - internal refactoring: - Dancer::Object::Singleton added to refactor
   engines later - Support of inheritance in attributes declared with
   Dancer::Object

 [Franck Cuny]
 - Support for configurable log format in logger engines
 - Refactoring of Dancer::Route, some optimisations and code cleanup
 - Add several tests to increase the coverage (reached 92.4%, for 1399
   tests)

 [Gabor Szabo]
 - Adding test for multi-leveled scaffolding.

 [Maurice Mengel (mokko)]
 - Skip file upload tests on Cygwin, not just win32.

 [Naveen]
 - add a --no-check switch to script/dancer to disable remote check of new
   Dancer versions.

 [Philippe Bruhat]
 - add script/wallflower, helper to turn a Dancer application into a static
   web site.
 - better behaviour for plugin_setting (better search, more user-friendly)

 [jamhed]
 - Fix some unicode issues, refactored all file openings in one function in
   Dancer::FileUtils.

1.2003 2010-12-10
 - Production release.

1.2002_02 2010-12-08
 [Danijel Tasov]
 - Correct HTTP.pm POD's 503 entry with 403.

 [Paul Tomlin]
 - Tests for URI object in uri_for.
 - Update Plack middleware tests compatibility.

1.2002_01 2010-12-07
 [Franck Cuny]
 - Fix test failures on old machines with Test::More without done_testing.

 [Joel Roth]
 - Code fixes in documentation (Dancer::Session, Dancer::Introduction).

1.2002 2011-01-27
 - Productionized! :)

1.2001_01 2010-12-02
 [Danijel Tasov]
 - Default layout now validates.

 [David Precious, Ivan Bessarabov]
 - Fixing TT example config.

1.2001 2010-11-30
 [David Precious]
 - Doc fixes. Clarifications to Cookbook's REST section.
 - Don't crash if application name is invalid and provide better
   information.

 [Franck Cuny]
 - Refactoring engine triggers. This resolves an issue of engine inits
   being run before all configuration is read. That also crashes
   D::S::Cookie. As a side effect we now have a refactored _set_setting()
   which does not trigger any engine hooks (unlike setting()).
 - Fix failing test t/07_apphandlers/06_debug.t

 [Sawyer X]
 - Fix clash with KiokuDB because of Dancer::Serializer::Dumper.

1.2000 2011-01-27
 - 1.2 is a stable release of Dancer **
 - We assure consistency and stability for this release and the following
   **
 - 1.2xxx releases; you should not have issues updating to any 1.2xxx	   
      **
 - version because of it.    **
 - A very special thanks goes to the Dancer community who improved and	   
      ++
 - perfected this release and worked hard on reporting bugs, fixing them,
   ++
 - improving the stability, providing important features and everything  
   ++
 - else which makes Dancer so attractive - and above all: its community  
   ++
 - so thank you!   ++

 [Sawyer X]
 - Fixing some more XML tests with missing preqreqs.

1.1999_04 2010-11-14
 [Sawyer X]
 - Load Plack::Loader dynamically in test.

 [Yanick Champoux]
 - Doc fix.

1.1999_03 2010-11-11
 [Al Newkirk]
 - fixed redirect to redirect immediately (+ refactoring by franck)

 [Alexis Sukrieh]
 - Transparent unicode support Dancer now takes care transparently of
   decoding unicode strings used within route handlers and encoding them
   back before sending a response content. Once the 'charset' setting is
   set, the user has nothing more to do to have a working unicode-aware
   application.
 - FIX for issue #172 More documentation added to Dancer::Request, all
   public method are documented. A pod coverage test has been added for
   this module.
 - Documentation update The deployment documentation is more precise about
   cgi/fast-cgi deployment under Apache.
 - FIX for issue GH#171 Scaffolded configuration files are fully commented
   in order to quickly guide the user in her first steps.

 [Damien Krotkine]
 - Fix Dancer::Plugin OO issue

 [Danijel Tasov]
 - Fixed expires in cookies + tests

 [Dave Doyle]
 - clarify Pod as to how before_template works

 [Franck Cuny]
 - Closes issue 181 (unknown log level)
 - Plack middlewares must be listed in an arrayref (listing them in a
   hashref is now deprecated)

 [Philippe Bruhat]
 - Dancer::Logger::Abstract: turn _should() into a closure, and avoid
   setting up the hash again and agai

 [Sawyer X]
 - Overhaul tests to use lib t/lib instead of t::lib::. (fixes Windows test
   fails)
 - PSGI envs on Windows is in capital letters. (fixes Windows test fails)
 - Add tests on every required directory to create a fake environment.
   (realpath() on Windows fails when path doesn't exist)

1.1999_02 2010-10-15
 [Alexis Sukrieh]
 - FIX for issue GH #151 utf8 pragma is imported automatically when Dancer
   is loaded to allow the usage of UTF-8 strings in the application code.
   (Thanks to kocoureasy for the report).
 - FIX for "UTF-8" issues (GH#153): - response content is encoded only if
   content_type is text - charset setting is normalized to UTF-8 when
   appropriate - automatically decode UTF-8 strings in params
 - FIX scaffolded dispatchers (script/dancer) The PLACK_ENV variable is not
   propagated by Apoache to the dispatchers (at least with our Deployment
   examples) so the dispatchers aren't aware of the PSGI context if we
   don't tell them explicitly. This patch forces the dispatchers in PSGI
   mode.
 - FIX (unknown bug) When a serializer is set and show_errors is true,
   don't expose internal errors caught.

 [Damien Krotkine]
 - replace all die and warn with croak and carp

 [Franck Cuny]
 - Dancer::Test load D::Session::Simple
 - rewrite how Dancer handle HTTP headers - no more Dancer::Headers - all
   headers are HTTP::Headers object

 [Mark Allen]
 - Add a tutorial (Dancer::Tutorial)
 - example application 'Dancr', provided in example/

 [Naveen]
 - add --version to the dancer CLI
 - changed the URI fetched by the dancer script to check Dancer's version

 [Philippe Bruhat]
 - use Pod::Usage

1.1999_01 2010-10-14
 [Adam J. Foxson]
 - FIX for issue GH#136: "readline() on closed filehandle DATA" error that
   appears when running the app with Starman

 [Alexis Sukrieh]
 - FIX for utf8 content in views Dancer now handles correctly templates
   with non-ASCII characters in views. All you have to do is to set the
   "charset" setting in your config. Your content response will then be
   encoded appropriately on-the-fly by Dancer.
 - Scaffolded app sets the charset to "utf8" by default.
 - Better design for the scaffolded app (logo, favicon and background image
   added)
 - Environment info available on scaffolded app
 - LWP is used by the dancer helper to download files
 - jQuery 1.4.2 (minified) is included in the scaffolded app
 - default layout uses <% request.base %> in order to support mounted apps
   (Thanks to Naveed Massjouni and Franck Cuny for the concept/idea).
 - The main.tt layout sources jQuery first from Google CDN and falls back
   to the local minified version if on offline mode.
 - New default token provided to the "template" helper: dancer_version

 [Damien Krotkine]
 - FIX for issue GH#115 documentation about compression in
   Dancer::Deployment

 [David Precious]
 - Make the 'layout' param to the template keyword work as you'd expect and
   allow you to set a custom layout to use, e.g.: template 'templatename',
   {}, { layout => 'layoutname' };

 [Franck Cuny]
 - FIX for issue GH#129 don't add multiple content-type to headers
 - fix broken tests (they were testing incorrect content type)

 [Naveed Massjouni]
 - Dancer::Test function get_response is renamed to dancer_response
   get_response still works but is deprecated
 - dispatch.f?cgi scripts use FindBin to resolve their location. FIX a bug
   when using symlinks.

 [Philippe Bruhat]
 - Make sure a plugin refuse to register a keyword twice

 [Sawyer X]
 - Lots of documentation updates
 - Dancer now logs caught crashes in rendering (easier to debug Ajax
   routes)

 [Sebastian de Castelberg]
 - The dancer helper is able to download files via a transparent proxy
   (thanks to LWP).

1.1904 2011-01-27
 [Sawyer X, Franck Cuny]
 - SAX, not Sax.
 - Check for XML::Parser or XML::SAX in test as well.

1.1903 2011-01-27
 [Sawyer X, Franck Cuny]
 - XML::Simple needs either XML::SAX or XML::Parser. (fixed test fails from
   Dancer::Serializer::XML)

1.1902 2010-11-02
 [Adam J. Foxson]
 - Addresses issue #136: "readline() on closed filehandle DATA"

1.1901 2010-09-24
 [Alexis Sukrieh]
 - load_plugin is DEPRECATED; 'use' should be used instead to load a
   plugin. This is fixes the major issue with plugins about symbol exports
   that didn't work well (issue #101).
 - All paths built in a scaffolded application are dynamic, it's now
   possible to move a scaffolded application after it's been generated.
   (fixes issues #88,
 - The auto_reload feature is now disabled by default due to too many
   unsolved issues (it works most of the time, but some race conditions are
   still present) This feature is still being working on, but it's now
   flagged "experimental").
 - Default log level in development environment is now 'core' in order to
   provide more information.
 - New scaffolded application design. More neutral and with lots of
   information for a beginner, and links to useful material. Based on the
   Ruby on Rails start page (kudos to the Rails team,
   http://www.rubyonrails.org).

 [Boris Shomodjvarac]
 - Support for a clean way for Template engines to define their template
   file extensions (issue #126).

 [Franck Cuny]
 - implemented GH#120: - methods {to,from}_{xml,json,yaml} accept more than
   one arguments. The first argument is the data to transform. All the
   remainings arguments are parameters to alter the behavior of the
   serializers. Refer to the documentation for more informations.
 - more tests added

1.1812 2010-09-21
 [Alexis Sukrieh]
 - Fix for scaffolded apps
 - Dancer::Deployment cleanup (CGI section)
 - Declare LWP explicitly (already implied by HTTP::Body and HTTP::Headers)

 [Franck Cuny]
 - Skip bogus uploads test on Win32 (thanks to Alias for reporting)

 [Sawyer X]
 - Nitpicking at tabs and spaces at end of lines

1.1811 2010-09-03
 [Franck Cuny]
 - FIX for issue #113 and #112

 [Naveed Massjouni]
 - FIX for issues #111 and #108

1.1810 2010-09-01
 [Alexis Sukrieh]
 - Fix a test that depends on YAML (pass if not present) (Smoker failure
   '2010-08-30T11:07:59Z').

 [Naveed Massjouni]
 - FIX for issue #108 replaced Clone::clone() with Storable::dclone().
 - Fixed the plan of one of the test files.

1.1809 2010-08-25
 [Alexis Sukrieh]
 - fix plan for t/03_route_handler/24_named_captures.t

 [Franck Cuny]
 - update Deployement.pod and Cookbook.pod
 - fix bug in route building with prefix
 - don't use app.psgi anymore in generated scripts
 - fix GH#106: serializer
 - fix bug in PSGI handler using HTTP::Headers when using some header
 - fix bug in ajax query
 - more tests

1.1808 2010-08-24
 [Alexis Sukrieh]
 - FIX test failures - t/08_session/07_session_expires.t -
   t/08_session/07_session_expires.t

1.1807 2010-08-23
 [Alexis Sukrieh]
 - Global rewrite of Dancer's core to allow support for sub-application,
   better route resolution and a better design.
 - Support for mountable applications via "load_app". Mounted applications
   can have their own settings registry and can be mounted under a given
   prefix.

 [Franck Cuny]
 - Support for new hooks: - after: to allow response post-processing -
   before_template: to allow defaut tokens to be given at anytime to the
   template function.
 - Fix and test for bug  RT#57829 (Custom response headers lost when using
   JSON serializer)
 - FIX PSGI compatibility layer (request->path_info is used when
   appropriate instead of request->path)
 - FIX for GH#100 When loading a module, it's possible to require a minimal
   version.
 - New option "ajax" for route handlers.
 - Fix a bug in ajax route when processing the route resolution (when a
   route is defined with options, it's pushed in the beggining of the route
   handler tree).

 [Naveed Massjouni]
 - Dancer::Test can now test requests with a body

 [Sawyer X]
 - Fix for RT #60403: removing Test::Exception requirement

 [jamhed]
 - Support for new setting "session_expire" in order to allow session
   cookies to expire before the browser is closed.

1.1806_02 2010-08-16
 [David Precious]
 - Add Dancer::Plugins POD, describing useful plugins
 - Extend sessions & logging in entry in cookbook

 [François Charlier]
 - fix for GH#76 and GH#88

 [James Aitken]
 - fix issues GH #84 #86 and #87 (failing tests on < 5.10 due to regex with
   named captures)

 [franck cuny]
 - update cookbook

1.1806_01 2010-08-15
 [Alexis Sukrieh]
 - Fix for RT#56239 logger calls are better traced
 - Fix for GH#72 New keyword 'load_plugin' for loading a plugin in the
   current namespace. Plugins can be used anywhere thanks to that method.
 - Fix for issue #77 Passing and caching works well together again.
 - Applied miyagawa's patch for droping the app.psgi file. Refactoring of
   Dancer::Handler::PSGI and friends.
 - Applied LoonyPandora's patch for checking Dancer's VERSION when running
   script/dancer. Changed it a bit so it can check against CPAN rather than
   GitHub.
 - Documentation update: r('') is now DEPRECATED, the method triggers a
   warning when called and will be removed in the next stable release
   (1.2).
 - Transparent wrapping of Plack middlewares in Dancer's configuration.
   It's possible to enable/disable middlewares right from Dancer's config
   files. Thanks to Tatsuiko Miyagawa and Franck Cuny for their help.

 [Marc Chantreux]
 - Support for regexp objects in route definition
 - Support for named captures (keyword 'captures' added to Dancer's
   syntax).

 [jbarratt]
 - Dancer::Serializer::JSON supports 'allow_blessed' and 'convert_blessed'
   options.

 [sebastian de castelberg]
 - Support for path_info() in Dancer::Request so it's possible to mount an
   application under a directory.

1.1805 2010-06-22
 [Alexis Sukrieh]
 - Fix for RT#56239 logger calls are better traced
 - Fix for GH#72 New keyword 'load_plugin' for loading a plugin in the
   current namespace. Plugins can be used anywhere thanks to that method.

 [Minty]
 - Update Introduction pod with (required) -a dancer opt (Murray, 5 hours
   ago)
 - Bump HTTP::Body dependency to 1.07 (Murray, 6 hours ago)

1.1804 2010-06-18
 [Alexis Sukrieh]
 - FIX for bug RT#58355 Rewrite of Dancer::Template::Simple's parser, now
   more robust, based on Perl's regexp engine.
 - FIX a warning when remote_address is undefined

 [Daniel Pittman]
 - FIX for issue #80 Make sure the tempfiles created during uploads are
   removed when the request object dies.

 [David Precious]
 - Fix test failures with old Plack versions (Issue 73).
 - Don't surround content with <p> tags in layout.
 - Add $ENV{REMOTE_ADDR} in core log messages

 [SawyerX]
 - Fix issue #75, reported by nanis. perl -MDancer -e "print
   $Dancer::VERSION" now works as expected

 [sebastian de castelberg]
 - Fix priority in D::S::Mutable.

1.1803 2010-05-23
 [Alexis Sukrieh]
 - Fix for issue #69 The issue was resolved in 1.1801, this time, the fix
   is working as expected.

 [Sawyer X]
 - Fix for RT #57715, require Test::More 0.88 and up.

1.1802 2010-05-19
 [Sawyer X]
 - Fix RT #57158 (route_cache does not work with multiple parameters) Cache
   revealed a small design overlook of not cloning a route before returning
   it to the user, making multiple parameters disabled. (Thanks to Stéphane
   Alnet for reporting and adding a test for it!)

1.1801 2010-05-19
 [Alexis Sukrieh]
 - FIX issue #69 Error are trapped even if occuring from Dancer's source
   code. auto_reload is set to false in scaffolded applications to prevent
   errors if Module::Refresh is not installed.

1.1800 2010-05-16
 [Alexis Sukrieh]
 - merge of the devel branch into master, first stable release of 1.178_01
   and 1.178_02

1.178_02 2010-05-11
 [Alexis Sukrieh]
 - Errors are caught in before filters
 - halt can be given a Dancer::Response object rahter than plain text
   content

1.178_01 2010-05-05
 [Alex Kapranof]
 - Support for on-the-fly charset encoding when the setting is set and a
   content is sent by Dancer and needs to be encoded. The response
   Content-Type is updated accordingly as well.

 [Alexis Sukrieh]
 - New logger for sending log message to STDERR: Dancer::Logger::Console
   Thanks to Gabor Szabo for the idea.
 - Logger engines don't have anymore to implement _format(), they can use
   $self->format_message instead.
 - New log level: "core" for letting Dancer's core express itself on
   crucial events. That way, when the app config sets log to "core", any
   core messages is sent to the logger, and the end-user can see which
   route is chosen for each request received. Thanks to Gabor Szabo for the
   idea.
 - New class Dancer::Timer added so any logger engine can now show a timer
   string.
 - Scaffolded applications are now built like a CPAN distribution, with a
   Makefile.PL and test scripts (thanks to Gabor Szabo for the idea).
 - Added Dancer::Test to provide helpers for writing test script for Dancer
   applications
 - FIX bug when returning a void context after redirecting a route. Thanks
   to Juan J. Martínez	   for the report.
 - Add support for request headers in Dancer::Request
 - Add support for halt() in Dancer's syntax.

 [Sawyer X]
 - Adding "import_warnings" settings. On by default, but allows to disable
   auto-import of "warnings" pragma. Reported by Adam Kennedy.

1.176 2010-04-22
 - Bringing 1.175_01 into production.

1.175_01 2010-04-19
 [Sawyer X]
 - Documentation for Dancer::FileUtils.
 - Documentation for Dancer::Cookie.
 - Fixing PNG bug on IE (reported by Adam Kennedy - thank you).

1.175 2010-04-11
 [Alexis Sukrieh]
 - fixed t/15_plugins/02_config.t when YAML is not installed

 [Sawyer X]
 - RT #56395 reported by Jonathan Yu on behalf of Debian Perl team.
 - Documentation for Dancer::Error.

1.174 2010-04-08
 [David Precious]
 - Support semi-colons as name=value pair separators when parsing
   querystring.  Satisfies feature request/issue 59. Thanks to deepakg for
   requesting this feature.

 [Gabor Szabo]
 - Docs fixes, typo in warning.
 - TestUtils.pm is now in "t/lib".

 [Sawyer X]
 - RT #56381 reported by Jonathan Yu on behalf of Debian Perl team. (Adding
   LICENSE file)

1.173_01 2010-04-04
 [Alexis Sukrieh]
 - New serializer: Dumper for easily output dumped variable in text/plain.
 - Before filters can now access route params
 - Support for '.' as a token separator in params parsing
 - The standalone server respect the 'access_log' setting, the starting
   banner is printed on STDERR only if the setting is set to true.

 [Franck Cuny]
 - Doc fixes. (Thanks to poisonbit)
 - Plugins configuration
 - Cleaning up tests

 [Sawyer X]
 - Fixed Windows PSGI.URL_SCHEME bug, causing tests to fail (Thanks to
   ADAMK for reporting)

1.173 2010-04-04
 [Alexis Sukrieh]
 - Documenting set_cookie in Dancer.pm.

 [David Precious]
 - Fix issue 52 - creating invalid cookie expiration dates. Thanks to
   Juanjo (reidrac) for reporting!

 [Franck Cuny]
 - Cleaning up serializer test.

 [François Charlier]
 - Documenting layout disabling.

 [Sawyer X]
 - Fix a few failing tests because of compilation errors.
 - Add init{} subs for all serializers.
 - Dancer::Engine documentation

1.172 2010-03-28
 [Alexis Sukrieh]
 - Plugin support.

 [Franck Cuny]
 - Prevent usage of reserved Dancer keywords in plugins.
 - Tests cleanups.

 [Robert Olson]
 - Fixing docs to clarify layouts can use variables too.

1.171 2010-03-24
 [Alexis Sukrieh]
 - Removed bogus TestApp/ directory

1.170 2010-03-24
 [Alexis Sukrieh]
 - Query string params are not dropped anymore when their value is 0.
   thanks to "Squeeks" for the report. (closes: bug #49)
 - Support for file uploads The Dancer::Request class provides a common
   interface to access file uploads. Syntactic sugar has been added to
   Dancer's as well (keyword 'upload'). (closes whish #36)

 [David Precious]
 - Fixed bug with status keyword not converting aliases (e.g. 'not_found')
   to real usable status lines with valid HTTP codes. Thanks to P Kishor
   for reporting this on the dancer-users mailing list!
 - Accept end_tag as a synonym for stop_tag when configuring
   TemplateToolkit. Thanks to James Ronan for bringing this up.

 [Franck Cuny]
 - Support for automatic serialization/deserialization Dancer is now able
   to serialize route handler's response in various format (JSON, YAML,
   XML); and can also deserialize request body when appropriate. (closes:
   wish #29)

 [Sawyer X]
 - Route::Cache store_route = store_path, beefed up docs
 - Changed names of limits in settings
 - Added documentation for it in Dancer.pm
 - More documentation about Module::Refresh dependency (closes bug #48)
 - uri_for now accepts a boolean for not escaping URIs, and redirect calls
   uri_for with that boolean. (closes: bug #47)

1.160 2010-03-07
 [Alexis Sukrieh]
 - Dancer helper propagates its perl executable into the generated
   $appname.pl script (FIX for RT #54759).
 - FIX for issue #34 No more warnings undeer Win32 for tests script that
   needs a tempdir
 - FIX (unknown bug) The standalone server now parses commandline options
   (was broken since 1.140).
 - FIX for issue #37 A new setting "confdir" is provided for making Dancer
   read the application configuration files from an alternate location.
 - Core settings can be initialized via environment variables, prefixed
   with "DANCER_" (e.g.  "DANCER_DAEMON" for the setting "daemon").
 - Config and command-line arguments are parsed and loaded at import time,
   rather than when the handler is initialized.
 - Routes are compiled at startup instead of being compiled whenever a
   request is handled. This can increase performances up to 50%.
 - FIX Params are not polluted anymore by the 'splat' keyword when no
   capture is needed by the pattern.
 - New feature 'auto_page' (closes: #41) Lets the user have automatic route
   resolution for requests that match an existing template in the views
   dir. Thanks to David Precious for the idea and his help.

 [Daniel Tasov]
 - Plack environment is propagated to Dancer if none specified.

 [David Precious]
 - Added session backend Dancer::Session::Simple
 - Dump session contents on development error page, if session is in use
 - Censor sensitive-looking information on development error page settings
   / session dumps, to help avoid passwords / card details etc being
   leaked.
 - Add deployment guide

 [Sawyer X]
 - Route Caching with size and path number limits: Dancer::Route::Cache.
 - FIX for issue #39.
 - Dancer::ModuleLoader documentation
 - Cleaned Dancer::Template::Abstract docs
 - Cleaner die in Dancer::Engine if can't find engine
 - Added default route example in Dancer::Cookbook

1.150 2010-02-17
 [Alexis Sukrieh]
 - Refactored all core engines with Dancer::Engine
 - Support for engine configuration via config files
 - Each core template engine now uses start_tag/stop_tag from the
   configuration instead of harcoding '<%' and '%>'.
 - FIX for issue #34 Cookies can now be used when the application is ran
   under a Plack server.

 [Anirvan Chatterjee]
 - Various documentation typo fixes

 [Danijel Tasov]
 - FIX for issue #24 Dancer now depends on MIME::Types rather than using
   File::MimeInfo::Simple which uses a fork().

 [David Precious]
 - Lots of documentation cleaning and fixes.
 - Make the session available to the views, if possible.
 - Added Dancer::Cookbook to provide lots of concrete examples for
   newcomers.
 - Helper script `dancer' now provides a default favicon.ico in the
   application public directory.
 - FIX for issue #30 Added 'config' method to provide easy access to app
   config

 [Franck Cuny]
 - Test scripts cleanup: + Cleanup is performed in test scripts when
   necessary (all temp files are removed at the end of the script). + FIX
   for issue #23 Test scripts that try to write logfiles set the appdir.

 [Paul Driver]
 - Support for virtual location. It's now possible to mount a Dancer app
   under a user-defined prefix.

1.140 2010-02-09
 - Dancer now depends on HTTP::Server::Simple::PSGI in order to rely on a
   PSGI environement even when running the app with the standalone server
   (Thanks to Tatsuiko Miyagawa).
 - Dancer::Request object enhancements: + Dancer::Request now provide an
   accesor to the raw body of the request. + FIX for issue #13 The params
   helper now provides accessors to route params, query string params and
   body params so the user can chose from which source they want to access
   params instead of dealing with a mixed structure. + Added accessors to
   referer and remote_address
 - The Standalone server now uses the setting 'server' to bind itself to
   the IP address given by the setting. Default value is 0.0.0.0

1.130 2010-01-29
 - Fix a memory leak that could occur between two requests under mod_perl
   (Thanks to Nicolas Rennert for the report and diagnosis).
 - remove all optional modules from the core, they are now shipped as
   separate CPAN distributions: - Dancer::Template::MicroTemplate -
   Dancer::Session::Cookie - Dancer::Session::Memcached -
   Dancer::Logger::LogHandler - Dancer::Logger::Syslog
 - support for the `header' keyword in Dancer's syntax. The user is now
   able to alter response-headers in route handlers.
 - support for `prefix' keyword in Dancer's syntax. A prefix can be set by
   the user before defining routes handlers. All route defined then will be
   automatically prefixed accordingly.

1.122 2010-01-16
 - Fix the test suite under Perl 5.8.x
 - Security Fix: protection from CRLF injection in response headers (thanks
   to Mark Stosberg for the report).
 - Support for multi-valued params in GET/POST data (thanks to Mark
   Stosberg for the report).
 - Backward compatibility with old app.psgi files, don't die when a request
   is initialized with a CGI::PSGI object.

1.121 2010-01-15
 - Fix for POST data parsing (was broken in 1.120) now Dancer depends on
   HTTP::Body for that.

1.120 2010-01-15
 - ROADMAP updated
 - Dancer is now compliant with Plack::Server::Apache2
 - Remove the CGI.pm dependency, huge refactoring
 - POD typo fixes (Naveed)
 - Support for syntax-only importation (Sawyer X)
 - Remove the example/ directory, useless and deprecated
 - New logger engine: Log::Handler (franck cuny)
 - New template engine Text::Microtemplate (franck cuny)
 - Remove compilation-time warnings catching (issue #14)

1.110 2010-01-11
 - Fix test script `t/11_logger/04_syslog.t'
 - Fix test script `t/10_template/05_template_toolkit.t'

1.100 2009-01-01
 - Support for multiple method routes at once with 'any'
 - Templates engines + Bug fixes in Dancer::Template::Simple (Jury Gorky) +
   Refactoring of the factory + option for disabling the layout in the
   template helper.
 - New session engine based on encrypted cookies (Alex Kapranof)
 - More HTTP codes supported for a better REST compat (Nate Jones)
 - Documentation updates
 - script/dancer now requires an appname
 - New Makefile.PL with better metadata (CPAN Service)

1.000 2009-01-01
 - Support for Syslog logger (Dancer::Logger::Syslog)
 - Basic template engine so Template is no more a hard deps.
 - Memcache Session support (Dancer::Session::Memcache)
 - YAML file-based session support (Dancer::Session::YAML)
 - Lots of tests (more than 80% of the code is covered)

0.9906 2009-01-01
 - move from File::MimeInfo to File::MimeInfo::Simple for smooth run on Mac
   OSX and Win32 systems.

0.9005 2009-01-01
 - Source code extract on error catching
 - Support for configurable error handling
 - New design for the starting app built with script/dancer

0.9004 2009-01-01
 - Support for PSGI/Plack environment
 - script/dancer helper script for bootstraping a new app

0.9003 2009-01-01
 - Detect differently compilation-time warnings and runtime warnings closes
   bug #48440 (Thanks to Enric Joffrion for the report, and to Vincent Pit
   for the diagnosis)
<|MERGE_RESOLUTION|>--- conflicted
+++ resolved
@@ -1,21 +1,16 @@
 Revision history for Dancer
 
-1.3135 2015-04-22
+1.3136 2015-05-24
  [DOCUMENTATION]
  - Remove mention of format 'with_id' from Dancer::Logger::Abstract. 
-    (GH#112, Fabrice Gabolde)
-
- [ENHANCEMENTS]
-<<<<<<< HEAD
- - Cache sessions such that they are only retrieved once
-    per request. (GH#1105, GH#992, Yanick Champoux)
-=======
- - Deprecate 'auto_reload' and document alternatives. (GH#1106, isync)
- - Change YAML tests to be in line with new specs. (GH#1108, Slaven Rezić)
->>>>>>> 5e640944
+   (GH#112, Fabrice Gabolde)
+
+ [ENHANCEMENTS]
+ - Cache sessions such that they are only retrieved once per request.
+   (GH#1105, GH#992, Yanick Champoux)
 
  [STATISTICS]
- - code churn: 12 files changed, 150 insertions(+), 50 deletions(-)
+ - code churn: 7 files changed, 119 insertions(+), 16 deletions(-)
 
 1.3135 2015-04-22
  [DOCUMENTATION]
@@ -42,7 +37,7 @@
  [ENHANCEMENTS]
  - Skip tests requiring 'fork' if on a perl that doesn't implement it.
    (GH#1094, Steve Hay) - Using ':script' disable command-line argument
-   munging globally. (GH#1098,	      Brad Macpherson)
+   munging globally. (GH#1098,		  Brad Macpherson)
 
  [STATISTICS]
  - code churn: 33 files changed, 173 insertions(+), 113 deletions(-)
