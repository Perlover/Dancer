--- conflicted
+++ resolved
@@ -1,29 +1,10 @@
 Revision history for Dancer
 
-<<<<<<< HEAD
-{{$NEXT}}
-    - Promotion to stable release.
-
-  [ API CHANGES ]
-
-  [ BUG FIXES ]
-
-  [ DOCUMENTATION ]
-
-  [ ENHANCEMENTS ]
-
-  [ NEW FEATURES ]
-=======
-1.3141 2015-09-07
-  [ BUG FIXES ]
-    - Dancer::Logger::Abstract now always try to convert to the configured
-      charset. (GH#1125, ironcamel)
-    - Fix test that was failing on Windows because of platform-specific
-      directory separators. (GH#1122, nanis)
->>>>>>> 17d076a6
+1.3142 2015-09-14
+  - Promotion to stable release.
 
   [ STATISTICS ]
-    - code churn: 11 files changed, 52 insertions(+), 37 deletions(-)
+    - code churn: 1 file changed, 15 insertions(+), 8 deletions(-)
 
 1.3141 2015-09-07
   [ BUG FIXES ]
@@ -236,7 +217,7 @@
   [ BUG FIXES ]
     - Remove print statement in Dancer::ModuleLoad::require.  (GH#1021,
       John Wittkoski)
-    - Test was failing if JSON module was absent.	  (GH#1022, Yanick
+    - Test was failing if JSON module was absent.     (GH#1022, Yanick
       Champoux)
     - Allow for routes evaluating to false ('0', '', etc).  (GH#1020,
       Yanick Champoux)
@@ -888,7 +869,7 @@
 
 1.3069_02 2011-07-10
   [ BUG FIXES ]
-    - Fix a bunch of cpan testers reports		  (Alberto Simões)
+    - Fix a bunch of cpan testers reports	      (Alberto Simões)
 
 1.3069_01 2011-07-07
   [ BUG FIXES ]
