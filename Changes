--- conflicted
+++ resolved
@@ -1,27 +1,14 @@
 Revision history for Dancer
 
-<<<<<<< HEAD
-{{$NEXT}}
-  [ API CHANGES ]
-
-  [ BUG FIXES ]
-  - Dancer::Logger::Abstract now always try to convert to the configured
-    charset. (GH#1125, ironcamel)
-  - Fix test that was failing on Windows because of platform-specific
-    directory separators. (GH#1122, nanis)
-
-  [ DOCUMENTATION ]
-
-  [ ENHANCEMENTS ]
-
-  [ NEW FEATURES ]
-=======
-1.3140 2015-07-03
-  - Promote 1.3139 to non-trial release.
->>>>>>> 162d80db
+1.3141 2015-09-07
+  [ BUG FIXES ]
+    - Dancer::Logger::Abstract now always try to convert to the configured
+      charset. (GH#1125, ironcamel)
+    - Fix test that was failing on Windows because of platform-specific
+      directory separators. (GH#1122, nanis)
 
   [ STATISTICS ]
-    - code churn: 1 file changed, 17 insertions(+), 9 deletions(-)
+    - code churn: 11 files changed, 52 insertions(+), 37 deletions(-)
 
 1.3140 2015-07-03
   - Promote 1.3139 to non-trial release.
@@ -224,8 +211,8 @@
   [ BUG FIXES ]
     - Remove print statement in Dancer::ModuleLoad::require.  (GH#1021,
       John Wittkoski)
-    - Test was failing if JSON module was absent.	      (GH#1022,
-      Yanick Champoux)
+    - Test was failing if JSON module was absent.	  (GH#1022, Yanick
+      Champoux)
     - Allow for routes evaluating to false ('0', '', etc).  (GH#1020,
       Yanick Champoux)
 
@@ -876,8 +863,7 @@
 
 1.3069_02 2011-07-10
   [ BUG FIXES ]
-    - Fix a bunch of cpan testers reports		      (Alberto
-      Simões)
+    - Fix a bunch of cpan testers reports		  (Alberto Simões)
 
 1.3069_01 2011-07-07
   [ BUG FIXES ]
