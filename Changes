Revision history for Dancer

1.3133 2014-11-26
 [BUG FIXES]
<<<<<<< HEAD

 [DOCUMENTATION]
 - Improve Dancer::Request documentation. (GH#1095, Gabor Szabo)
 - Added descriptions to a bunch of internal modules. (GH#1097, Brad Macpherson)
 - Correcting the documentation's grammar. (GH#1101, Jonathan Hall)
 - Improve Dancer.pm's documentation wrt the export of 'warnings'. 
     (GH#1100, Brad Macpherson)
 - Generated development.yml was saying the logs appear on STDOUT whereas
    it's really STDERR. (GH#1102, Fabrice Gabolde)

 [ENHANCEMENTS]
 - Skip tests requiring 'fork' if on a perl that doesn't implement it.
   (GH#1094, Steve Hay)
  - Using ':script' disable command-line argument munging globally.
    (GH#1098,  Brad Macpherson)

 [NEW FEATURES]

 [STATISTICS]

1.3133 2014-11-26
 [BUG FIXES]
=======
>>>>>>> 0af5b5c4
 - Test was failing for Perl 5.21+ (error message changed). (GH#1073,
   cpansprout)

 [DOCUMENTATION]
 - Mention environment variables in Dancer::Config. (GH#1085, Sniperovitch)
 - Replace "return send_file" with "send_file". (GH#1089, Ashley Willis)
 - Fix NAME section for Dancer::Plugin::Ajax. (GH#1090, Ivan Bessarabov)
 - Fix wrong layout directory in documentation. (GH#1091, olof)

 [ENHANCEMENTS]
 - Speedup in the upload of large files. (GH#1092, snakpak)

 [STATISTICS]
 - code churn: 6 files changed, 100 insertions(+), 35 deletions(-)

1.3132 2014-10-20
 [STATISTICS]
 - code churn: 1 file changed, 12 insertions(+), 6 deletions(-)

1.3131_1 2014-10-13
 [BUG FIXES]
 - One test would fail if Template::Toolkit was not installed. (GH#1083)

 [STATISTICS]
 - code churn: 2 files changed, 26 insertions(+), 10 deletions(-)

1.3131_0 2014-10-11
 [BUG FIXES]
 - Test was failing under perl 5.8.9. (GH#1057, Tom Hukins)
 - Don't get tripped by YAML::XS's readonly values. (GH#1070)

 [DOCUMENTATION]
 - Minor doc update to detail how to pass protocol information in Apache
   (GH#1079, Andy Beverley)
 - Add the Dancer policy POD.

 [ENHANCEMENTS]
 - Dancer::Template::TemplateToolkit now supports DATA-embedded templates.
   (GH#1061, Jochen Lutz)
 - New function 'param_array'. (GH#1055, Yanick Champoux)
 - D::Serializer::YAML and Dancer::Config can now use 'YAML::XS'.

 [MISC]
 - Add 'YAML' as a recommended dependency. (GH#1080)

 [STATISTICS]
 - code churn: 14 files changed, 348 insertions(+), 30 deletions(-)

1.3130 2014-09-15
 [BUG FIXES]
 - Bogus dependency for 'mro'. (GH#1069)

 [STATISTICS]
 - code churn: 2 files changed, 21 insertions(+), 12 deletions(-)

1.3129 2014-09-09
 [BUG FIXES]
 - Dzil conversion left 'dancer' script behind. (GH#1066)

 [STATISTICS]
 - code churn: 17 files changed, 1425 insertions(+), 1432 deletions(-)

1.3128 2014-09-09
 [BUG FIXES]
 - Remove test dependency for Person and Person::Child. (GH#1063)

1.3127 2014-09-08
 [BUG FIXES]
 - Test was using deprecated 'import_warnings'. (GH#1045, mokko)
 - Fix default test names for headers and redirection test methods.
   (GH#1048, odyniec)
 - DANCER_SERVER_TOKENS and DANCER_SESSION_INFO are now
   DANCER_NO_SERVER_TOKENS and DANCER_NO_SESSION_INFO. And working. :-)
   (GH#1014, Yanick Champoux)
 - 'any' wasn't understanding 'del' (only 'delete').  (GH#1044, Yanick
   Champoux)

 [DISTRIBUTION]
 - Now using Dist::Zilla as package manager.

 [DOCUMENTATION]
 - Correct POD formatting for HTTP methods in introduction.pod. (GH#1047,
   Lx)

 [ENHANCEMENTS]
 - environment configs are now merged with the global config, versus the
   previous behavior that was overriding the whole config segments.
   (GH#1016, Yanick Champoux)
 - Dancer::Handler::Debug now accepts env variables from the command-line.
   (GH#1056, Yanick Champoux)
 - Accessing values abstracted as methods in Dancer::Session. (GH#1000,
   John Wittkoski)

1.3126 2014-07-14
 [BUG FIXES]
 - Bunch of files were not in the MANIFEST.

1.3125 2014-07-12
 [DOCUMENTATION]
 - Improve the wording of the params() section in Dancer. (GH#1025, Warren
   Young)
 - Explain how to access config in Dancer::Config's POD.  (GH#1026, Gabor
   Szabo)
 - Cookbook typo fix. (GH#1031, Florian Sojer)

 [ENHANCEMENT]
 - Skip bad cookie definitions. (GH#1036, Manuel Weiss)
 - 'dancer' script warns and die if trying to create  an app with the same
   name of an existing module. (GH#1038, Racke)
 - In Dancer::Logger::Abstract, default host name to '-' if not available.
   (GH#1029, John Wittkoski)
 - Add Dancer::Serializer::JSONP. (GH#1035, David Zurborg)

1.3124 2014-05-09
 [BUG FIXES]
 - Remove print statement in Dancer::ModuleLoad::require.  (GH#1021, John
   Wittkoski)
 - Test was failing if JSON module was absent.				   
      (GH#1022, Yanick Champoux)
 - Allow for routes evaluating to false ('0', '', etc).  (GH#1020, Yanick
   Champoux)

 [DOCUMENTATION]
 - Specify defaults in POD. (GH#1023, isync)
 - Fix doc for params(). (GH#1025, reported by Warren Young)

 [ENHANCEMENTS]
 - Also check X-Forwarded-Proto. (GH#1015, Andy Jones)
 - Update bundle jQuery to v1.11.0. (GH#1018, Michal Wojciechowski)
 - Add session support to the skeleton config. (GH#1008. Gabor Szabo)

 [MISC]
 - Update mailing list url in README. (GH#1017, Racke)
 - Markdownify the README. (GH#986, Chris Seymour)

1.3123 2014-04-12
 [BUG FIXES]
 - Test was skipping wrong number of tests if JSON was absent.

1.3122 2014-04-10
 [BUG FIXES]
 - Serializer::Mutable now consider 'Accept' before 'Content-Type'.
   (GH#996, Bernhard Reutner-Fischer)
 - Serializer::Mutable now correctly deals with content-types with
   charsets. (GH#996, Bernhard Reutner-Fischer)
 - Without Clone(), Dancer::Error::dumper() could clobber values in deep
   structures. (GH#1006, fix by asergei)
 - 'session_name' in Dancer::Session::Abstract couldn't be redefined.
   (GH#1004, patch by Lee Carmichael)

 [DOCUMENTATION]
 - GH #995: Documentation improvements. (Colin Kuskie)

 [MISC]
 - Unused function 'path_no_verify' removed. (GH#998,  reported by
   mjemmeson)

1.3121 2014-02-02
 [DOCUMENTATION]
 - GH #983: Correction of various typos. (Akash Ayare)
 - GH #981: Add synopsis to Dancer::Request::Upload. (smashz)
 - GH #985: Change mentions of 'PerlHandler' to 'PerlResponseHandler'
   (Xaerxess)

 [ENHANCEMENTS]
 - GH #994: change heuristic so that
   'application/vnd.openxmlformats-officedocument.spreadsheetml.sheet' is
   not recognized as text. (Skeeve)
 - GH #987: get_current_session() now accepts option 'no_update'. (Lee
   Carmichael)

1.3120 2013-12-24
 [DOCUMENTATION]
 - GH #972: Correction of a truckload of typos. (David Steinbrunner)
 - GH #971: Stress that the request's 'env()' method is prefered over
   accessing '%ENV' directly. (isync)
 - GH #968: Fix 'ScriptAlias' example in Deployment docs. (reported by
   tednolan)
 - GH #976: Document and trap limitation in Dancer::Test. (Tom Hukins)
 - GH #976: Improve references to related modules. (Tom Hukins)

 [ENHANCEMENTS]
 - GH #974: Make plugins play nicely with mro 'c3'. (Fabrice Gabolde)

1.3119 2013-10-26
 [BUG FIXES]
 - GH #959: hash randomization could cause .pl MIME to vary and test to
   fail. (Olof Johansson)
 - GH #961: fix bug in require_environment's logic. (reported by
   sapphirecat)

 [DOCUMENTATION]
 - GH #962: Improvements of the Dancer::Test docs. (Tom Hukins)
 - GH #970: Small documentation edit. (Matthew Horsfall)

 [ENHANCEMENTS]
 - GH #965: Serializer also serialize content for DELETE. (reported by
   Achim Adam)

1.3118 2013-09-01
 [BUG FIXES]
 - GH #655: clarify logger error message. (Yanick Champoux,  reported by
   Gabor Szabo)
 - GH #951: fix quoting of TemplateToolkit start_tag/stop_tag. (Rick Myers)
 - GH #940: carry over the session when we forward().  (Yanick Champoux,
   reported by sciurius)
 - GH #954: don't die on autoflush for older perls.  (Yanick Champoux,
   reported by metateck and David Golden)
 - GH #950: Dancer::Test functions now populate REQUEST_URI. (Yanick
   Champoux, reported by Sören Kornetzki)

 [DOCUMENTATION]
 - GH #942: simpilify the Apache deployment docs for cgi/fcgi. (bug report
   by Scott Penrose)

 [ENHANCEMENTS]
 - GH #946: new 'require_environment' setting. (Jesse van Herk)
 - GH #952: don't set defaults for Template subclasses for 
   Dancer::Template::TemplateToolkit. (Rick Myers)
 - GH #945: add function 'template_or_serialize' to
   Dancer::Serializer::Mutable. (Yanick Champoux)

 [MISC]
 - GH #949: fixes a few errors in the serializer testsuite.  (Franck Cuny)

1.3117 2013-07-31
 [BUG FIXES]
 - GH #794: Upload data was not kept for forwarded requests.  (reported by
   William Wolf)
 - GH #898: calling halt() doesn't discard set headers anymore.  (Yanick
   Champoux, reported by Nicolas Franck)
 - GH #842: embedded 'prefix' now properly localized.  (Yanick Champoux,
   reported by Jashank Jeremy)

 [DOCUMENTATION]
 - GH #938: fix doc typos in Dancer::Serializer. (Fabrice Gabolde)
 - GH #712: add all status codes known to Dancer to Dancer::HTTP.  (Yanick
   Champoux, reported by Brian J Miller)
 - Add warning that 'forward' doesn't preserver the session. (Alberto
   Simões)
 - GH #941: minor correction to code snippets in documentation.  (Grzegorz
   Rożniecki)
 - GH #929: add warning on the use of Corona as underlying web server. 
   (issue reported by berekuk)
 - GH #943: remove mention to 'Dancer::Plugin::Validation',  clean 'dancer
   -a' sample output. (Grzegorz Rożniecki)

 [ENHANCEMENTS]
 - GH #836: Provide more information when an engine fails to load. (Yanick
   Champoux, reported by Daniel Perrett)

1.3116 2013-07-03
 [ENHANCEMENTS]
 - GH #767: forwarded_for_address() now looks for HTTP_X_FORWARDED_FOR if
   X_FORWARDED_FOR is not there. (Jakob Voss)
 - GH #936: Add file locking to file logger. (David Golden)
 - GH #937: Add details to tutorial. (Craig Treptow)

1.3115 2013-06-09
 [BUG FIXES]
 - GH #605: pass'ed megasplat with no further routes cause 404, not 500.
   (vlyon)

 [DOCUMENTATION]
 - GH #934: Added example of HAProxy deployment. (Anton Gerasimov)

 [MISC]
 - Tests now require Test::TCP v1.30+ (previous version had too short a
   timeout and tests were failing). (Yanick Champoux)

1.3114 2013-06-02
 [BUG FIXES]
 - GH #724: app.pl obeys --confdir. (Yanick Champoux)
 - GH #927: logging format using 'h' now play nicely if no header present.
   (ironcamel)

 [DOCUMENTATION]
 - GH #922: Add example of request parameters. (Gabor Szabo)
 - Add scheme line for ngnix config in D::Deployment.

 [ENHANCEMENTS]
 - GH #919: 'dancer' script exits with code 255 if application		   
      name is invalid. (ppisar)
 - GH #871: now recognize HTTP_X_FORWARDED_PROTO. (mlbarrow)
 - GH #926: make messages from fatal warnings show up in the logs.  (Max
   Maischein)
 - GH #930: speed improvement. (ichesnokov)
 - GH #859: strip illegal characters from cookie name. (Colin Keith)
 - GH #924: non-'/' apps behind proxies now possible using 'request-base'
   header. (Mikolaj Kucharski)

1.3113 2013-05-08
 [BUG FIXES]
 - GH #920: fix pod for Dancer::Development. (ppisar)

 [DOCUMENTATION]
 - GH #915: add warning about behaviour of hooks with multiple packages
   loaded by load_app (racke).
 - GH #918: Fix headers syntax in Dancer::Response perldoc (Vyacheslav
   Matyukhin).

 [ENHANCEMENTS]
 - GH #869: leave body parameters alone if deserialization failed
   (brianphillips).
 - GH #912: send_file was returning 500 instead of 404 for non-existent
   files. (Fabrice Gabolde)
 - GH #914: add link to melezhik's psgi chef cookbook.
 - GH #923: implement lazy session flushing. (David Golden)

1.3112 2013-04-10
 [BUG FIXES]
 - GH #900: backport the security patch for Dancer::ModuleLoader from
   Dancer2 (mokko).

 [ENHANCEMENTS]
 - GH #897 dancer script diagnostic more explicit if target directory	   
      does not exist or is not writable (reported by Andrew Grangaard).
 - GH #907: skip tests of deprecated features (mokko).

1.3111_02 2013-04-01
 [BUG FIXES]
 - RT #84198: silencing wide-character in-memory file handle error (Tom
   Wyant).
 - wrong number of tests to skip in t/14_serializer/01_helpers.t.

1.3111_01 2013-03-30
 [BUG FIXES]
 - GH #891: silenced warnings from non-numeric versions in Makefile.PL
   (Olof Johansson).
 - GH #702: fix request->header call throwing exceptions inside routes	   
      of Dancer->dance($request)  (Perlover).
 - GH #893, GH #636: handle binary files for uploads in Dancer::Test
   (Andrei).
 - GH #903: add plan for subtest (bug report by wfaulk).

 [DOCUMENTATION]
 - GH #899: mention that response_exist and response_doesnt_exist are
   deprecated (Fabrice Gabolde).
 - GH #902, #903: change example to use path_info() instead of path()
   (Anton Ukolov, Lee Carmichael).

 [ENHANCEMENTS]
 - GH #895: JSON serializer now uses JSON's "-support_by_pp" (Jonathan
   Schatz).

1.3111 2013-02-24
 [BUG FIXES]
 - GH #877: fix Dancer Error when so that 'exception' object is not passed
   to serializers, because XML/JSON serializers don't understand objects
   (rikbrown).
 - GH #858: Check for definedness, not truth, when testing if we read into
   the buffer when parsing a request body (florolf).
 - GH #845: Fix uninitialized warning when loading modules (Fabrice
   Gabolde).
 - GH #851, GH #853: Atomic YAML session writing (Roman Galeev).
 - GH #852: Saner UTF logging (Roman Galeev).
 - GH #849, GH #850: Serve autopages with text/html content type. (Philippe
   Bruhat - BooK)
 - GH #848: Handle If-Modified-Since header in the request for static
   files. (Philippe Bruhat - BooK)
 - GH #848: Send a Last-Modified header for static files. (Philippe Bruhat
   - BooK)
 - GH #856: Don't export non-existing subroutine (mokko).
 - GH #874: Reduce dependence on %ENV for internal code (Kent Fredric).
 - GH #875: Don't expect specific order in cookies (Yanick Champoux).
 - Remove 'exception' object from message being passed to serializers. 
   (Rik Brown)
 - Added .travis.yml to MANIFEST.SKIP so t/manifest.t passes (Kaitlyn
   Parkhurst).
 - GH #887, GH #890: keyword 'global_warnings' added to replace
   'import_warnings' (Kaitlyn Parkhurst).
 - GH #892: add 'private_key' to the list of potentially sensitive keys
   (Tom Heady).

 [DOCUMENTATION]
 - GH #847: Fix typo (John Wittkoski).
 - GH #865: Correct 'before' hook documentation (David Precious, Maurice).
 - GH #860, GH #844, GH #760: Misleading plack middleware documentation.
   (Paul Fenwick)
 - GH #862: Fix heading level for strict_config entry in Dancer::Config.
   (Stefan Hornburg - Racke)
 - GH #863: Correct example apache config (John Wittkoski).
 - GH #867: correct doc for ModuleLoader::load_with_params (mokko).
 - Document route_cache option (David Precious).
 - Docs for route_cache_size_limit & route_cache_path_limit (David
   Precious).
 - Remove meaningless 'encoding' to TT config (David Precious).
 - Remove docs for mounting multiple apps (Naveed Massjouni).
 - Update doc URLs (David Precious).
 - Fix inconsistency in Perlbal deployment example (Slaven Rezić, Racke).
 - GH #894: Replace spurious character in Dancer::Session's POD (Racke).
 - GH #880: Add deprecation mention for 'after' (pdl and Yanick Champoux).

1.3110 2012-10-06
 [BUG FIXES]
 - GH #817, #823, #825: Removing Clone from core. Pure-perl environments
   supported again (Sawyer X).
 - GH #755, #819, #827, #828: HTTP::Headers accepted by dancer_response
   (Roberto Patriarca, Dagfinn Ilmari Mannsåker, draxil, perlpong).

 [DOCUMENTATION]
 - GH #821: Pointing to new homepage (alfie).
 - GH #822: Typos in documentation (Stefan Hornburg - racke).
 - GH #824: Fix in Dancer/Session.pm (pdl).
 - GH #830: Fix Github links to https:// (Olivier Mengué).
 - GH #838: Error in Dancer::Plugin::Ajax Documentation (Lee Carmichael).
 - GH #839: Typo (goblin).

 [ENHANCEMENTS]
 - GH #826: The version of wallflower shipped with Dancer has been removed.
   It was well out of date.  BooK is now maintaining it as a more general
   solution under the name App::Wallflower. (BooK)
 - GH #834: Provide empty Headers object if not defined (Yanick Champoux).
 - GH #840, #841: Dancer::Plugin::Ajax now has content_type (Lee
   Carmichael).

1.3100 2012-08-25
 [BUG FIXES]
 - GH #816: Improve wording when failed to load engine. (Sawyer X)
 - GH #817: Fix CODE reference uncloned using Clone::clone. (David
   Previous, Sawyer X)

 [DOCUMENTATION]
 - GH #818: Use "MyWeb::App" instead of "mywebapp" in examples. (pdl)

 [ENHANCEMENTS]
 - GH #755: HTTP::Headers accepted by dancer_response. (Roberto Patriarca)

1.3099 2012-08-11
 [BUG FIXES]
 - GH #683: Fix uninitialized warnings. (Sawyer X)
 - GH #700: Take into account the app name in route caching. (Perlover)
 - GH #775: Clone variables for templates. (Reported by Wanradt Koell,
   fixed by David Precious, Sawyer X)
 - GH #776: get should be default to get/head even it's inside any.
   (Fayland Lam)
 - GH #788: Make sure ID key in sessions are clobbered. (kocoureasy)
 - Fix uninitialized variables in config file path. (Sawyer X)
 - GH #809: Require all necessarily modules in Dancer::Config. (John
   Wittkoski)

 [DOCUMENTATION]
 - GH #784: Synopsis fix in Dancer::Error. (Alex C)
 - Document session_domain in Dancer::Config. (David Precious)
 - Pod fixes in abstract session. (David Precious)
 - Synopsis fix in Dancer::Test. (Stefan Hornburg <Racke>)

 [ENHANCEMENTS]
 - GH #799: New test function: response_redirect_location_is. (Martin
   Schut)
 - send_file now accepts an IO::Scalar. (David Precious)
 - Clean up $VERSION. (Damien Krotkine)

1.3098 2012-07-28
 [DOCUMENTATION]
 - Fix escaping on some docs (Stefan Hornburg @racke).

 [ENHANCEMENTS]
 - New keyword 'plugin_args' exported by Dancer::Plugin to provide a
   consistent way with Dancer 2 to obtain arguments from a plugin keyword.
   (Alberto Simões).
 - Add 'execute_hook' and deprecate 'execute_hooks' for homogeneity with
   Dancer 2.
 - send_file will do the right thing if given an IO::Scalar object (David
   Precious, prompted by Ilya Chesnokov).

1.3097 2012-07-08
 [ENHANCEMENTS]
 - New keywords 'register_hook' and 'execute_hooks' exported by
   Dancer::Plugin to provide a consistent way with Dancer 2 to declare and
   run hooks from within a plugin (Alexis Sukrieh, idea from David
   Precious).

1.3096 2012-07-06
 - Codename: Chop Hooey // Neil Hooey **

 [ENHANCEMENTS]
 - Finally released, thanks to Neil Hooey bugging my sorry ass.

1.3095_02 2012-07-03
 [BUG FIXES]
 - fix exception tests in some cases (GH #734) (Damien Krotkine & katkad )

 [DOCUMENTATION]
 - Clarify serialization in introduction POD (Mark A. Stratman)
 - Typo fix (Sam Kington)

 [ENHANCEMENTS]
 - If YAML does not load, Dancer::Config now reports why (Ovid)

1.3095_01 2012-06-22
 [BUG FIXES]
 - Don't assume returned references are blessed when considering
   continuations (Neil Hooey, GH-778)
 - Malformed/missing cookies caused warnings  (James Aitken/LoonyPandora,
   GH-782 and GH-783)
 - Avoid potential crash in t/14_serializer/06_api.t if tmp dir is replaced
   when %ENV gets cleared (Adam Kennedy)
 - Properly initialize %callbacks to default empty hashref  in _send_file
   if  not provided (Gary Mullen)

 [DOCUMENTATION]
 - Update Ubic service example (Vyacheslav Matyukhin)
 - Silly typo fixing (Paul Fenwick)
 - Typo in Dancer::Test file upload example (Jonathan "Duke" Leto)
 - UTF-8 fixes in POD (ambs)

 [ENHANCEMENTS]
 - Add UTC timestamp options for logger_format (Alex C - perlpong).
 - Tests can now run in parallel (Richard Simões).
 - dancer_version keyword added (Damien "dams" Krotkine).
 - New session_domain paramter allows you to set the domain of the default
   session cookie (William Wolf)

1.3095 2012-04-01
 [BUG FIXES]
 - Small fix to skip tests when YAML is not available. (Sawyer X)

 [ENHANCEMENTS]
 - Added 'info' log level for messages that should always go to the logs
   but aren't really debug, warning or error messages (Ovid)

1.3094 2012-03-31
 [BUG FIXES]
 - GH #763: Fix exceptions in ajax routes clobbering layout (ilmari)
 - GH #748 & GH 647: Don't force override environment from PLACK_ENV
   (jwittkoski)
 - GH #762: fix param parsing lacking limit on split (leejo)
 - GH #758: Fix Dancer::Test: make sure the request is properly converted
   to a response. (Ovid)
 - GH #729: Fix dancer exception composition, and message pattern
   application (Damien Krotkine)
 - GH #752: Exceptions raised in hooks were not propagated back to the
   route code, but instead canceleld and replaced by a Dancer halt
   exception. That was wrong. Now it is fixed, exceptions raised in hooks
   can be properly caught in route code. (Damien Krotkine)
 - Be more flexible in single vs. mutliple values in key hiding. (Sam
   Kington)
 - Use isa() for checking relationships instead of ref() in Dancer::Test.
   (Ovid)

 [DOCUMENTATION]
 - Explain in POD that if there are multiple fields with the same name,
   params('fieldname') returns an arrayref of them (alexrj).
 - GH #750: Fix in Dancer::Deployment: appdir needs to be set before
   calling load_app (Paul Johnson)
 - Update 'before' hook document (David Cantrell).

 [ENHANCEMENTS]
 - Added 'strict_config' option to have the config return an object instead
   of a hashref. (Ovid)
 - GH #708: Added support for query strings in dancer_request (Jacob
   Rideout)
 - It's possible for the user to set the environments directory using a new
   environment variable (DANCER_ENVDIR) or using `set envdir => $path`
 - Sort hash keys when serializing references in log messages (Ovid).

1.3093 2012-02-29
 [BUG FIXES]
 - GH #738: Define exception type ::Core::Request, to avoid things blowing 
   up when Dancer::Request raises exceptions of that type (David Precious,
   thanks to damog for reporting)
 - GH #671: Fix Dancer::Plugin::Ajax with Plack::Builders. (Activeg, Sawyer
   X)
 - Auto-page feature cleanup and fixup. (David Precious)
 - Remove uninitialized warnings. (Sawyer X, David Precious)

 [DOCUMENTATION]
 - Fix examples for multi-app deployment under Plack::Builder in
   deployment.
 - Deployment docs. (c0bra)
 - Update tutorial. (David Precious)
 - Clean up EXPORTS. (David Precious)
 - Keyword documentation fixups. (Kirk Kimmel)
 - Clarify forward docs with better examples. (David Precious)

 [ENHANCEMENTS]
 - Winning release race to Catalyst (nice try rafl++!)
 - Add exception type ::Core::Request. (David Precious)
 - JSON decode from UTF8. (Sam Kington)
 - Provide the method when a route crashes to help debug. (Sam Kington)
 - More helpful log messages. (David Precious)

1.3092 2012-01-27
 [BUG FIXES]
 - Don't call isa() on unblessed refs in Dancer::Exception. (Sam Kington)
 - Assume UTF-8 by default when serialising JSON. (Sam Kington)
 - GH #725: If a cookie is set multiple times, last value wins. (David
   Precious)
 - More intuitive, backwards compatible appending of default template 
   extension. (GH #716, David Precious)
 - Prevent recursion in censoring. (Yanick Champoux, Damien dams Krotkine)
 - GH #734: More tests flexibility (Sawyer X, reported by @birdy-)

 [DOCUMENTATION]
 - Document how to work with Dotcloud. (Oliver Gorwits)
 - Clean ups and fix ups. (David Precious, Sawyer X, Michal Wojciechowski)

 [ENHANCEMENTS]
 - Return the current set prefix using prefix(). (Michal Wojciechowski)
 - More intuitive appending of default template extension. Makes for
   cleaner more DWIM code. (David Precious, reported by Nick Knutov)
 - Allow any options to JSON serializer. (Lee Johnson)
 - Support complex views with multiple document roots. (Pedro Melo)

1.3091 2011-12-17
 [BUG FIXES]
 - Reverting template() behavior by popular demand. (Damien Krotkine)
 - GH #714: Run post-request hooks when custom continuations were created.
   (Damien Krotkine)
 - Always call write_session_id() to update expires. (David Precious)

 [DOCUMENTATION]
 - GH #680: Document problems with multiple apps in Dancer using
   Plack::Handler::Apache2 and recommend a workaround. (Asaf Gordon, Pedro
   Melo)
 - RT #73258: Spelling glitches. (Damyan Ivanov)
 - Use ":script" instead of ":syntax" in Cookbook. (John Barrett)
 - Typos in Deployment doc. (David Precious)

 [ENHANCEMENTS]
 - GH #711, #652: Add server_tokens variable to allow removal of headers.
   (John Wittkoski)

1.3090 2011-12-13
 - Codename: Hornburg of Hannover // Stefan Hornburg (racke) **

 [BUG FIXES]
 - GH #685: Set VERSION for Dancer::Plugin::Ajax. (Sawyer X, Naveed
   Massjouni)

 [DOCUMENTATION]
 - GH #694: Typo fix. (Yanick Champoux)
 - GH #698: Document further TT init options. (Dennis Lichtenthaeler)
 - GH #709: Update POD documentation regarding hook. (Stefan Hornburg)

1.3089_01 2011-11-26
 [BUG FIXES]
 - Fix bug that made system() fail with -1 under Dancer (felixdo).
 - Support for 'content_type' option on send_file when sending a system
   wide file (Emmanuel Rodriguez).
 - Support HTTP_X_FORWARDED_HOST in behing proxy (Ipaponov).
 - Deserialize PATCH requests (Sam Kington).
 - Encode log messages properly if charset UTF-8 is set (David Precious,
   thanks to Penfold for the fix & MiklerGM for reporting).

 [DOCUMENTATION]
 - Clean up "plack_middlewares" example in docs (Richard Simões).

 [ENHANCEMENTS]
 - Continuations-style exception system! (Damien Krotkine).
 - The ability for dancer_response to send file contents for file uploads
   as a scalar, instead of reading from file on disk (Squeeks).

1.3080 2011-10-25
 - Codename: Sawyer's Sugar Stream // Sawyer X **

 [ENHANCEMENTS]
 - No functional changes, just releasing as stable.

1.3079_05 2011-10-02
 [API CHANGES]
 - Deprecation of 'before', 'before_template' and 'after' in favor of hook
   (Alberto Simões)

 [BUG FIXES]
 - Minor corrections (jamhed, felixdo)
 - Log if a view and or a layout is not found (Alberto Simões, reported by
   David Previous)

 [ENHANCEMENTS]
 - Add support for the HTTP 'PATCH' verb (David Precious)

1.3079_04 2011-10-02
 [DOCUMENTATION]
 - Dancer::Plugins typos (Olof Johansson).
 - PSGI handler documented (chromatic).

 [ENHANCEMENTS]
 - PSGI handler code cleaned up (chromatic).
 - Improved warning localizations (chromatic).

1.3079_03 2011-09-10
 [BUG FIXES]
 - Don't clobber TT INCLUDE_PATH if the user set it specifically in the
   config file - Issue 643 (David Precious, reported by meraxes)
 - Don't require a space after semi-colon delimiting multiple name=value
   cookie pairs - Issue 642 (David Precious, reported by travisbeck)

 [ENHANCEMENTS]
 - Support XML::Simple configuration for serializing/deserializing (Alberto
   Simões)
 - Hard deprecate lots of stuff (Alberto Simões)

1.3079_02 2011-08-28
 [BUG FIXES]
 - Remove hard-coded version from 404.html and 500.html (Alberto Simões)
 - Fix logging of UTF8-encoded strings (jamhed)
 - Do not clean 'vars' during forward (Alberto Simões)

 [ENHANCEMENTS]
 - Add streaming support to send_file. (Sawyer X)

1.3079_01 2011-08-17
 [BUG FIXES]
 - Fix prefix behavior with load_app (alexrj)
 - send_file() shouldn't clobber previously-set response status (David
   Precious, reported by tylerdu - thanks!)
 - Depend on URI 1.59 - Fixes problems when redirecting with UTF-8 strings
   (Alberto Simões)
 - Fix before_serializer POD fix (Yanick Champoux)

 [DOCUMENTATION]
 - Cookbook links to canonical documentation of keywords in Dancer.pm, so
   readers encountering a new keyword can easily see the docs for it (David
   Precious)
 - Docs for debug/warning/error link to Dancer::Logger for details on how
   to control where logs go (David Precious)
 - Document import_warnings option, and mention it & link to that
   documentation in opportune places.
 - Document that 'get' also creates a route for 'HEAD' requests (David
   Precious, prompted by Matt S Trout)
 - Extend request() keyword docs with examples (David Precious)
 - Correct port in Lighty/FCGI example in Dancer::Deployment (David
   Precious, thanks to pwfraley in Issue 621)

 [ENHANCEMENTS]
 - send_file can send data (pass a reference to a scalar), and can specify
   a content-disposition filename. (Alberto Simões)
 - Set 'Server' HTTP response header as well as 'X-Powered-By'.  For cases
   where Dancer is being accessed directly, or the proxy passes on this
   header, it's nice to see it.  (David Precious)

1.3072 2011-08-23
 - Codename: Precious David Precious // David Precious (bigpresh) **

 [ENHANCEMENTS]
 - No functional changes, just releasing as stable.

1.3071 2011-07-26
 - Security release based on 1.3070 **

 [SECURITY]
 - FIX directory traversal issue Since 1.3070, it was possible to abuse the
   static file serving feature to obtain files from a directory immediately
   above the directory configured to serve static files from. (Vladimir
   Lettiev and David Precious)

1.3070 2011-07-14
 - Codename: The Exceptional Mr. Dams // Damien Krotkine (dams) **

 [ENHANCEMENTS]
 - No functional changes, just releasing as stable.

1.3069_02 2011-07-10
 [BUG FIXES]
 - Fix a bunch of cpan testers reports					   
      (Alberto Simões)

1.3069_01 2011-07-07
 [BUG FIXES]
 - Fix a bug while parsing some cookies (Franck Cuny)
 - Documentation and tests on how to use many Dancer application inside one
   PSGI file (PR 564) (Alex Kalderimis and Franck Cuny)
 - More flexible test for locale-aware logging (Alberto Simões)
 - Do not re-read config files when dance starts if they were already
   loaded.  (Alberto Simões)
 - Fixed shell-dependent tests for Window testing. (Alberto Simões)
 - Die properly if halt is call inside an hook. (Damien Krotkine and
   Alberto Simões)
 - Make template work outside of requests (Issue 592) (David Precious)
 - Cleanup session tests folder (Issue 594) (Sawyer X)

 [DOCUMENTATION]
 - Documentation on tokens automatically added to templates. (Alberto
   Simões)
 - Documentation on serializer magical access to put/posted data. (Alberto
   Simões)

 [ENHANCEMENTS]
 - Error Hook (PR 563 - JT Smith)
 - Exceptions system (Damien Krotkine)
 - The no prefix can be set using 'prefix "/";' (Alberto Simões)
 - Support for nested prefixes (Alberto Simões)
 - Cleanup on Dancer::FileUtils (Sawyer X)
 - Cleanup on File::Temp dependencies (Sawyer X)

1.3060 2011-06-15
 - Codename: Pirouetting Pedro // Pedro Melo **

 [ENHANCEMENTS]
 - No functional changes, just releasing as stable.

1.3059_04 2011-06-12
 [BUG FIXES]
 - Fix a bunch of cpan testers reports 
 - (Alberto Simões)

1.3059_03 2011-06-11
 [BUG FIXES]
 - Fix for issue #539 https://github.com/sukria/Dancer/issues/539 Don't
   decode twice entries in the params hash table, file			   
	 uploads with UTF-8 characters in their name are now possible.
   (Toby Corkindale, Alexis Sukrieh)
 - Fix broken test with old version of HTTP::Parser::XS (Franck Cuny)
 - #492 - Don't run Test::TCP tests on win32 (Franck Cuny)
 - Fix a bug that when forwarding a post with post data stalled the code
   (read on no data handle).  (Alberto Simões)
 - Tweak tests regular expression to be more flexible (Pedro Melo)
 - Require a recent Test::TCP (1.13) to run tests. (Alberto Simões)
 - Fix hooks implementation that failed when user messes $_ (Pedro Melo)
 - Fix broken params('query') and params('body') during forward and
   dancer_request test function. (Alberto Simões and Squeek)

 [DOCUMENTATION]
 - Improve FileUtils documentation. (mokko)

 [ENHANCEMENTS]
 - Fix for issue #516 https://github.com/sukria/Dancer/issues/516 No more
   legacy code in Dancer::Route to handle routes created  with the
   deprecated keyword "r". The related code is now more  concise and should
   be slightly more efficient. (Alexis Sukrieh)
 - Merge PR #541 https://github.com/sukria/Dancer/pull/541 New "param"
   accessor to retrieve a parameter easily. (Alberto Simões)
 - Implement session directory testing cache for Session::YAML (Damien
   Krotkine)
 - Tests rework (improve speed, remove useless tests, ...) (Alberto Simões
   and Franck Cuny)
 - Configuration for log_dir and log_file. (Alberto Simões)
 - Pass vars to templates automatically (David Precious)
 - Support lexical prefix (Pedro Melo)

1.3059_02 2011-05-29
 [BUG FIXES]
 - Fix for smoker failure under Perl 5.13.4
   http://www.cpantesters.org/cpan/report/b37416b8-88df-11e0-9c74-cad5bcb80
   94c Better use of Time::Hires in t/22_hooks/04_template.t (Franck Cuny)

1.3059_01 2011-05-27
 [API CHANGES]
 - Second level of deprecation for render_with_layout method. (Alberto
   Simões)
 - Second level of deprecation for mime_type method. (Alberto Simões)

 [BUG FIXES]
 - Dancer::Test was broken for tests using data in POST (GH#534) (Franck
   Cuny)
 - Multiple setter implemented at 1.3039_01 was broken for App specific
   settings. (Alberto Simões)

 [DOCUMENTATION]
 - Improve Serializers documentation (Damien Krotkine)

 [ENHANCEMENTS]
 - Cookie accessor to manipulate cookies directly. (Niko)

1.3051 2011-05-27
 - Security release based on 1.3050 **

 [SECURITY]
 - FIX CVE-2011-1589 (Mojolicious report, but Dancer was vulnerable as
   well). Return "400 Bad Request" when requested filename seems suspicious
   http://cve.mitre.org/cgi-bin/cvename.cgi?name=CVE-2011-1589 (Vladimir
   Lettiev and Franck Cuny)

1.3050 2011-05-20
 - Codename: The Captain Hook Adventure // Franck Cuny **

 [DOCUMENTATION]
 - Improve Dancer documentation (Damien Krotkine)

 [ENHANCEMENTS]
 - No functional changes, just releasing as stable.

1.3049_01 2011-05-14
 [API CHANGES]
 - Deprecation of 'logger' (use set). (Alberto Simões)
 - Deprecate 'layout' (use set). (Alberto Simões)
 - Definitely remove plack_middlewares HashRef deprecation. (Alberto Simões
   & Damien Krotkine)

 [BUG FIXES]
 - Unbreaking auto_page somewhat - the catch-all route added will pass
   unless a suitable view exists.  This means that routes like /foo are not
   obscured, and made up URLs will result in a proper 404, not 500.  A
   little more work required here, though.  (David Precious)
 - Anchor regular expression routes. Before regular expressions were
   matching anywhere in the URL. (Alberto Simões)

 [ENHANCEMENTS]
 - GH #519: remove redundant lines from CSS (Alberto Simões)
 - When scaffolding an app, show a warning if YAML not installed. Prompted
   by Issue 496.  (David Precious)
 - Hooks! add new positions for hooks, and possibility to create your own
   hooks inside your application and your plugin. (Franck Cuny)
 - Don't try to read/set session vars with empty/undef keys.  It doesn't
   make sense to do so, and can cause warnings elsewhere. (David Precious)
 - Check HTTP status code/alias passed to status() is valid; previously,
   and invalid code would result in the response status being unset (David
   Precious, prompted on IRC by jonas)
 - Lowercase status aliases and swap spaces for underscores before trying
   to match (David Precious, suggested on IRC by jonas)
 - Added 'behind_proxy' setting, making Dancer honor X_FORWARDED_PROTOCOL
   and X_FORWARDED_HOST (Alberto Simões, requested by sukria and others)

1.3040 2011-05-01
 - Codename: Yanick in Black // Yanick Champoux, Labor Day - May Day **

 [ENHANCEMENTS]
 - No functional changes, just releasing as stable.

1.3039_01 2011-04-27
 [BUG FIXES]
 - Fix 404 results from forwarding. (Alberto Simões)
 - Don't remove trailing slashes from route patterns under prefix. (Brian
   E. Lozier)
 - Remove deprecated r() function from list of exports. (Stefan Hornburg)
 - GH #402: make session_expires honor +2h style formatting. (Michael G.
   Schwern)
 - GH #433: encoding issues with forward(). (Alberto Simões)
 - GH #390: Renaming access_log to startup_info (+doc). (Sawyer X)
 - Rewrite scalar usage of qw() that is incompatible with 5.14. (Alberto
   Simões)
 - Don't parse ARGV when under PSGI (closes #473) (Franck Cuny)

 [DOCUMENTATION]
 - Major rewrite/reorganization on Dancer::Config documentation. (David
   Precious, pushed by Alberto Simões PR)
 - GH #284: Document hosting multiples Dancer apps in a single PSGI file.
   (Franck Cuny)
 - Dancer::Session POD typos and spurious characters. (Stefan Hornburg)

 [ENHANCEMENTS]
 - Forward can change method GH#493 (Alberto Simões)
 - Introducing the "megasplat"! (Yanick Champoux)
 - More tests for versions, setings and variables. (Alberto Simões)
 - Improve Dancer::Test so failures report the correct line numbers.
   (Michael G. Schwern)
 - GH #466: Can now set cookies with http_only => 0 for JS integration.
   (Alberto Simões)
 - Session engine can be told to set cookies without HttpOnly attribute
   using new session_is_http_only setting. (Alberto Simões, requested by JT
   Smith)
 - GH #296: Show versions of loaded modules in startup info. (Sawyer X)
 - Able to set more than one value at once using set(). (Alberto Simões)
 - GH #253: Use Clone::clone() if available to clone data before censoring.
   (Sawyer X)
 - GH #246: Dancer::Test can now test for file uploads as well. (Franck
   Cuny)
 - Allow parameters in forward(). (Alberto Simões)

1.3030 2011-04-13
 - Codename: Silence of the ambs // Alberto Simões **

 [ENHANCEMENTS]
 - Change the flag for sending system-wide path with send_file to
   'system_path' (was 'absolute'). (Alberto Simões)

1.3029_03 2011-04-10
 [BUG FIXES]
 - Dancer::Session::Cookie 0.14 is required for dependency test.
 - Only test for undef serializer if we have the default (JSON) available.
   (Sawyer X)

 [ENHANCEMENTS]
 - Test before_template & auto_page.

1.3029_02 2011-04-08
 [BUG FIXES]
 - Better way to initialize the logdir in Dancer::Logger::File. Works now
   cleanly if the appdir is not writable but the logdir exist and is
   writable. (Alberto Simões)
 - fix warnings in t/03_route_handler/28_plack_mount.t. (Franck Cuny)

 [DOCUMENTATION]
 - POD fix. (Stefan Hornburg - Racke)

 [ENHANCEMENTS]
 - Support for error templates. If the setting "error_template" is set, it
   is used when building an error page instead of using the default
   template. Added the appropirate documentation as well. (Alberto Simões)
 - Dancer::Test::dancer_response() returns a 404 response when no route
   handler is found. This is consistent with what Dancer does internally.
   (Alberto Simões)
 - Dancer::Test provides a new helper for inspecting subsets of headers:
   "response_headers_include". (Alberto Simões, Alexis Sukrieh)
 - dancer_response now handles the rendering of static pages as well.
   (Alberto Simões)
 - Cleanup some tests. (Alberto Simões)

1.3029_01 2011-04-01
 [BUG FIXES]
 - Fix t/14_serializer/02_json.t to work with older JSON (relates to
   GH#416) (Damien Krotkine)
 - the Changelog test now supports Codenames. It suggests to add codenames
   for table releaes as well (Damien Krotkine)
 - GH #420: Extra content generated (Alberto Simões, Damien Krotkine)
 - GH #409: If pass has no more matching routes, return 404. (Alberto
   Simões)

 [DOCUMENTATION]
 - Add documentation to send_file optional argument (Alberto Simões)
 - Fix plack_middlewares example in the cookbook (Michael G. Schwern)
 - Extend the POD on plugin_setting to prevent a pitfall with plugin
   modules more than 3 levels deep. (Stefan Hornburg)
 - GH #400: Documenting the plack_middlewares_map. (Michael G. Schwern,
   Sawyer X)
 - GH #422: Documenting no need for caret when you have a prefix. (Sawyer
   X)

 [ENHANCEMENTS]
 - GH #396: Test that Dancer::Session::Cookie isn't broken (Michael G.
   Schwern)
 - GH #399: Make sure session can have their name changed. (Michael G.
   Schwern)
 - Dancer::Test tests assumes 'GET' if their first argument is scalar.
   (Yanick Champoux)
 - send_file accepts optional content-type declaration, to override guessed
   MIME type, e.g. send_file $filename, content_type => 'image/png'
   (Alberto Simões, requested by Michael G Schwern)
 - send_file accepts optional absolute option, to send an absolute path
   (Alberto Simões)
 - Have `dancer` cmd tool create MANIFEST and MANIFEST.SKIP. (Alberto
   Simões)
 - mime_type is deprecated; new keyword 'mime'; new config key
   'default_mime_type'; (Alberto Simões and Michael G. Schwern)
 - Recognize absolute redirects  (Yanick Champoux)

1.3020 2011-03-21
 - Codename: The Schwern Cometh // Michael G. Schwern **

 [ENHANCEMENTS]
 - No functional changes, just releasing as stable.

1.3019_02 2011-03-14
 [BUG FIXES]
 - GH #354: Tokens are not passed to layout if no params are passed to
   template. (Damien Krotkine)

1.3019_01 2011-03-13
 [BUG FIXES]
 - GH #393: Reset vars for each new request. (Franck Cuny)

 [ENHANCEMENTS]
 - GH #391: Dancer::Logger::Note now exists. :) (Sawyer X)
 - Porting documentation on WRAPPER to Dancer::Template::TemplateToolkit.
   (Sawyer X)
 - GH #387: Document views and appdir in Dancer::Config. (Michael G.
   Schwern)
 - Add a new symbol to exporter ':script'. (Franck Cuny)
 - GH #397: Support cookie expire times like "+2h". (Michael G. Schwern)

1.3014_01 2011-03-10
 [BUG FIXES]
 - GH #373: Display valid path to the main app file in the welcome screen.
   (Franck Cuny)
 - GH #152, GH #170, GH #362: Log dir is not created when logger is not set
   to 'file', and setting log_path works as expected. (Franck Cuny)
 - GH #308: Use request's uri_base. (Sawyer X)
 - GH #378: Some routes with prefix where wrongly matched. (Franck Cuny)

 [DOCUMENTATION]
 - Dancing on command line. (Maurice Mengel)
 - Improve Dancer::Cookbook. (Maurice Mengel)

 [ENHANCEMENTS]
 - GH #351: Explicitly exclude some keywords when important Dancer's
   syntax, add modes that also excludes some keywords (:moose, :tests).
   (Sawyer X, Naveed Massjouni, Michael G. Schwern, Franck Cuny)
 - All logging options accept any number of variables. (Sawyer X)
 - GH #297: All logging options can automatically serialize references.
   (Sawyer X)
 - Add Dancer::Logger::Capture to capture and read log messages during
   testing. (Michael G. Schwern)
 - Dancer::Cookie make secure (https only) cookies. It also adds the
   "session_secure" setting instructing sessions to use secure cookies.
   (Michael G. Schwern)
 - Adding uri_base to Request.pm. (Sawyer X)
 - Make Dancer::Test use the capture logger (Michael G. Schwern)

1.3014 2011-03-04
 [BUG FIXES]
 - YAML Session UTF-8 Fix (Roman Galeev)
 - Tests and documentations for Dancer::Request::Upload + type method in
   Dancer::Request::Upload (Michael G. Schwern)
 - Dancer::Test::dancer_response handles correctly its 'body' parameter We
   can now pass a hash ref as the body of dancer_response, it will
   automatically be serialized as an URL-encoded string with the
   appropriate content_type header. (Alexis Sukrieh)

1.3013 2011-03-01
 [ENHANCEMENTS]
 - Fix test suite: the changelog test is skipped if not under 
   RELEASE_TESTING environment.

1.3012 2011-03-01
 [BUG FIXES]
 - Fix cookies disappearing when more than one is set. Complete refactoring
   of the cookie handling. (Chris Andrews, Geistteufel)
 - Properly set the settings in Dancer::Test only after config loading.
   (Sawyer X)
 - Fix possible loss of last directory in path. (Sawyer X)
 - No need for default upper directory in Dancer::Test. This fixes an issue
   raised on the list about the default scaffolded test failing. (Sawyer X)
 - Fix anti UNC substitution under Cygwin (Rowan Thorpe)
 - GH#299 Return appropriate headers on HEAD request (content-type, ...)
   (franck cuny)
 - Use the dancer_version variable in scaffolded app. (Sawyer X, reported
   by Brian E. Lozier)

 [DOCUMENTATION]
 - Add missing methods (e.g. "referer"), sorting, clean up. (Flavio
   Poletti)
 - Complete working example of deployment under Nginx/Starman in
   Deployment.pod (Geistteufel)

 [ENHANCEMENTS]
 - Fix manifest (Damien Krotkine)
 - Various packaging, changelog and test fixes (Damien Krotkine)
 - Add a new accessor to Dancer::Request: ->uri. (it's an alias to
   ->request_uri) (Franck Cuny)
 - Removes Dancer::Helpers, refactor Dancer.pm accordingly. (Franck Cuny)
 - Introduce changelog test of hell. (Damien Krotkine)
 - Add Dancer::Logger::Null. (Sawyer X)
 - Add Dancer::Logger::Diag. (Sawyer X)
 - Refactor Dancer::Response (franck cuny)
 - Allow to use a subclass of Template::Toolkit. (Michael G. Schwern)
 - Dancer::Test now uses Dancer::Logger::Null instead of ::File. (Sawyer X)
 - Add Dancer::Deprecation. (handle deprecation messages) (franck cuny)
 - Introduce new timestamp format in logger (%T) (Roman Galeev)
 - Refactoring of the forward method (Alex Kalderimis)
 - Refactoring of internal objects in the core,  use more of
   Dancer::Object. Introduce attributes_defaults (Damien Krotkine)
 - Add a perl_version variable to all templates, used in scaffolded app.
   (Sawyer X, reported by Brian E. Lozier)
 - Better output when template file is missing. (Brian E. Lozier, Sawyer X)

1.3011 2011 .02.14
 [BUG FIXES]
 - Set binmode in write_data_to_file() to fix image corruption in Windows
   (Rowan Thorpe)
 - GH#319, GH#278, GH#276, GH#217: Fix file issues on Cygwin and  Win32
   platforms (Rowan Thorpe)
 - GH#322: Detect errors in scaffolded dispatchers (Alberto Simões)
 - Fix tests so that they don't fail if JSON is not installed (Damien
   Krotkine)

 [DOCUMENTATION]
 - Small spaces fix (Alberto Simões).

1.3010_01 2011 .02.12
 [BUG FIXES]
 - GH#136: fix again Mime::Type issues in preforking environment (Chris
   Andrews) * GH#220: fix for path issues under MacOS X and Windows
   platforms. A new function is provided by Dancer::FileUtils:
   path_no_verify() (Rowan Thorpe) * Fix for infinite loops detection in
   before filters (Flavio Poletti)

 [DOCUMENTATION]
 - Fix a typo in Dancer::Request::Upload's POD (Rowan Thorpe)
 - Better documentation for the before filters, explanations about the
   potential infinite loops that can happen when using before filters (and 
   what Dancer does in that case). (Flavio Poletti)

 [ENHANCEMENTS]
 - Better detection of the application layout under non-UNIX platforms.
   (Rowan Thorpe, Alexis Sukrieh)

1.3010 2011 .02.10
 [BUG FIXES]
 - GH#303: Generated Makefile.PL's clean is done correctly now. (Sawyer X)
 - Minimum version of HTTP::Headers to avoid test fails. (LoonyPandora)
 - Do not require JSON to get version number (fixes tests). (Sawyer X)

 [ENHANCEMENTS]
 - Allow read_file DWIMishness using wantarray. (LoonyPandora)
 - Tidy up Dancer.pm (Damien Krotkine)
 - Document forward should use return. (Sawyer X)
 - GH#290: Use return with redirect examples in docs. (Damien Krotkine)
 - Document that base() returns a URI object. (David Precious)
 - Show version when starting standalone server. (David Precious)

1.3003 2011 .02.06
 [API CHANGES]
 - Remove load_plugin from the core's DSL (was deprecated).

 [BUG FIXES]
 - Eliminate test warnings on Windows. (Gabor Szabo)
 - GH#271 - use correct VERSION_FROM in scaffolded application. (Sawyer X)
 - GH#260 - send_file doesn't clobber existing headers (Alexis Sukrieh)
 - logger unicode bugfix in the formated date (jahmed)
 - GH#281 - Don't crash if splat is used with no captures (David Precious)
 - Possible to given "template" a view name with the extenstion. (Alexis
   Sukrieh)

 [ENHANCEMENTS]
 - New setting log_path to allow for alternalte logging path in logger
   "file". (Natal Ngétal)
 - GH#289: Add more aliases on the ENV, provide more smart accessors to
   Plack env entries (Franck Cuny)

1.3002 2011-02-02
 [API CHANGES]
 - to_json and from_json accept options as hashref instead of hash. Passing
   arguments as hash is deprecated  (Franck Cuny).

 [BUGFIXES]
 - status is kept even when halt is used in a before filter (Alexis
   Sukrieh) * Proper handling of temporary file creation using File::Temp
   module instead of homebrew solution. (jahmed) * Logger::Abstract unicode
   bug fix. (jahmed)

 [ENHANCEMENTS]
 - In development, pretty-print JSON serializations for easier development 
   (Ask Bjørn Hansen)

1.3001 2011-01-27
 [Alberto Simoes]
 - Support for aliases for content_type and refactoring of  mime-types
   handling, with a new class Dancer::MIME (closes issue GH #124)
 - Deprecation of Dancer::Config::mime_types (now handled by Dancer::MIME).

 [David Precious]
 - Point people towards D::P::Database in the tutorial.
 - Mention leaving ratings on cpanratings. 
 - Some minor typo fixed in the documentations.

 [Flavio Poletti]
 - Added "git fetch upstream" for remote tracking
 - turned a tab into the right number of spaces
 - Fix weird Plack error "status code needs to be an integer greater than
   or equal to 100", because of a typo in a call to Dancer::Error (Closes
   issue GH#264)

 [Franck Cuny]
 - uri_(un)escape cookie value; closes GH-248 
 - remove websocket tutorial (it has its own distro now)
 - add a new tests to make sure unknown templates produce a warning 
 - path for send_file must be relative from the public directory 
 - Support for complex values in cookies (scalars, flat arrays and  flat
   hashes). Fixes issue GH#249

 [Hagen Fuchs]
 - Request.pm Decode HTTP::Request's uploads

 [jahmed]
 - Fix a bug in YAML session backend, during the creation of the session
   file.

 [mokko]
 - typos and a little more substatial changes to Development.pod 

1.3000_02 2011-01-03
 [Damien Krotkine]
 - FIX for --no-check switch in script/dancer
 - Refactoring of Dancer::Template::Abstract - add support of apply_layout
   and apply_renderer - deprecation of render_with_layout (now handled
   better) - add an accessor "engine" to the DSL to access any engine
   singleton - better interface for Dancer::Object and
   Dancer::Object::Singleton - updated tests accordingly

 [Jonathan Otsuka]
 - Bring dancer application creation pod up-to-date 1.2003

 [Sawyer X]
 - Added forward() functionality (incl. tests and docs)

1.3000_01 2010-12-22
 [Alan Haggai]
 - Fixing up typos in various places.
 - Show the correct filename in usage.

 [Alexis Sukrieh]
 - Update documentation for developers. Dancer::Development reflects the
   new releases startegy since 1.2 is out. Also better explaining about how
   to contribute pull-requests to the core team.
 - New documentation for integrators: Dancer::Development::Integration
   describes precisely how integrators should handle pull-requests.

 [Damien Krotkine]
 - Better check of keywords used in plugins.
 - internal refactoring: - Dancer::Object::Singleton added to refactor
   engines later - Support of inheritance in attributes declared with
   Dancer::Object

 [Franck Cuny]
 - Support for configurable log format in logger engines
 - Refactoring of Dancer::Route, some optimisations and code cleanup
 - Add several tests to increase the coverage (reached 92.4%, for 1399
   tests)

 [Gabor Szabo]
 - Adding test for multi-leveled scaffolding.

 [Maurice Mengel (mokko)]
 - Skip file upload tests on Cygwin, not just win32.

 [Naveen]
 - add a --no-check switch to script/dancer to disable remote check of new
   Dancer versions.

 [Philippe Bruhat]
 - add script/wallflower, helper to turn a Dancer application into a static
   web site.
 - better behaviour for plugin_setting (better search, more user-friendly)

 [jamhed]
 - Fix some unicode issues, refactored all file openings in one function in
   Dancer::FileUtils.

1.2003 2010-12-10
 - Production release.

1.2002_02 2010-12-08
 [Danijel Tasov]
 - Correct HTTP.pm POD's 503 entry with 403.

 [Paul Tomlin]
 - Tests for URI object in uri_for.
 - Update Plack middleware tests compatibility.

1.2002_01 2010-12-07
 [Franck Cuny]
 - Fix test failures on old machines with Test::More without done_testing.

 [Joel Roth]
 - Code fixes in documentation (Dancer::Session, Dancer::Introduction).

1.2002 2011-01-27
 - Productionized! :)

1.2001_01 2010-12-02
 [Danijel Tasov]
 - Default layout now validates.

 [David Precious, Ivan Bessarabov]
 - Fixing TT example config.

1.2001 2010-11-30
 [David Precious]
 - Doc fixes. Clarifications to Cookbook's REST section.
 - Don't crash if application name is invalid and provide better
   information.

 [Franck Cuny]
 - Refactoring engine triggers. This resolves an issue of engine inits
   being run before all configuration is read. That also crashes
   D::S::Cookie. As a side effect we now have a refactored _set_setting()
   which does not trigger any engine hooks (unlike setting()).
 - Fix failing test t/07_apphandlers/06_debug.t

 [Sawyer X]
 - Fix clash with KiokuDB because of Dancer::Serializer::Dumper.

1.2000 2011-01-27
 - 1.2 is a stable release of Dancer **
 - We assure consistency and stability for this release and the following
   **
 - 1.2xxx releases; you should not have issues updating to any 1.2xxx	   
      **
 - version because of it.    **
 - A very special thanks goes to the Dancer community who improved and	   
      ++
 - perfected this release and worked hard on reporting bugs, fixing them,
   ++
 - improving the stability, providing important features and everything  
   ++
 - else which makes Dancer so attractive - and above all: its community  
   ++
 - so thank you!   ++

 [Sawyer X]
 - Fixing some more XML tests with missing preqreqs.

1.1999_04 2010-11-14
 [Sawyer X]
 - Load Plack::Loader dynamically in test.

 [Yanick Champoux]
 - Doc fix.

1.1999_03 2010-11-11
 [Al Newkirk]
 - fixed redirect to redirect immediately (+ refactoring by franck)

 [Alexis Sukrieh]
 - Transparent unicode support Dancer now takes care transparently of
   decoding unicode strings used within route handlers and encoding them
   back before sending a response content. Once the 'charset' setting is
   set, the user has nothing more to do to have a working unicode-aware
   application.
 - FIX for issue #172 More documentation added to Dancer::Request, all
   public method are documented. A pod coverage test has been added for
   this module.
 - Documentation update The deployment documentation is more precise about
   cgi/fast-cgi deployment under Apache.
 - FIX for issue GH#171 Scaffolded configuration files are fully commented
   in order to quickly guide the user in her first steps.

 [Damien Krotkine]
 - Fix Dancer::Plugin OO issue

 [Danijel Tasov]
 - Fixed expires in cookies + tests

 [Dave Doyle]
 - clarify Pod as to how before_template works

 [Franck Cuny]
 - Closes issue 181 (unknown log level)
 - Plack middlewares must be listed in an arrayref (listing them in a
   hashref is now deprecated)

 [Philippe Bruhat]
 - Dancer::Logger::Abstract: turn _should() into a closure, and avoid
   setting up the hash again and agai

 [Sawyer X]
 - Overhaul tests to use lib t/lib instead of t::lib::. (fixes Windows test
   fails)
 - PSGI envs on Windows is in capital letters. (fixes Windows test fails)
 - Add tests on every required directory to create a fake environment.
   (realpath() on Windows fails when path doesn't exist)

1.1999_02 2010-10-15
 [Alexis Sukrieh]
 - FIX for issue GH #151 utf8 pragma is imported automatically when Dancer
   is loaded to allow the usage of UTF-8 strings in the application code.
   (Thanks to kocoureasy for the report).
 - FIX for "UTF-8" issues (GH#153): - response content is encoded only if
   content_type is text - charset setting is normalized to UTF-8 when
   appropriate - automatically decode UTF-8 strings in params
 - FIX scaffolded dispatchers (script/dancer) The PLACK_ENV variable is not
   propagated by Apoache to the dispatchers (at least with our Deployment
   examples) so the dispatchers aren't aware of the PSGI context if we
   don't tell them explicitly. This patch forces the dispatchers in PSGI
   mode.
 - FIX (unknown bug) When a serializer is set and show_errors is true,
   don't expose internal errors caught.

 [Damien Krotkine]
 - replace all die and warn with croak and carp

 [Franck Cuny]
 - Dancer::Test load D::Session::Simple
 - rewrite how Dancer handle HTTP headers - no more Dancer::Headers - all
   headers are HTTP::Headers object

 [Mark Allen]
 - Add a tutorial (Dancer::Tutorial)
 - example application 'Dancr', provided in example/

 [Naveen]
 - add --version to the dancer CLI
 - changed the URI fetched by the dancer script to check Dancer's version

 [Philippe Bruhat]
 - use Pod::Usage

1.1999_01 2010-10-14
 [Adam J. Foxson]
 - FIX for issue GH#136: "readline() on closed filehandle DATA" error that
   appears when running the app with Starman

 [Alexis Sukrieh]
 - FIX for utf8 content in views Dancer now handles correctly templates
   with non-ASCII characters in views. All you have to do is to set the
   "charset" setting in your config. Your content response will then be
   encoded appropriately on-the-fly by Dancer.
 - Scaffolded app sets the charset to "utf8" by default.
 - Better design for the scaffolded app (logo, favicon and background image
   added)
 - Environment info available on scaffolded app
 - LWP is used by the dancer helper to download files
 - jQuery 1.4.2 (minified) is included in the scaffolded app
 - default layout uses <% request.base %> in order to support mounted apps
   (Thanks to Naveed Massjouni and Franck Cuny for the concept/idea).
 - The main.tt layout sources jQuery first from Google CDN and falls back
   to the local minified version if on offline mode.
 - New default token provided to the "template" helper: dancer_version

 [Damien Krotkine]
 - FIX for issue GH#115 documentation about compression in
   Dancer::Deployment

 [David Precious]
 - Make the 'layout' param to the template keyword work as you'd expect and
   allow you to set a custom layout to use, e.g.: template 'templatename',
   {}, { layout => 'layoutname' };

 [Franck Cuny]
 - FIX for issue GH#129 don't add multiple content-type to headers
 - fix broken tests (they were testing incorrect content type)

 [Naveed Massjouni]
 - Dancer::Test function get_response is renamed to dancer_response
   get_response still works but is deprecated
 - dispatch.f?cgi scripts use FindBin to resolve their location. FIX a bug
   when using symlinks.

 [Philippe Bruhat]
 - Make sure a plugin refuse to register a keyword twice

 [Sawyer X]
 - Lots of documentation updates
 - Dancer now logs caught crashes in rendering (easier to debug Ajax
   routes)

 [Sebastian de Castelberg]
 - The dancer helper is able to download files via a transparent proxy
   (thanks to LWP).

1.1904 2011-01-27
 [Sawyer X, Franck Cuny]
 - SAX, not Sax.
 - Check for XML::Parser or XML::SAX in test as well.

1.1903 2011-01-27
 [Sawyer X, Franck Cuny]
 - XML::Simple needs either XML::SAX or XML::Parser. (fixed test fails from
   Dancer::Serializer::XML)

1.1902 2010-11-02
 [Adam J. Foxson]
 - Addresses issue #136: "readline() on closed filehandle DATA"

1.1901 2010-09-24
 [Alexis Sukrieh]
 - load_plugin is DEPRECATED; 'use' should be used instead to load a
   plugin. This is fixes the major issue with plugins about symbol exports
   that didn't work well (issue #101).
 - All paths built in a scaffolded application are dynamic, it's now
   possible to move a scaffolded application after it's been generated.
   (fixes issues #88,
 - The auto_reload feature is now disabled by default due to too many
   unsolved issues (it works most of the time, but some race conditions are
   still present) This feature is still being working on, but it's now
   flagged "experimental").
 - Default log level in development environment is now 'core' in order to
   provide more information.
 - New scaffolded application design. More neutral and with lots of
   information for a beginner, and links to useful material. Based on the
   Ruby on Rails start page (kudos to the Rails team,
   http://www.rubyonrails.org).

 [Boris Shomodjvarac]
 - Support for a clean way for Template engines to define their template
   file extensions (issue #126).

 [Franck Cuny]
 - implemented GH#120: - methods {to,from}_{xml,json,yaml} accept more than
   one arguments. The first argument is the data to transform. All the
   remainings arguments are parameters to alter the behavior of the
   serializers. Refer to the documentation for more informations.
 - more tests added

1.1812 2010-09-21
 [Alexis Sukrieh]
 - Fix for scaffolded apps
 - Dancer::Deployment cleanup (CGI section)
 - Declare LWP explicitly (already implied by HTTP::Body and HTTP::Headers)

 [Franck Cuny]
 - Skip bogus uploads test on Win32 (thanks to Alias for reporting)

 [Sawyer X]
 - Nitpicking at tabs and spaces at end of lines

1.1811 2010-09-03
 [Franck Cuny]
 - FIX for issue #113 and #112

 [Naveed Massjouni]
 - FIX for issues #111 and #108

1.1810 2010-09-01
 [Alexis Sukrieh]
 - Fix a test that depends on YAML (pass if not present) (Smoker failure
   '2010-08-30T11:07:59Z').

 [Naveed Massjouni]
 - FIX for issue #108 replaced Clone::clone() with Storable::dclone().
 - Fixed the plan of one of the test files.

1.1809 2010-08-25
 [Alexis Sukrieh]
 - fix plan for t/03_route_handler/24_named_captures.t

 [Franck Cuny]
 - update Deployement.pod and Cookbook.pod
 - fix bug in route building with prefix
 - don't use app.psgi anymore in generated scripts
 - fix GH#106: serializer
 - fix bug in PSGI handler using HTTP::Headers when using some header
 - fix bug in ajax query
 - more tests

1.1808 2010-08-24
 [Alexis Sukrieh]
 - FIX test failures - t/08_session/07_session_expires.t -
   t/08_session/07_session_expires.t

1.1807 2010-08-23
 [Alexis Sukrieh]
 - Global rewrite of Dancer's core to allow support for sub-application,
   better route resolution and a better design.
 - Support for mountable applications via "load_app". Mounted applications
   can have their own settings registry and can be mounted under a given
   prefix.

 [Franck Cuny]
 - Support for new hooks: - after: to allow response post-processing -
   before_template: to allow defaut tokens to be given at anytime to the
   template function.
 - Fix and test for bug  RT#57829 (Custom response headers lost when using
   JSON serializer)
 - FIX PSGI compatibility layer (request->path_info is used when
   appropriate instead of request->path)
 - FIX for GH#100 When loading a module, it's possible to require a minimal
   version.
 - New option "ajax" for route handlers.
 - Fix a bug in ajax route when processing the route resolution (when a
   route is defined with options, it's pushed in the beggining of the route
   handler tree).

 [Naveed Massjouni]
 - Dancer::Test can now test requests with a body

 [Sawyer X]
 - Fix for RT #60403: removing Test::Exception requirement

 [jamhed]
 - Support for new setting "session_expire" in order to allow session
   cookies to expire before the browser is closed.

1.1806_02 2010-08-16
 [David Precious]
 - Add Dancer::Plugins POD, describing useful plugins
 - Extend sessions & logging in entry in cookbook

 [François Charlier]
 - fix for GH#76 and GH#88

 [James Aitken]
 - fix issues GH #84 #86 and #87 (failing tests on < 5.10 due to regex with
   named captures)

 [franck cuny]
 - update cookbook

1.1806_01 2010-08-15
 [Alexis Sukrieh]
 - Fix for RT#56239 logger calls are better traced
 - Fix for GH#72 New keyword 'load_plugin' for loading a plugin in the
   current namespace. Plugins can be used anywhere thanks to that method.
 - Fix for issue #77 Passing and caching works well together again.
 - Applied miyagawa's patch for droping the app.psgi file. Refactoring of
   Dancer::Handler::PSGI and friends.
 - Applied LoonyPandora's patch for checking Dancer's VERSION when running
   script/dancer. Changed it a bit so it can check against CPAN rather than
   GitHub.
 - Documentation update: r('') is now DEPRECATED, the method triggers a
   warning when called and will be removed in the next stable release
   (1.2).
 - Transparent wrapping of Plack middlewares in Dancer's configuration.
   It's possible to enable/disable middlewares right from Dancer's config
   files. Thanks to Tatsuiko Miyagawa and Franck Cuny for their help.

 [Marc Chantreux]
 - Support for regexp objects in route definition
 - Support for named captures (keyword 'captures' added to Dancer's
   syntax).

 [jbarratt]
 - Dancer::Serializer::JSON supports 'allow_blessed' and 'convert_blessed'
   options.

 [sebastian de castelberg]
 - Support for path_info() in Dancer::Request so it's possible to mount an
   application under a directory.

1.1805 2010-06-22
 [Alexis Sukrieh]
 - Fix for RT#56239 logger calls are better traced
 - Fix for GH#72 New keyword 'load_plugin' for loading a plugin in the
   current namespace. Plugins can be used anywhere thanks to that method.

 [Minty]
 - Update Introduction pod with (required) -a dancer opt (Murray, 5 hours
   ago)
 - Bump HTTP::Body dependency to 1.07 (Murray, 6 hours ago)

1.1804 2010-06-18
 [Alexis Sukrieh]
 - FIX for bug RT#58355 Rewrite of Dancer::Template::Simple's parser, now
   more robust, based on Perl's regexp engine.
 - FIX a warning when remote_address is undefined

 [Daniel Pittman]
 - FIX for issue #80 Make sure the tempfiles created during uploads are
   removed when the request object dies.

 [David Precious]
 - Fix test failures with old Plack versions (Issue 73).
 - Don't surround content with <p> tags in layout.
 - Add $ENV{REMOTE_ADDR} in core log messages

 [SawyerX]
 - Fix issue #75, reported by nanis. perl -MDancer -e "print
   $Dancer::VERSION" now works as expected

 [sebastian de castelberg]
 - Fix priority in D::S::Mutable.

1.1803 2010-05-23
 [Alexis Sukrieh]
 - Fix for issue #69 The issue was resolved in 1.1801, this time, the fix
   is working as expected.

 [Sawyer X]
 - Fix for RT #57715, require Test::More 0.88 and up.

1.1802 2010-05-19
 [Sawyer X]
 - Fix RT #57158 (route_cache does not work with multiple parameters) Cache
   revealed a small design overlook of not cloning a route before returning
   it to the user, making multiple parameters disabled. (Thanks to Stéphane
   Alnet for reporting and adding a test for it!)

1.1801 2010-05-19
 [Alexis Sukrieh]
 - FIX issue #69 Error are trapped even if occuring from Dancer's source
   code. auto_reload is set to false in scaffolded applications to prevent
   errors if Module::Refresh is not installed.

1.1800 2010-05-16
 [Alexis Sukrieh]
 - merge of the devel branch into master, first stable release of 1.178_01
   and 1.178_02

1.178_02 2010-05-11
 [Alexis Sukrieh]
 - Errors are caught in before filters
 - halt can be given a Dancer::Response object rahter than plain text
   content

1.178_01 2010-05-05
 [Alex Kapranof]
 - Support for on-the-fly charset encoding when the setting is set and a
   content is sent by Dancer and needs to be encoded. The response
   Content-Type is updated accordingly as well.

 [Alexis Sukrieh]
 - New logger for sending log message to STDERR: Dancer::Logger::Console
   Thanks to Gabor Szabo for the idea.
 - Logger engines don't have anymore to implement _format(), they can use
   $self->format_message instead.
 - New log level: "core" for letting Dancer's core express itself on
   crucial events. That way, when the app config sets log to "core", any
   core messages is sent to the logger, and the end-user can see which
   route is chosen for each request received. Thanks to Gabor Szabo for the
   idea.
 - New class Dancer::Timer added so any logger engine can now show a timer
   string.
 - Scaffolded applications are now built like a CPAN distribution, with a
   Makefile.PL and test scripts (thanks to Gabor Szabo for the idea).
 - Added Dancer::Test to provide helpers for writing test script for Dancer
   applications
 - FIX bug when returning a void context after redirecting a route. Thanks
   to Juan J. Martínez	   for the report.
 - Add support for request headers in Dancer::Request
 - Add support for halt() in Dancer's syntax.

 [Sawyer X]
 - Adding "import_warnings" settings. On by default, but allows to disable
   auto-import of "warnings" pragma. Reported by Adam Kennedy.

1.176 2010-04-22
 - Bringing 1.175_01 into production.

1.175_01 2010-04-19
 [Sawyer X]
 - Documentation for Dancer::FileUtils.
 - Documentation for Dancer::Cookie.
 - Fixing PNG bug on IE (reported by Adam Kennedy - thank you).

1.175 2010-04-11
 [Alexis Sukrieh]
 - fixed t/15_plugins/02_config.t when YAML is not installed

 [Sawyer X]
 - RT #56395 reported by Jonathan Yu on behalf of Debian Perl team.
 - Documentation for Dancer::Error.

1.174 2010-04-08
 [David Precious]
 - Support semi-colons as name=value pair separators when parsing
   querystring.  Satisfies feature request/issue 59. Thanks to deepakg for
   requesting this feature.

 [Gabor Szabo]
 - Docs fixes, typo in warning.
 - TestUtils.pm is now in "t/lib".

 [Sawyer X]
 - RT #56381 reported by Jonathan Yu on behalf of Debian Perl team. (Adding
   LICENSE file)

1.173_01 2010-04-04
 [Alexis Sukrieh]
 - New serializer: Dumper for easily output dumped variable in text/plain.
 - Before filters can now access route params
 - Support for '.' as a token separator in params parsing
 - The standalone server respect the 'access_log' setting, the starting
   banner is printed on STDERR only if the setting is set to true.

 [Franck Cuny]
 - Doc fixes. (Thanks to poisonbit)
 - Plugins configuration
 - Cleaning up tests

 [Sawyer X]
 - Fixed Windows PSGI.URL_SCHEME bug, causing tests to fail (Thanks to
   ADAMK for reporting)

1.173 2010-04-04
 [Alexis Sukrieh]
 - Documenting set_cookie in Dancer.pm.

 [David Precious]
 - Fix issue 52 - creating invalid cookie expiration dates. Thanks to
   Juanjo (reidrac) for reporting!

 [Franck Cuny]
 - Cleaning up serializer test.

 [François Charlier]
 - Documenting layout disabling.

 [Sawyer X]
 - Fix a few failing tests because of compilation errors.
 - Add init{} subs for all serializers.
 - Dancer::Engine documentation

1.172 2010-03-28
 [Alexis Sukrieh]
 - Plugin support.

 [Franck Cuny]
 - Prevent usage of reserved Dancer keywords in plugins.
 - Tests cleanups.

 [Robert Olson]
 - Fixing docs to clarify layouts can use variables too.

1.171 2010-03-24
 [Alexis Sukrieh]
 - Removed bogus TestApp/ directory

1.170 2010-03-24
 [Alexis Sukrieh]
 - Query string params are not dropped anymore when their value is 0.
   thanks to "Squeeks" for the report. (closes: bug #49)
 - Support for file uploads The Dancer::Request class provides a common
   interface to access file uploads. Syntactic sugar has been added to
   Dancer's as well (keyword 'upload'). (closes whish #36)

 [David Precious]
 - Fixed bug with status keyword not converting aliases (e.g. 'not_found')
   to real usable status lines with valid HTTP codes. Thanks to P Kishor
   for reporting this on the dancer-users mailing list!
 - Accept end_tag as a synonym for stop_tag when configuring
   TemplateToolkit. Thanks to James Ronan for bringing this up.

 [Franck Cuny]
 - Support for automatic serialization/deserialization Dancer is now able
   to serialize route handler's response in various format (JSON, YAML,
   XML); and can also deserialize request body when appropriate. (closes:
   wish #29)

 [Sawyer X]
 - Route::Cache store_route = store_path, beefed up docs
 - Changed names of limits in settings
 - Added documentation for it in Dancer.pm
 - More documentation about Module::Refresh dependency (closes bug #48)
 - uri_for now accepts a boolean for not escaping URIs, and redirect calls
   uri_for with that boolean. (closes: bug #47)

1.160 2010-03-07
 [Alexis Sukrieh]
 - Dancer helper propagates its perl executable into the generated
   $appname.pl script (FIX for RT #54759).
 - FIX for issue #34 No more warnings undeer Win32 for tests script that
   needs a tempdir
 - FIX (unknown bug) The standalone server now parses commandline options
   (was broken since 1.140).
 - FIX for issue #37 A new setting "confdir" is provided for making Dancer
   read the application configuration files from an alternate location.
 - Core settings can be initialized via environment variables, prefixed
   with "DANCER_" (e.g.  "DANCER_DAEMON" for the setting "daemon").
 - Config and command-line arguments are parsed and loaded at import time,
   rather than when the handler is initialized.
 - Routes are compiled at startup instead of being compiled whenever a
   request is handled. This can increase performances up to 50%.
 - FIX Params are not polluted anymore by the 'splat' keyword when no
   capture is needed by the pattern.
 - New feature 'auto_page' (closes: #41) Lets the user have automatic route
   resolution for requests that match an existing template in the views
   dir. Thanks to David Precious for the idea and his help.

 [Daniel Tasov]
 - Plack environment is propagated to Dancer if none specified.

 [David Precious]
 - Added session backend Dancer::Session::Simple
 - Dump session contents on development error page, if session is in use
 - Censor sensitive-looking information on development error page settings
   / session dumps, to help avoid passwords / card details etc being
   leaked.
 - Add deployment guide

 [Sawyer X]
 - Route Caching with size and path number limits: Dancer::Route::Cache.
 - FIX for issue #39.
 - Dancer::ModuleLoader documentation
 - Cleaned Dancer::Template::Abstract docs
 - Cleaner die in Dancer::Engine if can't find engine
 - Added default route example in Dancer::Cookbook

1.150 2010-02-17
 [Alexis Sukrieh]
 - Refactored all core engines with Dancer::Engine
 - Support for engine configuration via config files
 - Each core template engine now uses start_tag/stop_tag from the
   configuration instead of harcoding '<%' and '%>'.
 - FIX for issue #34 Cookies can now be used when the application is ran
   under a Plack server.

 [Anirvan Chatterjee]
 - Various documentation typo fixes

 [Danijel Tasov]
 - FIX for issue #24 Dancer now depends on MIME::Types rather than using
   File::MimeInfo::Simple which uses a fork().

 [David Precious]
 - Lots of documentation cleaning and fixes.
 - Make the session available to the views, if possible.
 - Added Dancer::Cookbook to provide lots of concrete examples for
   newcomers.
 - Helper script `dancer' now provides a default favicon.ico in the
   application public directory.
 - FIX for issue #30 Added 'config' method to provide easy access to app
   config

 [Franck Cuny]
 - Test scripts cleanup: + Cleanup is performed in test scripts when
   necessary (all temp files are removed at the end of the script). + FIX
   for issue #23 Test scripts that try to write logfiles set the appdir.

 [Paul Driver]
 - Support for virtual location. It's now possible to mount a Dancer app
   under a user-defined prefix.

1.140 2010-02-09
 - Dancer now depends on HTTP::Server::Simple::PSGI in order to rely on a
   PSGI environement even when running the app with the standalone server
   (Thanks to Tatsuiko Miyagawa).
 - Dancer::Request object enhancements: + Dancer::Request now provide an
   accesor to the raw body of the request. + FIX for issue #13 The params
   helper now provides accessors to route params, query string params and
   body params so the user can chose from which source they want to access
   params instead of dealing with a mixed structure. + Added accessors to
   referer and remote_address
 - The Standalone server now uses the setting 'server' to bind itself to
   the IP address given by the setting. Default value is 0.0.0.0

1.130 2010-01-29
 - Fix a memory leak that could occur between two requests under mod_perl
   (Thanks to Nicolas Rennert for the report and diagnosis).
 - remove all optional modules from the core, they are now shipped as
   separate CPAN distributions: - Dancer::Template::MicroTemplate -
   Dancer::Session::Cookie - Dancer::Session::Memcached -
   Dancer::Logger::LogHandler - Dancer::Logger::Syslog
 - support for the `header' keyword in Dancer's syntax. The user is now
   able to alter response-headers in route handlers.
 - support for `prefix' keyword in Dancer's syntax. A prefix can be set by
   the user before defining routes handlers. All route defined then will be
   automatically prefixed accordingly.

1.122 2010-01-16
 - Fix the test suite under Perl 5.8.x
 - Security Fix: protection from CRLF injection in response headers (thanks
   to Mark Stosberg for the report).
 - Support for multi-valued params in GET/POST data (thanks to Mark
   Stosberg for the report).
 - Backward compatibility with old app.psgi files, don't die when a request
   is initialized with a CGI::PSGI object.

1.121 2010-01-15
 - Fix for POST data parsing (was broken in 1.120) now Dancer depends on
   HTTP::Body for that.

1.120 2010-01-15
 - ROADMAP updated
 - Dancer is now compliant with Plack::Server::Apache2
 - Remove the CGI.pm dependency, huge refactoring
 - POD typo fixes (Naveed)
 - Support for syntax-only importation (Sawyer X)
 - Remove the example/ directory, useless and deprecated
 - New logger engine: Log::Handler (franck cuny)
 - New template engine Text::Microtemplate (franck cuny)
 - Remove compilation-time warnings catching (issue #14)

1.110 2010-01-11
 - Fix test script `t/11_logger/04_syslog.t'
 - Fix test script `t/10_template/05_template_toolkit.t'

1.100 2009-01-01
 - Support for multiple method routes at once with 'any'
 - Templates engines + Bug fixes in Dancer::Template::Simple (Jury Gorky) +
   Refactoring of the factory + option for disabling the layout in the
   template helper.
 - New session engine based on encrypted cookies (Alex Kapranof)
 - More HTTP codes supported for a better REST compat (Nate Jones)
 - Documentation updates
 - script/dancer now requires an appname
 - New Makefile.PL with better metadata (CPAN Service)

1.000 2009-01-01
 - Support for Syslog logger (Dancer::Logger::Syslog)
 - Basic template engine so Template is no more a hard deps.
 - Memcache Session support (Dancer::Session::Memcache)
 - YAML file-based session support (Dancer::Session::YAML)
 - Lots of tests (more than 80% of the code is covered)

0.9906 2009-01-01
 - move from File::MimeInfo to File::MimeInfo::Simple for smooth run on Mac
   OSX and Win32 systems.

0.9005 2009-01-01
 - Source code extract on error catching
 - Support for configurable error handling
 - New design for the starting app built with script/dancer

0.9004 2009-01-01
 - Support for PSGI/Plack environment
 - script/dancer helper script for bootstraping a new app

0.9003 2009-01-01
 - Detect differently compilation-time warnings and runtime warnings closes
   bug #48440 (Thanks to Enric Joffrion for the report, and to Vincent Pit
   for the diagnosis)
<|MERGE_RESOLUTION|>--- conflicted
+++ resolved
@@ -1,32 +1,26 @@
 Revision history for Dancer
 
-1.3133 2014-11-26
- [BUG FIXES]
-<<<<<<< HEAD
-
+1.3134 2015-02-22
  [DOCUMENTATION]
  - Improve Dancer::Request documentation. (GH#1095, Gabor Szabo)
- - Added descriptions to a bunch of internal modules. (GH#1097, Brad Macpherson)
+ - Added descriptions to a bunch of internal modules. (GH#1097, Brad
+   Macpherson)
  - Correcting the documentation's grammar. (GH#1101, Jonathan Hall)
  - Improve Dancer.pm's documentation wrt the export of 'warnings'. 
-     (GH#1100, Brad Macpherson)
+   (GH#1100, Brad Macpherson)
  - Generated development.yml was saying the logs appear on STDOUT whereas
-    it's really STDERR. (GH#1102, Fabrice Gabolde)
+   it's really STDERR. (GH#1102, Fabrice Gabolde)
 
  [ENHANCEMENTS]
  - Skip tests requiring 'fork' if on a perl that doesn't implement it.
-   (GH#1094, Steve Hay)
-  - Using ':script' disable command-line argument munging globally.
-    (GH#1098,  Brad Macpherson)
-
- [NEW FEATURES]
+   (GH#1094, Steve Hay) - Using ':script' disable command-line argument
+   munging globally. (GH#1098,	  Brad Macpherson)
 
  [STATISTICS]
+ - code churn: 33 files changed, 173 insertions(+), 113 deletions(-)
 
 1.3133 2014-11-26
  [BUG FIXES]
-=======
->>>>>>> 0af5b5c4
  - Test was failing for Perl 5.21+ (error message changed). (GH#1073,
    cpansprout)
 
