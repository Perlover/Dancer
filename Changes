Revision history for Dancer

<<<<<<< HEAD
{{$NEXT}}
 [API CHANGES]

 [BUG FIXES]
 - Test was failing for Perl 5.21+ (error message changed).
    (GH#1073, cpansprout)

 [DOCUMENTATION]
 - Mention environment variables in Dancer::Config. (GH#1085, Sniperovitch)
 - Replace "return send_file" with "send_file". (GH#1089, Ashley Willis)
 - Fix NAME section for Dancer::Plugin::Ajax. (GH#1090, Ivan Bessarabov)
 - Fix wrong layout directory in documentation. (GH#1091, olof)

 [ENHANCEMENTS]
 - Speedup in the upload of large files. (GH#1092, snakpak)

 [NEW FEATURES]

=======
1.3132 2014-10-20
>>>>>>> 60d2e460
 [STATISTICS]
 - code churn: 1 file changed, 12 insertions(+), 6 deletions(-)

1.3132 2014-10-20
 [STATISTICS]
 - code churn: 1 file changed, 12 insertions(+), 6 deletions(-)

1.3131_1 2014-10-13
 [BUG FIXES]
 - One test would fail if Template::Toolkit was not installed. (GH#1083)

 [STATISTICS]
 - code churn: 2 files changed, 26 insertions(+), 10 deletions(-)

1.3131_0 2014-10-11
 [BUG FIXES]
 - Test was failing under perl 5.8.9. (GH#1057, Tom Hukins)
 - Don't get tripped by YAML::XS's readonly values. (GH#1070)

 [DOCUMENTATION]
 - Minor doc update to detail how to pass protocol information in Apache
   (GH#1079, Andy Beverley)
 - Add the Dancer policy POD.

 [ENHANCEMENTS]
 - Dancer::Template::TemplateToolkit now supports DATA-embedded templates.
   (GH#1061, Jochen Lutz)
 - New function 'param_array'. (GH#1055, Yanick Champoux)
 - D::Serializer::YAML and Dancer::Config can now use 'YAML::XS'.

 [MISC]
 - Add 'YAML' as a recommended dependency. (GH#1080)

 [STATISTICS]
 - code churn: 14 files changed, 348 insertions(+), 30 deletions(-)

1.3130 2014-09-15
 [BUG FIXES]
 - Bogus dependency for 'mro'. (GH#1069)

 [STATISTICS]
 - code churn: 2 files changed, 21 insertions(+), 12 deletions(-)

1.3129 2014-09-09
 [BUG FIXES]
 - Dzil conversion left 'dancer' script behind. (GH#1066)

 [STATISTICS]
 - code churn: 17 files changed, 1425 insertions(+), 1432 deletions(-)

1.3128 2014-09-09
 [BUG FIXES]
 - Remove test dependency for Person and Person::Child. (GH#1063)

1.3127 2014-09-08
 [BUG FIXES]
 - Test was using deprecated 'import_warnings'. (GH#1045, mokko)
 - Fix default test names for headers and redirection test methods.
   (GH#1048, odyniec)
 - DANCER_SERVER_TOKENS and DANCER_SESSION_INFO are now
   DANCER_NO_SERVER_TOKENS and DANCER_NO_SESSION_INFO. And working. :-)
   (GH#1014, Yanick Champoux)
 - 'any' wasn't understanding 'del' (only 'delete').  (GH#1044, Yanick
   Champoux)

 [DISTRIBUTION]
 - Now using Dist::Zilla as package manager.

 [DOCUMENTATION]
 - Correct POD formatting for HTTP methods in introduction.pod. (GH#1047,
   Lx)

 [ENHANCEMENTS]
 - environment configs are now merged with the global config, versus the
   previous behavior that was overriding the whole config segments.
   (GH#1016, Yanick Champoux)
 - Dancer::Handler::Debug now accepts env variables from the command-line.
   (GH#1056, Yanick Champoux)
 - Accessing values abstracted as methods in Dancer::Session. (GH#1000,
   John Wittkoski)

1.3126 2014-07-14
 [BUG FIXES]
 - Bunch of files were not in the MANIFEST.

1.3125 2014-07-12
 [DOCUMENTATION]
 - Improve the wording of the params() section in Dancer. (GH#1025, Warren
   Young)
 - Explain how to access config in Dancer::Config's POD.  (GH#1026, Gabor
   Szabo)
 - Cookbook typo fix. (GH#1031, Florian Sojer)

 [ENHANCEMENT]
 - Skip bad cookie definitions. (GH#1036, Manuel Weiss)
 - 'dancer' script warns and die if trying to create  an app with the same
   name of an existing module. (GH#1038, Racke)
 - In Dancer::Logger::Abstract, default host name to '-' if not available.
   (GH#1029, John Wittkoski)
 - Add Dancer::Serializer::JSONP. (GH#1035, David Zurborg)

1.3124 2014-05-09
 [BUG FIXES]
 - Remove print statement in Dancer::ModuleLoad::require.  (GH#1021, John
   Wittkoski)
 - Test was failing if JSON module was absent.				   
      (GH#1022, Yanick Champoux)
 - Allow for routes evaluating to false ('0', '', etc).  (GH#1020, Yanick
   Champoux)

 [DOCUMENTATION]
 - Specify defaults in POD. (GH#1023, isync)
 - Fix doc for params(). (GH#1025, reported by Warren Young)

 [ENHANCEMENTS]
 - Also check X-Forwarded-Proto. (GH#1015, Andy Jones)
 - Update bundle jQuery to v1.11.0. (GH#1018, Michal Wojciechowski)
 - Add session support to the skeleton config. (GH#1008. Gabor Szabo)

 [MISC]
 - Update mailing list url in README. (GH#1017, Racke)
 - Markdownify the README. (GH#986, Chris Seymour)

1.3123 2014-04-12
 [BUG FIXES]
 - Test was skipping wrong number of tests if JSON was absent.

1.3122 2014-04-10
 [BUG FIXES]
 - Serializer::Mutable now consider 'Accept' before 'Content-Type'.
   (GH#996, Bernhard Reutner-Fischer)
 - Serializer::Mutable now correctly deals with content-types with
   charsets. (GH#996, Bernhard Reutner-Fischer)
 - Without Clone(), Dancer::Error::dumper() could clobber values in deep
   structures. (GH#1006, fix by asergei)
 - 'session_name' in Dancer::Session::Abstract couldn't be redefined.
   (GH#1004, patch by Lee Carmichael)

 [DOCUMENTATION]
 - GH #995: Documentation improvements. (Colin Kuskie)

 [MISC]
 - Unused function 'path_no_verify' removed. (GH#998,  reported by
   mjemmeson)

1.3121 2014-02-02
 [DOCUMENTATION]
 - GH #983: Correction of various typos. (Akash Ayare)
 - GH #981: Add synopsis to Dancer::Request::Upload. (smashz)
 - GH #985: Change mentions of 'PerlHandler' to 'PerlResponseHandler'
   (Xaerxess)

 [ENHANCEMENTS]
 - GH #994: change heuristic so that
   'application/vnd.openxmlformats-officedocument.spreadsheetml.sheet' is
   not recognized as text. (Skeeve)
 - GH #987: get_current_session() now accepts option 'no_update'. (Lee
   Carmichael)

1.3120 2013-12-24
 [DOCUMENTATION]
 - GH #972: Correction of a truckload of typos. (David Steinbrunner)
 - GH #971: Stress that the request's 'env()' method is prefered over
   accessing '%ENV' directly. (isync)
 - GH #968: Fix 'ScriptAlias' example in Deployment docs. (reported by
   tednolan)
 - GH #976: Document and trap limitation in Dancer::Test. (Tom Hukins)
 - GH #976: Improve references to related modules. (Tom Hukins)

 [ENHANCEMENTS]
 - GH #974: Make plugins play nicely with mro 'c3'. (Fabrice Gabolde)

1.3119 2013-10-26
 [BUG FIXES]
 - GH #959: hash randomization could cause .pl MIME to vary and test to
   fail. (Olof Johansson)
 - GH #961: fix bug in require_environment's logic. (reported by
   sapphirecat)

 [DOCUMENTATION]
 - GH #962: Improvements of the Dancer::Test docs. (Tom Hukins)
 - GH #970: Small documentation edit. (Matthew Horsfall)

 [ENHANCEMENTS]
 - GH #965: Serializer also serialize content for DELETE. (reported by
   Achim Adam)

1.3118 2013-09-01
 [BUG FIXES]
 - GH #655: clarify logger error message. (Yanick Champoux,  reported by
   Gabor Szabo)
 - GH #951: fix quoting of TemplateToolkit start_tag/stop_tag. (Rick Myers)
 - GH #940: carry over the session when we forward().  (Yanick Champoux,
   reported by sciurius)
 - GH #954: don't die on autoflush for older perls.  (Yanick Champoux,
   reported by metateck and David Golden)
 - GH #950: Dancer::Test functions now populate REQUEST_URI. (Yanick
   Champoux, reported by Sören Kornetzki)

 [DOCUMENTATION]
 - GH #942: simpilify the Apache deployment docs for cgi/fcgi. (bug report
   by Scott Penrose)

 [ENHANCEMENTS]
 - GH #946: new 'require_environment' setting. (Jesse van Herk)
 - GH #952: don't set defaults for Template subclasses for 
   Dancer::Template::TemplateToolkit. (Rick Myers)
 - GH #945: add function 'template_or_serialize' to
   Dancer::Serializer::Mutable. (Yanick Champoux)

 [MISC]
 - GH #949: fixes a few errors in the serializer testsuite.  (Franck Cuny)

1.3117 2013-07-31
 [BUG FIXES]
 - GH #794: Upload data was not kept for forwarded requests.  (reported by
   William Wolf)
 - GH #898: calling halt() doesn't discard set headers anymore.  (Yanick
   Champoux, reported by Nicolas Franck)
 - GH #842: embedded 'prefix' now properly localized.  (Yanick Champoux,
   reported by Jashank Jeremy)

 [DOCUMENTATION]
 - GH #938: fix doc typos in Dancer::Serializer. (Fabrice Gabolde)
 - GH #712: add all status codes known to Dancer to Dancer::HTTP.  (Yanick
   Champoux, reported by Brian J Miller)
 - Add warning that 'forward' doesn't preserver the session. (Alberto
   Simões)
 - GH #941: minor correction to code snippets in documentation.  (Grzegorz
   Rożniecki)
 - GH #929: add warning on the use of Corona as underlying web server. 
   (issue reported by berekuk)
 - GH #943: remove mention to 'Dancer::Plugin::Validation',  clean 'dancer
   -a' sample output. (Grzegorz Rożniecki)

 [ENHANCEMENTS]
 - GH #836: Provide more information when an engine fails to load. (Yanick
   Champoux, reported by Daniel Perrett)

1.3116 2013-07-03
 [ENHANCEMENTS]
 - GH #767: forwarded_for_address() now looks for HTTP_X_FORWARDED_FOR if
   X_FORWARDED_FOR is not there. (Jakob Voss)
 - GH #936: Add file locking to file logger. (David Golden)
 - GH #937: Add details to tutorial. (Craig Treptow)

1.3115 2013-06-09
 [BUG FIXES]
 - GH #605: pass'ed megasplat with no further routes cause 404, not 500.
   (vlyon)

 [DOCUMENTATION]
 - GH #934: Added example of HAProxy deployment. (Anton Gerasimov)

 [MISC]
 - Tests now require Test::TCP v1.30+ (previous version had too short a
   timeout and tests were failing). (Yanick Champoux)

1.3114 2013-06-02
 [BUG FIXES]
 - GH #724: app.pl obeys --confdir. (Yanick Champoux)
 - GH #927: logging format using 'h' now play nicely if no header present.
   (ironcamel)

 [DOCUMENTATION]
 - GH #922: Add example of request parameters. (Gabor Szabo)
 - Add scheme line for ngnix config in D::Deployment.

 [ENHANCEMENTS]
 - GH #919: 'dancer' script exits with code 255 if application		   
      name is invalid. (ppisar)
 - GH #871: now recognize HTTP_X_FORWARDED_PROTO. (mlbarrow)
 - GH #926: make messages from fatal warnings show up in the logs.  (Max
   Maischein)
 - GH #930: speed improvement. (ichesnokov)
 - GH #859: strip illegal characters from cookie name. (Colin Keith)
 - GH #924: non-'/' apps behind proxies now possible using 'request-base'
   header. (Mikolaj Kucharski)

1.3113 2013-05-08
 [BUG FIXES]
 - GH #920: fix pod for Dancer::Development. (ppisar)

 [DOCUMENTATION]
 - GH #915: add warning about behaviour of hooks with multiple packages
   loaded by load_app (racke).
 - GH #918: Fix headers syntax in Dancer::Response perldoc (Vyacheslav
   Matyukhin).

 [ENHANCEMENTS]
 - GH #869: leave body parameters alone if deserialization failed
   (brianphillips).
 - GH #912: send_file was returning 500 instead of 404 for non-existent
   files. (Fabrice Gabolde)
 - GH #914: add link to melezhik's psgi chef cookbook.
 - GH #923: implement lazy session flushing. (David Golden)

1.3112 2013-04-10
 [BUG FIXES]
 - GH #900: backport the security patch for Dancer::ModuleLoader from
   Dancer2 (mokko).

 [ENHANCEMENTS]
 - GH #897 dancer script diagnostic more explicit if target directory	   
      does not exist or is not writable (reported by Andrew Grangaard).
 - GH #907: skip tests of deprecated features (mokko).

1.3111_02 2013-04-01
 [BUG FIXES]
 - RT #84198: silencing wide-character in-memory file handle error (Tom
   Wyant).
 - wrong number of tests to skip in t/14_serializer/01_helpers.t.

1.3111_01 2013-03-30
 [BUG FIXES]
 - GH #891: silenced warnings from non-numeric versions in Makefile.PL
   (Olof Johansson).
 - GH #702: fix request->header call throwing exceptions inside routes	   
      of Dancer->dance($request)  (Perlover).
 - GH #893, GH #636: handle binary files for uploads in Dancer::Test
   (Andrei).
 - GH #903: add plan for subtest (bug report by wfaulk).

 [DOCUMENTATION]
 - GH #899: mention that response_exist and response_doesnt_exist are
   deprecated (Fabrice Gabolde).
 - GH #902, #903: change example to use path_info() instead of path()
   (Anton Ukolov, Lee Carmichael).

 [ENHANCEMENTS]
 - GH #895: JSON serializer now uses JSON's "-support_by_pp" (Jonathan
   Schatz).

1.3111 2013-02-24
 [BUG FIXES]
 - GH #877: fix Dancer Error when so that 'exception' object is not passed
   to serializers, because XML/JSON serializers don't understand objects
   (rikbrown).
 - GH #858: Check for definedness, not truth, when testing if we read into
   the buffer when parsing a request body (florolf).
 - GH #845: Fix uninitialized warning when loading modules (Fabrice
   Gabolde).
 - GH #851, GH #853: Atomic YAML session writing (Roman Galeev).
 - GH #852: Saner UTF logging (Roman Galeev).
 - GH #849, GH #850: Serve autopages with text/html content type. (Philippe
   Bruhat - BooK)
 - GH #848: Handle If-Modified-Since header in the request for static
   files. (Philippe Bruhat - BooK)
 - GH #848: Send a Last-Modified header for static files. (Philippe Bruhat
   - BooK)
 - GH #856: Don't export non-existing subroutine (mokko).
 - GH #874: Reduce dependence on %ENV for internal code (Kent Fredric).
 - GH #875: Don't expect specific order in cookies (Yanick Champoux).
 - Remove 'exception' object from message being passed to serializers. 
   (Rik Brown)
 - Added .travis.yml to MANIFEST.SKIP so t/manifest.t passes (Kaitlyn
   Parkhurst).
 - GH #887, GH #890: keyword 'global_warnings' added to replace
   'import_warnings' (Kaitlyn Parkhurst).
 - GH #892: add 'private_key' to the list of potentially sensitive keys
   (Tom Heady).

 [DOCUMENTATION]
 - GH #847: Fix typo (John Wittkoski).
 - GH #865: Correct 'before' hook documentation (David Precious, Maurice).
 - GH #860, GH #844, GH #760: Misleading plack middleware documentation.
   (Paul Fenwick)
 - GH #862: Fix heading level for strict_config entry in Dancer::Config.
   (Stefan Hornburg - Racke)
 - GH #863: Correct example apache config (John Wittkoski).
 - GH #867: correct doc for ModuleLoader::load_with_params (mokko).
 - Document route_cache option (David Precious).
 - Docs for route_cache_size_limit & route_cache_path_limit (David
   Precious).
 - Remove meaningless 'encoding' to TT config (David Precious).
 - Remove docs for mounting multiple apps (Naveed Massjouni).
 - Update doc URLs (David Precious).
 - Fix inconsistency in Perlbal deployment example (Slaven Rezić, Racke).
 - GH #894: Replace spurious character in Dancer::Session's POD (Racke).
 - GH #880: Add deprecation mention for 'after' (pdl and Yanick Champoux).

1.3110 2012-10-06
 [BUG FIXES]
 - GH #817, #823, #825: Removing Clone from core. Pure-perl environments
   supported again (Sawyer X).
 - GH #755, #819, #827, #828: HTTP::Headers accepted by dancer_response
   (Roberto Patriarca, Dagfinn Ilmari Mannsåker, draxil, perlpong).

 [DOCUMENTATION]
 - GH #821: Pointing to new homepage (alfie).
 - GH #822: Typos in documentation (Stefan Hornburg - racke).
 - GH #824: Fix in Dancer/Session.pm (pdl).
 - GH #830: Fix Github links to https:// (Olivier Mengué).
 - GH #838: Error in Dancer::Plugin::Ajax Documentation (Lee Carmichael).
 - GH #839: Typo (goblin).

 [ENHANCEMENTS]
 - GH #826: The version of wallflower shipped with Dancer has been removed.
   It was well out of date.  BooK is now maintaining it as a more general
   solution under the name App::Wallflower. (BooK)
 - GH #834: Provide empty Headers object if not defined (Yanick Champoux).
 - GH #840, #841: Dancer::Plugin::Ajax now has content_type (Lee
   Carmichael).

1.3100 2012-08-25
 [BUG FIXES]
 - GH #816: Improve wording when failed to load engine. (Sawyer X)
 - GH #817: Fix CODE reference uncloned using Clone::clone. (David
   Previous, Sawyer X)

 [DOCUMENTATION]
 - GH #818: Use "MyWeb::App" instead of "mywebapp" in examples. (pdl)

 [ENHANCEMENTS]
 - GH #755: HTTP::Headers accepted by dancer_response. (Roberto Patriarca)

1.3099 2012-08-11
 [BUG FIXES]
 - GH #683: Fix uninitialized warnings. (Sawyer X)
 - GH #700: Take into account the app name in route caching. (Perlover)
 - GH #775: Clone variables for templates. (Reported by Wanradt Koell,
   fixed by David Precious, Sawyer X)
 - GH #776: get should be default to get/head even it's inside any.
   (Fayland Lam)
 - GH #788: Make sure ID key in sessions are clobbered. (kocoureasy)
 - Fix uninitialized variables in config file path. (Sawyer X)
 - GH #809: Require all necessarily modules in Dancer::Config. (John
   Wittkoski)

 [DOCUMENTATION]
 - GH #784: Synopsis fix in Dancer::Error. (Alex C)
 - Document session_domain in Dancer::Config. (David Precious)
 - Pod fixes in abstract session. (David Precious)
 - Synopsis fix in Dancer::Test. (Stefan Hornburg <Racke>)

 [ENHANCEMENTS]
 - GH #799: New test function: response_redirect_location_is. (Martin
   Schut)
 - send_file now accepts an IO::Scalar. (David Precious)
 - Clean up $VERSION. (Damien Krotkine)

1.3098 2012-07-28
 [DOCUMENTATION]
 - Fix escaping on some docs (Stefan Hornburg @racke).

 [ENHANCEMENTS]
 - New keyword 'plugin_args' exported by Dancer::Plugin to provide a
   consistent way with Dancer 2 to obtain arguments from a plugin keyword.
   (Alberto Simões).
 - Add 'execute_hook' and deprecate 'execute_hooks' for homogeneity with
   Dancer 2.
 - send_file will do the right thing if given an IO::Scalar object (David
   Precious, prompted by Ilya Chesnokov).

1.3097 2012-07-08
 [ENHANCEMENTS]
 - New keywords 'register_hook' and 'execute_hooks' exported by
   Dancer::Plugin to provide a consistent way with Dancer 2 to declare and
   run hooks from within a plugin (Alexis Sukrieh, idea from David
   Precious).

1.3096 2012-07-06
 - Codename: Chop Hooey // Neil Hooey **

 [ENHANCEMENTS]
 - Finally released, thanks to Neil Hooey bugging my sorry ass.

1.3095_02 2012-07-03
 [BUG FIXES]
 - fix exception tests in some cases (GH #734) (Damien Krotkine & katkad )

 [DOCUMENTATION]
 - Clarify serialization in introduction POD (Mark A. Stratman)
 - Typo fix (Sam Kington)

 [ENHANCEMENTS]
 - If YAML does not load, Dancer::Config now reports why (Ovid)

1.3095_01 2012-06-22
 [BUG FIXES]
 - Don't assume returned references are blessed when considering
   continuations (Neil Hooey, GH-778)
 - Malformed/missing cookies caused warnings  (James Aitken/LoonyPandora,
   GH-782 and GH-783)
 - Avoid potential crash in t/14_serializer/06_api.t if tmp dir is replaced
   when %ENV gets cleared (Adam Kennedy)
 - Properly initialize %callbacks to default empty hashref  in _send_file
   if  not provided (Gary Mullen)

 [DOCUMENTATION]
 - Update Ubic service example (Vyacheslav Matyukhin)
 - Silly typo fixing (Paul Fenwick)
 - Typo in Dancer::Test file upload example (Jonathan "Duke" Leto)
 - UTF-8 fixes in POD (ambs)

 [ENHANCEMENTS]
 - Add UTC timestamp options for logger_format (Alex C - perlpong).
 - Tests can now run in parallel (Richard Simões).
 - dancer_version keyword added (Damien "dams" Krotkine).
 - New session_domain paramter allows you to set the domain of the default
   session cookie (William Wolf)

1.3095 2012-04-01
 [BUG FIXES]
 - Small fix to skip tests when YAML is not available. (Sawyer X)

 [ENHANCEMENTS]
 - Added 'info' log level for messages that should always go to the logs
   but aren't really debug, warning or error messages (Ovid)

1.3094 2012-03-31
 [BUG FIXES]
 - GH #763: Fix exceptions in ajax routes clobbering layout (ilmari)
 - GH #748 & GH 647: Don't force override environment from PLACK_ENV
   (jwittkoski)
 - GH #762: fix param parsing lacking limit on split (leejo)
 - GH #758: Fix Dancer::Test: make sure the request is properly converted
   to a response. (Ovid)
 - GH #729: Fix dancer exception composition, and message pattern
   application (Damien Krotkine)
 - GH #752: Exceptions raised in hooks were not propagated back to the
   route code, but instead canceleld and replaced by a Dancer halt
   exception. That was wrong. Now it is fixed, exceptions raised in hooks
   can be properly caught in route code. (Damien Krotkine)
 - Be more flexible in single vs. mutliple values in key hiding. (Sam
   Kington)
 - Use isa() for checking relationships instead of ref() in Dancer::Test.
   (Ovid)

 [DOCUMENTATION]
 - Explain in POD that if there are multiple fields with the same name,
   params('fieldname') returns an arrayref of them (alexrj).
 - GH #750: Fix in Dancer::Deployment: appdir needs to be set before
   calling load_app (Paul Johnson)
 - Update 'before' hook document (David Cantrell).

 [ENHANCEMENTS]
 - Added 'strict_config' option to have the config return an object instead
   of a hashref. (Ovid)
 - GH #708: Added support for query strings in dancer_request (Jacob
   Rideout)
 - It's possible for the user to set the environments directory using a new
   environment variable (DANCER_ENVDIR) or using `set envdir => $path`
 - Sort hash keys when serializing references in log messages (Ovid).

1.3093 2012-02-29
 [BUG FIXES]
 - GH #738: Define exception type ::Core::Request, to avoid things blowing 
   up when Dancer::Request raises exceptions of that type (David Precious,
   thanks to damog for reporting)
 - GH #671: Fix Dancer::Plugin::Ajax with Plack::Builders. (Activeg, Sawyer
   X)
 - Auto-page feature cleanup and fixup. (David Precious)
 - Remove uninitialized warnings. (Sawyer X, David Precious)

 [DOCUMENTATION]
 - Fix examples for multi-app deployment under Plack::Builder in
   deployment.
 - Deployment docs. (c0bra)
 - Update tutorial. (David Precious)
 - Clean up EXPORTS. (David Precious)
 - Keyword documentation fixups. (Kirk Kimmel)
 - Clarify forward docs with better examples. (David Precious)

 [ENHANCEMENTS]
 - Winning release race to Catalyst (nice try rafl++!)
 - Add exception type ::Core::Request. (David Precious)
 - JSON decode from UTF8. (Sam Kington)
 - Provide the method when a route crashes to help debug. (Sam Kington)
 - More helpful log messages. (David Precious)

1.3092 2012-01-27
 [BUG FIXES]
 - Don't call isa() on unblessed refs in Dancer::Exception. (Sam Kington)
 - Assume UTF-8 by default when serialising JSON. (Sam Kington)
 - GH #725: If a cookie is set multiple times, last value wins. (David
   Precious)
 - More intuitive, backwards compatible appending of default template 
   extension. (GH #716, David Precious)
 - Prevent recursion in censoring. (Yanick Champoux, Damien dams Krotkine)
 - GH #734: More tests flexibility (Sawyer X, reported by @birdy-)

 [DOCUMENTATION]
 - Document how to work with Dotcloud. (Oliver Gorwits)
 - Clean ups and fix ups. (David Precious, Sawyer X, Michal Wojciechowski)

 [ENHANCEMENTS]
 - Return the current set prefix using prefix(). (Michal Wojciechowski)
 - More intuitive appending of default template extension. Makes for
   cleaner more DWIM code. (David Precious, reported by Nick Knutov)
 - Allow any options to JSON serializer. (Lee Johnson)
 - Support complex views with multiple document roots. (Pedro Melo)

1.3091 2011-12-17
 [BUG FIXES]
 - Reverting template() behavior by popular demand. (Damien Krotkine)
 - GH #714: Run post-request hooks when custom continuations were created.
   (Damien Krotkine)
 - Always call write_session_id() to update expires. (David Precious)

 [DOCUMENTATION]
 - GH #680: Document problems with multiple apps in Dancer using
   Plack::Handler::Apache2 and recommend a workaround. (Asaf Gordon, Pedro
   Melo)
 - RT #73258: Spelling glitches. (Damyan Ivanov)
 - Use ":script" instead of ":syntax" in Cookbook. (John Barrett)
 - Typos in Deployment doc. (David Precious)

 [ENHANCEMENTS]
 - GH #711, #652: Add server_tokens variable to allow removal of headers.
   (John Wittkoski)

1.3090 2011-12-13
 - Codename: Hornburg of Hannover // Stefan Hornburg (racke) **

 [BUG FIXES]
 - GH #685: Set VERSION for Dancer::Plugin::Ajax. (Sawyer X, Naveed
   Massjouni)

 [DOCUMENTATION]
 - GH #694: Typo fix. (Yanick Champoux)
 - GH #698: Document further TT init options. (Dennis Lichtenthaeler)
 - GH #709: Update POD documentation regarding hook. (Stefan Hornburg)

1.3089_01 2011-11-26
 [BUG FIXES]
 - Fix bug that made system() fail with -1 under Dancer (felixdo).
 - Support for 'content_type' option on send_file when sending a system
   wide file (Emmanuel Rodriguez).
 - Support HTTP_X_FORWARDED_HOST in behing proxy (Ipaponov).
 - Deserialize PATCH requests (Sam Kington).
 - Encode log messages properly if charset UTF-8 is set (David Precious,
   thanks to Penfold for the fix & MiklerGM for reporting).

 [DOCUMENTATION]
 - Clean up "plack_middlewares" example in docs (Richard Simões).

 [ENHANCEMENTS]
 - Continuations-style exception system! (Damien Krotkine).
 - The ability for dancer_response to send file contents for file uploads
   as a scalar, instead of reading from file on disk (Squeeks).

1.3080 2011-10-25
 - Codename: Sawyer's Sugar Stream // Sawyer X **

 [ENHANCEMENTS]
 - No functional changes, just releasing as stable.

1.3079_05 2011-10-02
 [API CHANGES]
 - Deprecation of 'before', 'before_template' and 'after' in favor of hook
   (Alberto Simões)

 [BUG FIXES]
 - Minor corrections (jamhed, felixdo)
 - Log if a view and or a layout is not found (Alberto Simões, reported by
   David Previous)

 [ENHANCEMENTS]
 - Add support for the HTTP 'PATCH' verb (David Precious)

1.3079_04 2011-10-02
 [DOCUMENTATION]
 - Dancer::Plugins typos (Olof Johansson).
 - PSGI handler documented (chromatic).

 [ENHANCEMENTS]
 - PSGI handler code cleaned up (chromatic).
 - Improved warning localizations (chromatic).

1.3079_03 2011-09-10
 [BUG FIXES]
 - Don't clobber TT INCLUDE_PATH if the user set it specifically in the
   config file - Issue 643 (David Precious, reported by meraxes)
 - Don't require a space after semi-colon delimiting multiple name=value
   cookie pairs - Issue 642 (David Precious, reported by travisbeck)

 [ENHANCEMENTS]
 - Support XML::Simple configuration for serializing/deserializing (Alberto
   Simões)
 - Hard deprecate lots of stuff (Alberto Simões)

1.3079_02 2011-08-28
 [BUG FIXES]
 - Remove hard-coded version from 404.html and 500.html (Alberto Simões)
 - Fix logging of UTF8-encoded strings (jamhed)
 - Do not clean 'vars' during forward (Alberto Simões)

 [ENHANCEMENTS]
 - Add streaming support to send_file. (Sawyer X)

1.3079_01 2011-08-17
 [BUG FIXES]
 - Fix prefix behavior with load_app (alexrj)
 - send_file() shouldn't clobber previously-set response status (David
   Precious, reported by tylerdu - thanks!)
 - Depend on URI 1.59 - Fixes problems when redirecting with UTF-8 strings
   (Alberto Simões)
 - Fix before_serializer POD fix (Yanick Champoux)

 [DOCUMENTATION]
 - Cookbook links to canonical documentation of keywords in Dancer.pm, so
   readers encountering a new keyword can easily see the docs for it (David
   Precious)
 - Docs for debug/warning/error link to Dancer::Logger for details on how
   to control where logs go (David Precious)
 - Document import_warnings option, and mention it & link to that
   documentation in opportune places.
 - Document that 'get' also creates a route for 'HEAD' requests (David
   Precious, prompted by Matt S Trout)
 - Extend request() keyword docs with examples (David Precious)
 - Correct port in Lighty/FCGI example in Dancer::Deployment (David
   Precious, thanks to pwfraley in Issue 621)

 [ENHANCEMENTS]
 - send_file can send data (pass a reference to a scalar), and can specify
   a content-disposition filename. (Alberto Simões)
 - Set 'Server' HTTP response header as well as 'X-Powered-By'.  For cases
   where Dancer is being accessed directly, or the proxy passes on this
   header, it's nice to see it.  (David Precious)

1.3072 2011-08-23
 - Codename: Precious David Precious // David Precious (bigpresh) **

 [ENHANCEMENTS]
 - No functional changes, just releasing as stable.

1.3071 2011-07-26
 - Security release based on 1.3070 **

 [SECURITY]
 - FIX directory traversal issue Since 1.3070, it was possible to abuse the
   static file serving feature to obtain files from a directory immediately
   above the directory configured to serve static files from. (Vladimir
   Lettiev and David Precious)

1.3070 2011-07-14
 - Codename: The Exceptional Mr. Dams // Damien Krotkine (dams) **

 [ENHANCEMENTS]
 - No functional changes, just releasing as stable.

1.3069_02 2011-07-10
 [BUG FIXES]
 - Fix a bunch of cpan testers reports					   
      (Alberto Simões)

1.3069_01 2011-07-07
 [BUG FIXES]
 - Fix a bug while parsing some cookies (Franck Cuny)
 - Documentation and tests on how to use many Dancer application inside one
   PSGI file (PR 564) (Alex Kalderimis and Franck Cuny)
 - More flexible test for locale-aware logging (Alberto Simões)
 - Do not re-read config files when dance starts if they were already
   loaded.  (Alberto Simões)
 - Fixed shell-dependent tests for Window testing. (Alberto Simões)
 - Die properly if halt is call inside an hook. (Damien Krotkine and
   Alberto Simões)
 - Make template work outside of requests (Issue 592) (David Precious)
 - Cleanup session tests folder (Issue 594) (Sawyer X)

 [DOCUMENTATION]
 - Documentation on tokens automatically added to templates. (Alberto
   Simões)
 - Documentation on serializer magical access to put/posted data. (Alberto
   Simões)

 [ENHANCEMENTS]
 - Error Hook (PR 563 - JT Smith)
 - Exceptions system (Damien Krotkine)
 - The no prefix can be set using 'prefix "/";' (Alberto Simões)
 - Support for nested prefixes (Alberto Simões)
 - Cleanup on Dancer::FileUtils (Sawyer X)
 - Cleanup on File::Temp dependencies (Sawyer X)

1.3060 2011-06-15
 - Codename: Pirouetting Pedro // Pedro Melo **

 [ENHANCEMENTS]
 - No functional changes, just releasing as stable.

1.3059_04 2011-06-12
 [BUG FIXES]
 - Fix a bunch of cpan testers reports 
 - (Alberto Simões)

1.3059_03 2011-06-11
 [BUG FIXES]
 - Fix for issue #539 https://github.com/sukria/Dancer/issues/539 Don't
   decode twice entries in the params hash table, file			   
	 uploads with UTF-8 characters in their name are now possible.
   (Toby Corkindale, Alexis Sukrieh)
 - Fix broken test with old version of HTTP::Parser::XS (Franck Cuny)
 - #492 - Don't run Test::TCP tests on win32 (Franck Cuny)
 - Fix a bug that when forwarding a post with post data stalled the code
   (read on no data handle).  (Alberto Simões)
 - Tweak tests regular expression to be more flexible (Pedro Melo)
 - Require a recent Test::TCP (1.13) to run tests. (Alberto Simões)
 - Fix hooks implementation that failed when user messes $_ (Pedro Melo)
 - Fix broken params('query') and params('body') during forward and
   dancer_request test function. (Alberto Simões and Squeek)

 [DOCUMENTATION]
 - Improve FileUtils documentation. (mokko)

 [ENHANCEMENTS]
 - Fix for issue #516 https://github.com/sukria/Dancer/issues/516 No more
   legacy code in Dancer::Route to handle routes created  with the
   deprecated keyword "r". The related code is now more  concise and should
   be slightly more efficient. (Alexis Sukrieh)
 - Merge PR #541 https://github.com/sukria/Dancer/pull/541 New "param"
   accessor to retrieve a parameter easily. (Alberto Simões)
 - Implement session directory testing cache for Session::YAML (Damien
   Krotkine)
 - Tests rework (improve speed, remove useless tests, ...) (Alberto Simões
   and Franck Cuny)
 - Configuration for log_dir and log_file. (Alberto Simões)
 - Pass vars to templates automatically (David Precious)
 - Support lexical prefix (Pedro Melo)

1.3059_02 2011-05-29
 [BUG FIXES]
 - Fix for smoker failure under Perl 5.13.4
   http://www.cpantesters.org/cpan/report/b37416b8-88df-11e0-9c74-cad5bcb80
   94c Better use of Time::Hires in t/22_hooks/04_template.t (Franck Cuny)

1.3059_01 2011-05-27
 [API CHANGES]
 - Second level of deprecation for render_with_layout method. (Alberto
   Simões)
 - Second level of deprecation for mime_type method. (Alberto Simões)

 [BUG FIXES]
 - Dancer::Test was broken for tests using data in POST (GH#534) (Franck
   Cuny)
 - Multiple setter implemented at 1.3039_01 was broken for App specific
   settings. (Alberto Simões)

 [DOCUMENTATION]
 - Improve Serializers documentation (Damien Krotkine)

 [ENHANCEMENTS]
 - Cookie accessor to manipulate cookies directly. (Niko)

1.3051 2011-05-27
 - Security release based on 1.3050 **

 [SECURITY]
 - FIX CVE-2011-1589 (Mojolicious report, but Dancer was vulnerable as
   well). Return "400 Bad Request" when requested filename seems suspicious
   http://cve.mitre.org/cgi-bin/cvename.cgi?name=CVE-2011-1589 (Vladimir
   Lettiev and Franck Cuny)

1.3050 2011-05-20
 - Codename: The Captain Hook Adventure // Franck Cuny **

 [DOCUMENTATION]
 - Improve Dancer documentation (Damien Krotkine)

 [ENHANCEMENTS]
 - No functional changes, just releasing as stable.

1.3049_01 2011-05-14
 [API CHANGES]
 - Deprecation of 'logger' (use set). (Alberto Simões)
 - Deprecate 'layout' (use set). (Alberto Simões)
 - Definitely remove plack_middlewares HashRef deprecation. (Alberto Simões
   & Damien Krotkine)

 [BUG FIXES]
 - Unbreaking auto_page somewhat - the catch-all route added will pass
   unless a suitable view exists.  This means that routes like /foo are not
   obscured, and made up URLs will result in a proper 404, not 500.  A
   little more work required here, though.  (David Precious)
 - Anchor regular expression routes. Before regular expressions were
   matching anywhere in the URL. (Alberto Simões)

 [ENHANCEMENTS]
 - GH #519: remove redundant lines from CSS (Alberto Simões)
 - When scaffolding an app, show a warning if YAML not installed. Prompted
   by Issue 496.  (David Precious)
 - Hooks! add new positions for hooks, and possibility to create your own
   hooks inside your application and your plugin. (Franck Cuny)
 - Don't try to read/set session vars with empty/undef keys.  It doesn't
   make sense to do so, and can cause warnings elsewhere. (David Precious)
 - Check HTTP status code/alias passed to status() is valid; previously,
   and invalid code would result in the response status being unset (David
   Precious, prompted on IRC by jonas)
 - Lowercase status aliases and swap spaces for underscores before trying
   to match (David Precious, suggested on IRC by jonas)
 - Added 'behind_proxy' setting, making Dancer honor X_FORWARDED_PROTOCOL
   and X_FORWARDED_HOST (Alberto Simões, requested by sukria and others)

1.3040 2011-05-01
 - Codename: Yanick in Black // Yanick Champoux, Labor Day - May Day **

 [ENHANCEMENTS]
 - No functional changes, just releasing as stable.

1.3039_01 2011-04-27
 [BUG FIXES]
 - Fix 404 results from forwarding. (Alberto Simões)
 - Don't remove trailing slashes from route patterns under prefix. (Brian
   E. Lozier)
 - Remove deprecated r() function from list of exports. (Stefan Hornburg)
 - GH #402: make session_expires honor +2h style formatting. (Michael G.
   Schwern)
 - GH #433: encoding issues with forward(). (Alberto Simões)
 - GH #390: Renaming access_log to startup_info (+doc). (Sawyer X)
 - Rewrite scalar usage of qw() that is incompatible with 5.14. (Alberto
   Simões)
 - Don't parse ARGV when under PSGI (closes #473) (Franck Cuny)

 [DOCUMENTATION]
 - Major rewrite/reorganization on Dancer::Config documentation. (David
   Precious, pushed by Alberto Simões PR)
 - GH #284: Document hosting multiples Dancer apps in a single PSGI file.
   (Franck Cuny)
 - Dancer::Session POD typos and spurious characters. (Stefan Hornburg)

 [ENHANCEMENTS]
 - Forward can change method GH#493 (Alberto Simões)
 - Introducing the "megasplat"! (Yanick Champoux)
 - More tests for versions, setings and variables. (Alberto Simões)
 - Improve Dancer::Test so failures report the correct line numbers.
   (Michael G. Schwern)
 - GH #466: Can now set cookies with http_only => 0 for JS integration.
   (Alberto Simões)
 - Session engine can be told to set cookies without HttpOnly attribute
   using new session_is_http_only setting. (Alberto Simões, requested by JT
   Smith)
 - GH #296: Show versions of loaded modules in startup info. (Sawyer X)
 - Able to set more than one value at once using set(). (Alberto Simões)
 - GH #253: Use Clone::clone() if available to clone data before censoring.
   (Sawyer X)
 - GH #246: Dancer::Test can now test for file uploads as well. (Franck
   Cuny)
 - Allow parameters in forward(). (Alberto Simões)

1.3030 2011-04-13
 - Codename: Silence of the ambs // Alberto Simões **

 [ENHANCEMENTS]
 - Change the flag for sending system-wide path with send_file to
   'system_path' (was 'absolute'). (Alberto Simões)

1.3029_03 2011-04-10
 [BUG FIXES]
 - Dancer::Session::Cookie 0.14 is required for dependency test.
 - Only test for undef serializer if we have the default (JSON) available.
   (Sawyer X)

 [ENHANCEMENTS]
 - Test before_template & auto_page.

1.3029_02 2011-04-08
 [BUG FIXES]
 - Better way to initialize the logdir in Dancer::Logger::File. Works now
   cleanly if the appdir is not writable but the logdir exist and is
   writable. (Alberto Simões)
 - fix warnings in t/03_route_handler/28_plack_mount.t. (Franck Cuny)

 [DOCUMENTATION]
 - POD fix. (Stefan Hornburg - Racke)

 [ENHANCEMENTS]
 - Support for error templates. If the setting "error_template" is set, it
   is used when building an error page instead of using the default
   template. Added the appropirate documentation as well. (Alberto Simões)
 - Dancer::Test::dancer_response() returns a 404 response when no route
   handler is found. This is consistent with what Dancer does internally.
   (Alberto Simões)
 - Dancer::Test provides a new helper for inspecting subsets of headers:
   "response_headers_include". (Alberto Simões, Alexis Sukrieh)
 - dancer_response now handles the rendering of static pages as well.
   (Alberto Simões)
 - Cleanup some tests. (Alberto Simões)

1.3029_01 2011-04-01
 [BUG FIXES]
 - Fix t/14_serializer/02_json.t to work with older JSON (relates to
   GH#416) (Damien Krotkine)
 - the Changelog test now supports Codenames. It suggests to add codenames
   for table releaes as well (Damien Krotkine)
 - GH #420: Extra content generated (Alberto Simões, Damien Krotkine)
 - GH #409: If pass has no more matching routes, return 404. (Alberto
   Simões)

 [DOCUMENTATION]
 - Add documentation to send_file optional argument (Alberto Simões)
 - Fix plack_middlewares example in the cookbook (Michael G. Schwern)
 - Extend the POD on plugin_setting to prevent a pitfall with plugin
   modules more than 3 levels deep. (Stefan Hornburg)
 - GH #400: Documenting the plack_middlewares_map. (Michael G. Schwern,
   Sawyer X)
 - GH #422: Documenting no need for caret when you have a prefix. (Sawyer
   X)

 [ENHANCEMENTS]
 - GH #396: Test that Dancer::Session::Cookie isn't broken (Michael G.
   Schwern)
 - GH #399: Make sure session can have their name changed. (Michael G.
   Schwern)
 - Dancer::Test tests assumes 'GET' if their first argument is scalar.
   (Yanick Champoux)
 - send_file accepts optional content-type declaration, to override guessed
   MIME type, e.g. send_file $filename, content_type => 'image/png'
   (Alberto Simões, requested by Michael G Schwern)
 - send_file accepts optional absolute option, to send an absolute path
   (Alberto Simões)
 - Have `dancer` cmd tool create MANIFEST and MANIFEST.SKIP. (Alberto
   Simões)
 - mime_type is deprecated; new keyword 'mime'; new config key
   'default_mime_type'; (Alberto Simões and Michael G. Schwern)
 - Recognize absolute redirects  (Yanick Champoux)

1.3020 2011-03-21
 - Codename: The Schwern Cometh // Michael G. Schwern **

 [ENHANCEMENTS]
 - No functional changes, just releasing as stable.

1.3019_02 2011-03-14
 [BUG FIXES]
 - GH #354: Tokens are not passed to layout if no params are passed to
   template. (Damien Krotkine)

1.3019_01 2011-03-13
 [BUG FIXES]
 - GH #393: Reset vars for each new request. (Franck Cuny)

 [ENHANCEMENTS]
 - GH #391: Dancer::Logger::Note now exists. :) (Sawyer X)
 - Porting documentation on WRAPPER to Dancer::Template::TemplateToolkit.
   (Sawyer X)
 - GH #387: Document views and appdir in Dancer::Config. (Michael G.
   Schwern)
 - Add a new symbol to exporter ':script'. (Franck Cuny)
 - GH #397: Support cookie expire times like "+2h". (Michael G. Schwern)

1.3014_01 2011-03-10
 [BUG FIXES]
 - GH #373: Display valid path to the main app file in the welcome screen.
   (Franck Cuny)
 - GH #152, GH #170, GH #362: Log dir is not created when logger is not set
   to 'file', and setting log_path works as expected. (Franck Cuny)
 - GH #308: Use request's uri_base. (Sawyer X)
 - GH #378: Some routes with prefix where wrongly matched. (Franck Cuny)

 [DOCUMENTATION]
 - Dancing on command line. (Maurice Mengel)
 - Improve Dancer::Cookbook. (Maurice Mengel)

 [ENHANCEMENTS]
 - GH #351: Explicitly exclude some keywords when important Dancer's
   syntax, add modes that also excludes some keywords (:moose, :tests).
   (Sawyer X, Naveed Massjouni, Michael G. Schwern, Franck Cuny)
 - All logging options accept any number of variables. (Sawyer X)
 - GH #297: All logging options can automatically serialize references.
   (Sawyer X)
 - Add Dancer::Logger::Capture to capture and read log messages during
   testing. (Michael G. Schwern)
 - Dancer::Cookie make secure (https only) cookies. It also adds the
   "session_secure" setting instructing sessions to use secure cookies.
   (Michael G. Schwern)
 - Adding uri_base to Request.pm. (Sawyer X)
 - Make Dancer::Test use the capture logger (Michael G. Schwern)

1.3014 2011-03-04
 [BUG FIXES]
 - YAML Session UTF-8 Fix (Roman Galeev)
 - Tests and documentations for Dancer::Request::Upload + type method in
   Dancer::Request::Upload (Michael G. Schwern)
 - Dancer::Test::dancer_response handles correctly its 'body' parameter We
   can now pass a hash ref as the body of dancer_response, it will
   automatically be serialized as an URL-encoded string with the
   appropriate content_type header. (Alexis Sukrieh)

1.3013 2011-03-01
 [ENHANCEMENTS]
 - Fix test suite: the changelog test is skipped if not under 
   RELEASE_TESTING environment.

1.3012 2011-03-01
 [BUG FIXES]
 - Fix cookies disappearing when more than one is set. Complete refactoring
   of the cookie handling. (Chris Andrews, Geistteufel)
 - Properly set the settings in Dancer::Test only after config loading.
   (Sawyer X)
 - Fix possible loss of last directory in path. (Sawyer X)
 - No need for default upper directory in Dancer::Test. This fixes an issue
   raised on the list about the default scaffolded test failing. (Sawyer X)
 - Fix anti UNC substitution under Cygwin (Rowan Thorpe)
 - GH#299 Return appropriate headers on HEAD request (content-type, ...)
   (franck cuny)
 - Use the dancer_version variable in scaffolded app. (Sawyer X, reported
   by Brian E. Lozier)

 [DOCUMENTATION]
 - Add missing methods (e.g. "referer"), sorting, clean up. (Flavio
   Poletti)
 - Complete working example of deployment under Nginx/Starman in
   Deployment.pod (Geistteufel)

 [ENHANCEMENTS]
 - Fix manifest (Damien Krotkine)
 - Various packaging, changelog and test fixes (Damien Krotkine)
 - Add a new accessor to Dancer::Request: ->uri. (it's an alias to
   ->request_uri) (Franck Cuny)
 - Removes Dancer::Helpers, refactor Dancer.pm accordingly. (Franck Cuny)
 - Introduce changelog test of hell. (Damien Krotkine)
 - Add Dancer::Logger::Null. (Sawyer X)
 - Add Dancer::Logger::Diag. (Sawyer X)
 - Refactor Dancer::Response (franck cuny)
 - Allow to use a subclass of Template::Toolkit. (Michael G. Schwern)
 - Dancer::Test now uses Dancer::Logger::Null instead of ::File. (Sawyer X)
 - Add Dancer::Deprecation. (handle deprecation messages) (franck cuny)
 - Introduce new timestamp format in logger (%T) (Roman Galeev)
 - Refactoring of the forward method (Alex Kalderimis)
 - Refactoring of internal objects in the core,  use more of
   Dancer::Object. Introduce attributes_defaults (Damien Krotkine)
 - Add a perl_version variable to all templates, used in scaffolded app.
   (Sawyer X, reported by Brian E. Lozier)
 - Better output when template file is missing. (Brian E. Lozier, Sawyer X)

1.3011 2011 .02.14
 [BUG FIXES]
 - Set binmode in write_data_to_file() to fix image corruption in Windows
   (Rowan Thorpe)
 - GH#319, GH#278, GH#276, GH#217: Fix file issues on Cygwin and  Win32
   platforms (Rowan Thorpe)
 - GH#322: Detect errors in scaffolded dispatchers (Alberto Simões)
 - Fix tests so that they don't fail if JSON is not installed (Damien
   Krotkine)

 [DOCUMENTATION]
 - Small spaces fix (Alberto Simões).

1.3010_01 2011 .02.12
 [BUG FIXES]
 - GH#136: fix again Mime::Type issues in preforking environment (Chris
   Andrews) * GH#220: fix for path issues under MacOS X and Windows
   platforms. A new function is provided by Dancer::FileUtils:
   path_no_verify() (Rowan Thorpe) * Fix for infinite loops detection in
   before filters (Flavio Poletti)

 [DOCUMENTATION]
 - Fix a typo in Dancer::Request::Upload's POD (Rowan Thorpe)
 - Better documentation for the before filters, explanations about the
   potential infinite loops that can happen when using before filters (and 
   what Dancer does in that case). (Flavio Poletti)

 [ENHANCEMENTS]
 - Better detection of the application layout under non-UNIX platforms.
   (Rowan Thorpe, Alexis Sukrieh)

1.3010 2011 .02.10
 [BUG FIXES]
 - GH#303: Generated Makefile.PL's clean is done correctly now. (Sawyer X)
 - Minimum version of HTTP::Headers to avoid test fails. (LoonyPandora)
 - Do not require JSON to get version number (fixes tests). (Sawyer X)

 [ENHANCEMENTS]
 - Allow read_file DWIMishness using wantarray. (LoonyPandora)
 - Tidy up Dancer.pm (Damien Krotkine)
 - Document forward should use return. (Sawyer X)
 - GH#290: Use return with redirect examples in docs. (Damien Krotkine)
 - Document that base() returns a URI object. (David Precious)
 - Show version when starting standalone server. (David Precious)

1.3003 2011 .02.06
 [API CHANGES]
 - Remove load_plugin from the core's DSL (was deprecated).

 [BUG FIXES]
 - Eliminate test warnings on Windows. (Gabor Szabo)
 - GH#271 - use correct VERSION_FROM in scaffolded application. (Sawyer X)
 - GH#260 - send_file doesn't clobber existing headers (Alexis Sukrieh)
 - logger unicode bugfix in the formated date (jahmed)
 - GH#281 - Don't crash if splat is used with no captures (David Precious)
 - Possible to given "template" a view name with the extenstion. (Alexis
   Sukrieh)

 [ENHANCEMENTS]
 - New setting log_path to allow for alternalte logging path in logger
   "file". (Natal Ngétal)
 - GH#289: Add more aliases on the ENV, provide more smart accessors to
   Plack env entries (Franck Cuny)

1.3002 2011-02-02
 [API CHANGES]
 - to_json and from_json accept options as hashref instead of hash. Passing
   arguments as hash is deprecated  (Franck Cuny).

 [BUGFIXES]
 - status is kept even when halt is used in a before filter (Alexis
   Sukrieh) * Proper handling of temporary file creation using File::Temp
   module instead of homebrew solution. (jahmed) * Logger::Abstract unicode
   bug fix. (jahmed)

 [ENHANCEMENTS]
 - In development, pretty-print JSON serializations for easier development 
   (Ask Bjørn Hansen)

1.3001 2011-01-27
 [Alberto Simoes]
 - Support for aliases for content_type and refactoring of  mime-types
   handling, with a new class Dancer::MIME (closes issue GH #124)
 - Deprecation of Dancer::Config::mime_types (now handled by Dancer::MIME).

 [David Precious]
 - Point people towards D::P::Database in the tutorial.
 - Mention leaving ratings on cpanratings. 
 - Some minor typo fixed in the documentations.

 [Flavio Poletti]
 - Added "git fetch upstream" for remote tracking
 - turned a tab into the right number of spaces
 - Fix weird Plack error "status code needs to be an integer greater than
   or equal to 100", because of a typo in a call to Dancer::Error (Closes
   issue GH#264)

 [Franck Cuny]
 - uri_(un)escape cookie value; closes GH-248 
 - remove websocket tutorial (it has its own distro now)
 - add a new tests to make sure unknown templates produce a warning 
 - path for send_file must be relative from the public directory 
 - Support for complex values in cookies (scalars, flat arrays and  flat
   hashes). Fixes issue GH#249

 [Hagen Fuchs]
 - Request.pm Decode HTTP::Request's uploads

 [jahmed]
 - Fix a bug in YAML session backend, during the creation of the session
   file.

 [mokko]
 - typos and a little more substatial changes to Development.pod 

1.3000_02 2011-01-03
 [Damien Krotkine]
 - FIX for --no-check switch in script/dancer
 - Refactoring of Dancer::Template::Abstract - add support of apply_layout
   and apply_renderer - deprecation of render_with_layout (now handled
   better) - add an accessor "engine" to the DSL to access any engine
   singleton - better interface for Dancer::Object and
   Dancer::Object::Singleton - updated tests accordingly

 [Jonathan Otsuka]
 - Bring dancer application creation pod up-to-date 1.2003

 [Sawyer X]
 - Added forward() functionality (incl. tests and docs)

1.3000_01 2010-12-22
 [Alan Haggai]
 - Fixing up typos in various places.
 - Show the correct filename in usage.

 [Alexis Sukrieh]
 - Update documentation for developers. Dancer::Development reflects the
   new releases startegy since 1.2 is out. Also better explaining about how
   to contribute pull-requests to the core team.
 - New documentation for integrators: Dancer::Development::Integration
   describes precisely how integrators should handle pull-requests.

 [Damien Krotkine]
 - Better check of keywords used in plugins.
 - internal refactoring: - Dancer::Object::Singleton added to refactor
   engines later - Support of inheritance in attributes declared with
   Dancer::Object

 [Franck Cuny]
 - Support for configurable log format in logger engines
 - Refactoring of Dancer::Route, some optimisations and code cleanup
 - Add several tests to increase the coverage (reached 92.4%, for 1399
   tests)

 [Gabor Szabo]
 - Adding test for multi-leveled scaffolding.

 [Maurice Mengel (mokko)]
 - Skip file upload tests on Cygwin, not just win32.

 [Naveen]
 - add a --no-check switch to script/dancer to disable remote check of new
   Dancer versions.

 [Philippe Bruhat]
 - add script/wallflower, helper to turn a Dancer application into a static
   web site.
 - better behaviour for plugin_setting (better search, more user-friendly)

 [jamhed]
 - Fix some unicode issues, refactored all file openings in one function in
   Dancer::FileUtils.

1.2003 2010-12-10
 - Production release.

1.2002_02 2010-12-08
 [Danijel Tasov]
 - Correct HTTP.pm POD's 503 entry with 403.

 [Paul Tomlin]
 - Tests for URI object in uri_for.
 - Update Plack middleware tests compatibility.

1.2002_01 2010-12-07
 [Franck Cuny]
 - Fix test failures on old machines with Test::More without done_testing.

 [Joel Roth]
 - Code fixes in documentation (Dancer::Session, Dancer::Introduction).

1.2002 2011-01-27
 - Productionized! :)

1.2001_01 2010-12-02
 [Danijel Tasov]
 - Default layout now validates.

 [David Precious, Ivan Bessarabov]
 - Fixing TT example config.

1.2001 2010-11-30
 [David Precious]
 - Doc fixes. Clarifications to Cookbook's REST section.
 - Don't crash if application name is invalid and provide better
   information.

 [Franck Cuny]
 - Refactoring engine triggers. This resolves an issue of engine inits
   being run before all configuration is read. That also crashes
   D::S::Cookie. As a side effect we now have a refactored _set_setting()
   which does not trigger any engine hooks (unlike setting()).
 - Fix failing test t/07_apphandlers/06_debug.t

 [Sawyer X]
 - Fix clash with KiokuDB because of Dancer::Serializer::Dumper.

1.2000 2011-01-27
 - 1.2 is a stable release of Dancer **
 - We assure consistency and stability for this release and the following
   **
 - 1.2xxx releases; you should not have issues updating to any 1.2xxx	   
      **
 - version because of it.    **
 - A very special thanks goes to the Dancer community who improved and	   
      ++
 - perfected this release and worked hard on reporting bugs, fixing them,
   ++
 - improving the stability, providing important features and everything  
   ++
 - else which makes Dancer so attractive - and above all: its community  
   ++
 - so thank you!   ++

 [Sawyer X]
 - Fixing some more XML tests with missing preqreqs.

1.1999_04 2010-11-14
 [Sawyer X]
 - Load Plack::Loader dynamically in test.

 [Yanick Champoux]
 - Doc fix.

1.1999_03 2010-11-11
 [Al Newkirk]
 - fixed redirect to redirect immediately (+ refactoring by franck)

 [Alexis Sukrieh]
 - Transparent unicode support Dancer now takes care transparently of
   decoding unicode strings used within route handlers and encoding them
   back before sending a response content. Once the 'charset' setting is
   set, the user has nothing more to do to have a working unicode-aware
   application.
 - FIX for issue #172 More documentation added to Dancer::Request, all
   public method are documented. A pod coverage test has been added for
   this module.
 - Documentation update The deployment documentation is more precise about
   cgi/fast-cgi deployment under Apache.
 - FIX for issue GH#171 Scaffolded configuration files are fully commented
   in order to quickly guide the user in her first steps.

 [Damien Krotkine]
 - Fix Dancer::Plugin OO issue

 [Danijel Tasov]
 - Fixed expires in cookies + tests

 [Dave Doyle]
 - clarify Pod as to how before_template works

 [Franck Cuny]
 - Closes issue 181 (unknown log level)
 - Plack middlewares must be listed in an arrayref (listing them in a
   hashref is now deprecated)

 [Philippe Bruhat]
 - Dancer::Logger::Abstract: turn _should() into a closure, and avoid
   setting up the hash again and agai

 [Sawyer X]
 - Overhaul tests to use lib t/lib instead of t::lib::. (fixes Windows test
   fails)
 - PSGI envs on Windows is in capital letters. (fixes Windows test fails)
 - Add tests on every required directory to create a fake environment.
   (realpath() on Windows fails when path doesn't exist)

1.1999_02 2010-10-15
 [Alexis Sukrieh]
 - FIX for issue GH #151 utf8 pragma is imported automatically when Dancer
   is loaded to allow the usage of UTF-8 strings in the application code.
   (Thanks to kocoureasy for the report).
 - FIX for "UTF-8" issues (GH#153): - response content is encoded only if
   content_type is text - charset setting is normalized to UTF-8 when
   appropriate - automatically decode UTF-8 strings in params
 - FIX scaffolded dispatchers (script/dancer) The PLACK_ENV variable is not
   propagated by Apoache to the dispatchers (at least with our Deployment
   examples) so the dispatchers aren't aware of the PSGI context if we
   don't tell them explicitly. This patch forces the dispatchers in PSGI
   mode.
 - FIX (unknown bug) When a serializer is set and show_errors is true,
   don't expose internal errors caught.

 [Damien Krotkine]
 - replace all die and warn with croak and carp

 [Franck Cuny]
 - Dancer::Test load D::Session::Simple
 - rewrite how Dancer handle HTTP headers - no more Dancer::Headers - all
   headers are HTTP::Headers object

 [Mark Allen]
 - Add a tutorial (Dancer::Tutorial)
 - example application 'Dancr', provided in example/

 [Naveen]
 - add --version to the dancer CLI
 - changed the URI fetched by the dancer script to check Dancer's version

 [Philippe Bruhat]
 - use Pod::Usage

1.1999_01 2010-10-14
 [Adam J. Foxson]
 - FIX for issue GH#136: "readline() on closed filehandle DATA" error that
   appears when running the app with Starman

 [Alexis Sukrieh]
 - FIX for utf8 content in views Dancer now handles correctly templates
   with non-ASCII characters in views. All you have to do is to set the
   "charset" setting in your config. Your content response will then be
   encoded appropriately on-the-fly by Dancer.
 - Scaffolded app sets the charset to "utf8" by default.
 - Better design for the scaffolded app (logo, favicon and background image
   added)
 - Environment info available on scaffolded app
 - LWP is used by the dancer helper to download files
 - jQuery 1.4.2 (minified) is included in the scaffolded app
 - default layout uses <% request.base %> in order to support mounted apps
   (Thanks to Naveed Massjouni and Franck Cuny for the concept/idea).
 - The main.tt layout sources jQuery first from Google CDN and falls back
   to the local minified version if on offline mode.
 - New default token provided to the "template" helper: dancer_version

 [Damien Krotkine]
 - FIX for issue GH#115 documentation about compression in
   Dancer::Deployment

 [David Precious]
 - Make the 'layout' param to the template keyword work as you'd expect and
   allow you to set a custom layout to use, e.g.: template 'templatename',
   {}, { layout => 'layoutname' };

 [Franck Cuny]
 - FIX for issue GH#129 don't add multiple content-type to headers
 - fix broken tests (they were testing incorrect content type)

 [Naveed Massjouni]
 - Dancer::Test function get_response is renamed to dancer_response
   get_response still works but is deprecated
 - dispatch.f?cgi scripts use FindBin to resolve their location. FIX a bug
   when using symlinks.

 [Philippe Bruhat]
 - Make sure a plugin refuse to register a keyword twice

 [Sawyer X]
 - Lots of documentation updates
 - Dancer now logs caught crashes in rendering (easier to debug Ajax
   routes)

 [Sebastian de Castelberg]
 - The dancer helper is able to download files via a transparent proxy
   (thanks to LWP).

1.1904 2011-01-27
 [Sawyer X, Franck Cuny]
 - SAX, not Sax.
 - Check for XML::Parser or XML::SAX in test as well.

1.1903 2011-01-27
 [Sawyer X, Franck Cuny]
 - XML::Simple needs either XML::SAX or XML::Parser. (fixed test fails from
   Dancer::Serializer::XML)

1.1902 2010-11-02
 [Adam J. Foxson]
 - Addresses issue #136: "readline() on closed filehandle DATA"

1.1901 2010-09-24
 [Alexis Sukrieh]
 - load_plugin is DEPRECATED; 'use' should be used instead to load a
   plugin. This is fixes the major issue with plugins about symbol exports
   that didn't work well (issue #101).
 - All paths built in a scaffolded application are dynamic, it's now
   possible to move a scaffolded application after it's been generated.
   (fixes issues #88,
 - The auto_reload feature is now disabled by default due to too many
   unsolved issues (it works most of the time, but some race conditions are
   still present) This feature is still being working on, but it's now
   flagged "experimental").
 - Default log level in development environment is now 'core' in order to
   provide more information.
 - New scaffolded application design. More neutral and with lots of
   information for a beginner, and links to useful material. Based on the
   Ruby on Rails start page (kudos to the Rails team,
   http://www.rubyonrails.org).

 [Boris Shomodjvarac]
 - Support for a clean way for Template engines to define their template
   file extensions (issue #126).

 [Franck Cuny]
 - implemented GH#120: - methods {to,from}_{xml,json,yaml} accept more than
   one arguments. The first argument is the data to transform. All the
   remainings arguments are parameters to alter the behavior of the
   serializers. Refer to the documentation for more informations.
 - more tests added

1.1812 2010-09-21
 [Alexis Sukrieh]
 - Fix for scaffolded apps
 - Dancer::Deployment cleanup (CGI section)
 - Declare LWP explicitly (already implied by HTTP::Body and HTTP::Headers)

 [Franck Cuny]
 - Skip bogus uploads test on Win32 (thanks to Alias for reporting)

 [Sawyer X]
 - Nitpicking at tabs and spaces at end of lines

1.1811 2010-09-03
 [Franck Cuny]
 - FIX for issue #113 and #112

 [Naveed Massjouni]
 - FIX for issues #111 and #108

1.1810 2010-09-01
 [Alexis Sukrieh]
 - Fix a test that depends on YAML (pass if not present) (Smoker failure
   '2010-08-30T11:07:59Z').

 [Naveed Massjouni]
 - FIX for issue #108 replaced Clone::clone() with Storable::dclone().
 - Fixed the plan of one of the test files.

1.1809 2010-08-25
 [Alexis Sukrieh]
 - fix plan for t/03_route_handler/24_named_captures.t

 [Franck Cuny]
 - update Deployement.pod and Cookbook.pod
 - fix bug in route building with prefix
 - don't use app.psgi anymore in generated scripts
 - fix GH#106: serializer
 - fix bug in PSGI handler using HTTP::Headers when using some header
 - fix bug in ajax query
 - more tests

1.1808 2010-08-24
 [Alexis Sukrieh]
 - FIX test failures - t/08_session/07_session_expires.t -
   t/08_session/07_session_expires.t

1.1807 2010-08-23
 [Alexis Sukrieh]
 - Global rewrite of Dancer's core to allow support for sub-application,
   better route resolution and a better design.
 - Support for mountable applications via "load_app". Mounted applications
   can have their own settings registry and can be mounted under a given
   prefix.

 [Franck Cuny]
 - Support for new hooks: - after: to allow response post-processing -
   before_template: to allow defaut tokens to be given at anytime to the
   template function.
 - Fix and test for bug  RT#57829 (Custom response headers lost when using
   JSON serializer)
 - FIX PSGI compatibility layer (request->path_info is used when
   appropriate instead of request->path)
 - FIX for GH#100 When loading a module, it's possible to require a minimal
   version.
 - New option "ajax" for route handlers.
 - Fix a bug in ajax route when processing the route resolution (when a
   route is defined with options, it's pushed in the beggining of the route
   handler tree).

 [Naveed Massjouni]
 - Dancer::Test can now test requests with a body

 [Sawyer X]
 - Fix for RT #60403: removing Test::Exception requirement

 [jamhed]
 - Support for new setting "session_expire" in order to allow session
   cookies to expire before the browser is closed.

1.1806_02 2010-08-16
 [David Precious]
 - Add Dancer::Plugins POD, describing useful plugins
 - Extend sessions & logging in entry in cookbook

 [François Charlier]
 - fix for GH#76 and GH#88

 [James Aitken]
 - fix issues GH #84 #86 and #87 (failing tests on < 5.10 due to regex with
   named captures)

 [franck cuny]
 - update cookbook

1.1806_01 2010-08-15
 [Alexis Sukrieh]
 - Fix for RT#56239 logger calls are better traced
 - Fix for GH#72 New keyword 'load_plugin' for loading a plugin in the
   current namespace. Plugins can be used anywhere thanks to that method.
 - Fix for issue #77 Passing and caching works well together again.
 - Applied miyagawa's patch for droping the app.psgi file. Refactoring of
   Dancer::Handler::PSGI and friends.
 - Applied LoonyPandora's patch for checking Dancer's VERSION when running
   script/dancer. Changed it a bit so it can check against CPAN rather than
   GitHub.
 - Documentation update: r('') is now DEPRECATED, the method triggers a
   warning when called and will be removed in the next stable release
   (1.2).
 - Transparent wrapping of Plack middlewares in Dancer's configuration.
   It's possible to enable/disable middlewares right from Dancer's config
   files. Thanks to Tatsuiko Miyagawa and Franck Cuny for their help.

 [Marc Chantreux]
 - Support for regexp objects in route definition
 - Support for named captures (keyword 'captures' added to Dancer's
   syntax).

 [jbarratt]
 - Dancer::Serializer::JSON supports 'allow_blessed' and 'convert_blessed'
   options.

 [sebastian de castelberg]
 - Support for path_info() in Dancer::Request so it's possible to mount an
   application under a directory.

1.1805 2010-06-22
 [Alexis Sukrieh]
 - Fix for RT#56239 logger calls are better traced
 - Fix for GH#72 New keyword 'load_plugin' for loading a plugin in the
   current namespace. Plugins can be used anywhere thanks to that method.

 [Minty]
 - Update Introduction pod with (required) -a dancer opt (Murray, 5 hours
   ago)
 - Bump HTTP::Body dependency to 1.07 (Murray, 6 hours ago)

1.1804 2010-06-18
 [Alexis Sukrieh]
 - FIX for bug RT#58355 Rewrite of Dancer::Template::Simple's parser, now
   more robust, based on Perl's regexp engine.
 - FIX a warning when remote_address is undefined

 [Daniel Pittman]
 - FIX for issue #80 Make sure the tempfiles created during uploads are
   removed when the request object dies.

 [David Precious]
 - Fix test failures with old Plack versions (Issue 73).
 - Don't surround content with <p> tags in layout.
 - Add $ENV{REMOTE_ADDR} in core log messages

 [SawyerX]
 - Fix issue #75, reported by nanis. perl -MDancer -e "print
   $Dancer::VERSION" now works as expected

 [sebastian de castelberg]
 - Fix priority in D::S::Mutable.

1.1803 2010-05-23
 [Alexis Sukrieh]
 - Fix for issue #69 The issue was resolved in 1.1801, this time, the fix
   is working as expected.

 [Sawyer X]
 - Fix for RT #57715, require Test::More 0.88 and up.

1.1802 2010-05-19
 [Sawyer X]
 - Fix RT #57158 (route_cache does not work with multiple parameters) Cache
   revealed a small design overlook of not cloning a route before returning
   it to the user, making multiple parameters disabled. (Thanks to Stéphane
   Alnet for reporting and adding a test for it!)

1.1801 2010-05-19
 [Alexis Sukrieh]
 - FIX issue #69 Error are trapped even if occuring from Dancer's source
   code. auto_reload is set to false in scaffolded applications to prevent
   errors if Module::Refresh is not installed.

1.1800 2010-05-16
 [Alexis Sukrieh]
 - merge of the devel branch into master, first stable release of 1.178_01
   and 1.178_02

1.178_02 2010-05-11
 [Alexis Sukrieh]
 - Errors are caught in before filters
 - halt can be given a Dancer::Response object rahter than plain text
   content

1.178_01 2010-05-05
 [Alex Kapranof]
 - Support for on-the-fly charset encoding when the setting is set and a
   content is sent by Dancer and needs to be encoded. The response
   Content-Type is updated accordingly as well.

 [Alexis Sukrieh]
 - New logger for sending log message to STDERR: Dancer::Logger::Console
   Thanks to Gabor Szabo for the idea.
 - Logger engines don't have anymore to implement _format(), they can use
   $self->format_message instead.
 - New log level: "core" for letting Dancer's core express itself on
   crucial events. That way, when the app config sets log to "core", any
   core messages is sent to the logger, and the end-user can see which
   route is chosen for each request received. Thanks to Gabor Szabo for the
   idea.
 - New class Dancer::Timer added so any logger engine can now show a timer
   string.
 - Scaffolded applications are now built like a CPAN distribution, with a
   Makefile.PL and test scripts (thanks to Gabor Szabo for the idea).
 - Added Dancer::Test to provide helpers for writing test script for Dancer
   applications
 - FIX bug when returning a void context after redirecting a route. Thanks
   to Juan J. Martínez	   for the report.
 - Add support for request headers in Dancer::Request
 - Add support for halt() in Dancer's syntax.

 [Sawyer X]
 - Adding "import_warnings" settings. On by default, but allows to disable
   auto-import of "warnings" pragma. Reported by Adam Kennedy.

1.176 2010-04-22
 - Bringing 1.175_01 into production.

1.175_01 2010-04-19
 [Sawyer X]
 - Documentation for Dancer::FileUtils.
 - Documentation for Dancer::Cookie.
 - Fixing PNG bug on IE (reported by Adam Kennedy - thank you).

1.175 2010-04-11
 [Alexis Sukrieh]
 - fixed t/15_plugins/02_config.t when YAML is not installed

 [Sawyer X]
 - RT #56395 reported by Jonathan Yu on behalf of Debian Perl team.
 - Documentation for Dancer::Error.

1.174 2010-04-08
 [David Precious]
 - Support semi-colons as name=value pair separators when parsing
   querystring.  Satisfies feature request/issue 59. Thanks to deepakg for
   requesting this feature.

 [Gabor Szabo]
 - Docs fixes, typo in warning.
 - TestUtils.pm is now in "t/lib".

 [Sawyer X]
 - RT #56381 reported by Jonathan Yu on behalf of Debian Perl team. (Adding
   LICENSE file)

1.173_01 2010-04-04
 [Alexis Sukrieh]
 - New serializer: Dumper for easily output dumped variable in text/plain.
 - Before filters can now access route params
 - Support for '.' as a token separator in params parsing
 - The standalone server respect the 'access_log' setting, the starting
   banner is printed on STDERR only if the setting is set to true.

 [Franck Cuny]
 - Doc fixes. (Thanks to poisonbit)
 - Plugins configuration
 - Cleaning up tests

 [Sawyer X]
 - Fixed Windows PSGI.URL_SCHEME bug, causing tests to fail (Thanks to
   ADAMK for reporting)

1.173 2010-04-04
 [Alexis Sukrieh]
 - Documenting set_cookie in Dancer.pm.

 [David Precious]
 - Fix issue 52 - creating invalid cookie expiration dates. Thanks to
   Juanjo (reidrac) for reporting!

 [Franck Cuny]
 - Cleaning up serializer test.

 [François Charlier]
 - Documenting layout disabling.

 [Sawyer X]
 - Fix a few failing tests because of compilation errors.
 - Add init{} subs for all serializers.
 - Dancer::Engine documentation

1.172 2010-03-28
 [Alexis Sukrieh]
 - Plugin support.

 [Franck Cuny]
 - Prevent usage of reserved Dancer keywords in plugins.
 - Tests cleanups.

 [Robert Olson]
 - Fixing docs to clarify layouts can use variables too.

1.171 2010-03-24
 [Alexis Sukrieh]
 - Removed bogus TestApp/ directory

1.170 2010-03-24
 [Alexis Sukrieh]
 - Query string params are not dropped anymore when their value is 0.
   thanks to "Squeeks" for the report. (closes: bug #49)
 - Support for file uploads The Dancer::Request class provides a common
   interface to access file uploads. Syntactic sugar has been added to
   Dancer's as well (keyword 'upload'). (closes whish #36)

 [David Precious]
 - Fixed bug with status keyword not converting aliases (e.g. 'not_found')
   to real usable status lines with valid HTTP codes. Thanks to P Kishor
   for reporting this on the dancer-users mailing list!
 - Accept end_tag as a synonym for stop_tag when configuring
   TemplateToolkit. Thanks to James Ronan for bringing this up.

 [Franck Cuny]
 - Support for automatic serialization/deserialization Dancer is now able
   to serialize route handler's response in various format (JSON, YAML,
   XML); and can also deserialize request body when appropriate. (closes:
   wish #29)

 [Sawyer X]
 - Route::Cache store_route = store_path, beefed up docs
 - Changed names of limits in settings
 - Added documentation for it in Dancer.pm
 - More documentation about Module::Refresh dependency (closes bug #48)
 - uri_for now accepts a boolean for not escaping URIs, and redirect calls
   uri_for with that boolean. (closes: bug #47)

1.160 2010-03-07
 [Alexis Sukrieh]
 - Dancer helper propagates its perl executable into the generated
   $appname.pl script (FIX for RT #54759).
 - FIX for issue #34 No more warnings undeer Win32 for tests script that
   needs a tempdir
 - FIX (unknown bug) The standalone server now parses commandline options
   (was broken since 1.140).
 - FIX for issue #37 A new setting "confdir" is provided for making Dancer
   read the application configuration files from an alternate location.
 - Core settings can be initialized via environment variables, prefixed
   with "DANCER_" (e.g.  "DANCER_DAEMON" for the setting "daemon").
 - Config and command-line arguments are parsed and loaded at import time,
   rather than when the handler is initialized.
 - Routes are compiled at startup instead of being compiled whenever a
   request is handled. This can increase performances up to 50%.
 - FIX Params are not polluted anymore by the 'splat' keyword when no
   capture is needed by the pattern.
 - New feature 'auto_page' (closes: #41) Lets the user have automatic route
   resolution for requests that match an existing template in the views
   dir. Thanks to David Precious for the idea and his help.

 [Daniel Tasov]
 - Plack environment is propagated to Dancer if none specified.

 [David Precious]
 - Added session backend Dancer::Session::Simple
 - Dump session contents on development error page, if session is in use
 - Censor sensitive-looking information on development error page settings
   / session dumps, to help avoid passwords / card details etc being
   leaked.
 - Add deployment guide

 [Sawyer X]
 - Route Caching with size and path number limits: Dancer::Route::Cache.
 - FIX for issue #39.
 - Dancer::ModuleLoader documentation
 - Cleaned Dancer::Template::Abstract docs
 - Cleaner die in Dancer::Engine if can't find engine
 - Added default route example in Dancer::Cookbook

1.150 2010-02-17
 [Alexis Sukrieh]
 - Refactored all core engines with Dancer::Engine
 - Support for engine configuration via config files
 - Each core template engine now uses start_tag/stop_tag from the
   configuration instead of harcoding '<%' and '%>'.
 - FIX for issue #34 Cookies can now be used when the application is ran
   under a Plack server.

 [Anirvan Chatterjee]
 - Various documentation typo fixes

 [Danijel Tasov]
 - FIX for issue #24 Dancer now depends on MIME::Types rather than using
   File::MimeInfo::Simple which uses a fork().

 [David Precious]
 - Lots of documentation cleaning and fixes.
 - Make the session available to the views, if possible.
 - Added Dancer::Cookbook to provide lots of concrete examples for
   newcomers.
 - Helper script `dancer' now provides a default favicon.ico in the
   application public directory.
 - FIX for issue #30 Added 'config' method to provide easy access to app
   config

 [Franck Cuny]
 - Test scripts cleanup: + Cleanup is performed in test scripts when
   necessary (all temp files are removed at the end of the script). + FIX
   for issue #23 Test scripts that try to write logfiles set the appdir.

 [Paul Driver]
 - Support for virtual location. It's now possible to mount a Dancer app
   under a user-defined prefix.

1.140 2010-02-09
 - Dancer now depends on HTTP::Server::Simple::PSGI in order to rely on a
   PSGI environement even when running the app with the standalone server
   (Thanks to Tatsuiko Miyagawa).
 - Dancer::Request object enhancements: + Dancer::Request now provide an
   accesor to the raw body of the request. + FIX for issue #13 The params
   helper now provides accessors to route params, query string params and
   body params so the user can chose from which source they want to access
   params instead of dealing with a mixed structure. + Added accessors to
   referer and remote_address
 - The Standalone server now uses the setting 'server' to bind itself to
   the IP address given by the setting. Default value is 0.0.0.0

1.130 2010-01-29
 - Fix a memory leak that could occur between two requests under mod_perl
   (Thanks to Nicolas Rennert for the report and diagnosis).
 - remove all optional modules from the core, they are now shipped as
   separate CPAN distributions: - Dancer::Template::MicroTemplate -
   Dancer::Session::Cookie - Dancer::Session::Memcached -
   Dancer::Logger::LogHandler - Dancer::Logger::Syslog
 - support for the `header' keyword in Dancer's syntax. The user is now
   able to alter response-headers in route handlers.
 - support for `prefix' keyword in Dancer's syntax. A prefix can be set by
   the user before defining routes handlers. All route defined then will be
   automatically prefixed accordingly.

1.122 2010-01-16
 - Fix the test suite under Perl 5.8.x
 - Security Fix: protection from CRLF injection in response headers (thanks
   to Mark Stosberg for the report).
 - Support for multi-valued params in GET/POST data (thanks to Mark
   Stosberg for the report).
 - Backward compatibility with old app.psgi files, don't die when a request
   is initialized with a CGI::PSGI object.

1.121 2010-01-15
 - Fix for POST data parsing (was broken in 1.120) now Dancer depends on
   HTTP::Body for that.

1.120 2010-01-15
 - ROADMAP updated
 - Dancer is now compliant with Plack::Server::Apache2
 - Remove the CGI.pm dependency, huge refactoring
 - POD typo fixes (Naveed)
 - Support for syntax-only importation (Sawyer X)
 - Remove the example/ directory, useless and deprecated
 - New logger engine: Log::Handler (franck cuny)
 - New template engine Text::Microtemplate (franck cuny)
 - Remove compilation-time warnings catching (issue #14)

1.110 2010-01-11
 - Fix test script `t/11_logger/04_syslog.t'
 - Fix test script `t/10_template/05_template_toolkit.t'

1.100 2009-01-01
 - Support for multiple method routes at once with 'any'
 - Templates engines + Bug fixes in Dancer::Template::Simple (Jury Gorky) +
   Refactoring of the factory + option for disabling the layout in the
   template helper.
 - New session engine based on encrypted cookies (Alex Kapranof)
 - More HTTP codes supported for a better REST compat (Nate Jones)
 - Documentation updates
 - script/dancer now requires an appname
 - New Makefile.PL with better metadata (CPAN Service)

1.000 2009-01-01
 - Support for Syslog logger (Dancer::Logger::Syslog)
 - Basic template engine so Template is no more a hard deps.
 - Memcache Session support (Dancer::Session::Memcache)
 - YAML file-based session support (Dancer::Session::YAML)
 - Lots of tests (more than 80% of the code is covered)

0.9906 2009-01-01
 - move from File::MimeInfo to File::MimeInfo::Simple for smooth run on Mac
   OSX and Win32 systems.

0.9005 2009-01-01
 - Source code extract on error catching
 - Support for configurable error handling
 - New design for the starting app built with script/dancer

0.9004 2009-01-01
 - Support for PSGI/Plack environment
 - script/dancer helper script for bootstraping a new app

0.9003 2009-01-01
 - Detect differently compilation-time warnings and runtime warnings closes
   bug #48440 (Thanks to Enric Joffrion for the report, and to Vincent Pit
   for the diagnosis)
<|MERGE_RESOLUTION|>--- conflicted
+++ resolved
@@ -1,12 +1,9 @@
 Revision history for Dancer
 
-<<<<<<< HEAD
-{{$NEXT}}
- [API CHANGES]
-
- [BUG FIXES]
- - Test was failing for Perl 5.21+ (error message changed).
-    (GH#1073, cpansprout)
+1.3133 2014-11-26
+ [BUG FIXES]
+ - Test was failing for Perl 5.21+ (error message changed). (GH#1073,
+   cpansprout)
 
  [DOCUMENTATION]
  - Mention environment variables in Dancer::Config. (GH#1085, Sniperovitch)
@@ -17,13 +14,8 @@
  [ENHANCEMENTS]
  - Speedup in the upload of large files. (GH#1092, snakpak)
 
- [NEW FEATURES]
-
-=======
-1.3132 2014-10-20
->>>>>>> 60d2e460
  [STATISTICS]
- - code churn: 1 file changed, 12 insertions(+), 6 deletions(-)
+ - code churn: 6 files changed, 100 insertions(+), 35 deletions(-)
 
 1.3132 2014-10-20
  [STATISTICS]
