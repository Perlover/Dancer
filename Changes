Revision history for Dancer

<<<<<<< HEAD
{{$NEXT}}
 - Re-releasing 1.3200 again now CPAN perms should be fully sorted.

1.3201 2015-11-07
 - Re-releasing 1.3200 now I should have the required permissions.
   (Can't re-upload as 1.3200 even though it wasn't indexed due to PAUSE
   restrictions)
=======
1.3201 2015-11-07
 - Re-releasing now I should have the required permissions.
 - (Can't re-upload as 1.3200 even though it wasn't indexed due to PAUSE
 - restrictions)
>>>>>>> 0371aaa8

1.3200 2015-11-06
 [BUG FIXES]
 - Fix temporary directory handling in serialiser tests (PR 1133, nanis)

 [ENHANCEMENTS]
 - Promoting 1.3144 to stable.	   Only one odd, rare failure remains on
   CPAN Testers, which I cannot reproduce.
 - Bind to 127.0.0.1 in tests to avoid occasional spurious failures on busy
   build hosts (PR 1136, thanks to @redbaron)
 - More efficient handling of large requests - don't store the raw request
   body, but fish it out of the HTTP::Body object's temp file if required
   (PR 1134, David Precious (bigpresh))

 [NEW FEATURES]
 - Allow mixd named params and splats in route definitions (PR 1086,
   veryrusty)

1.3144 2015-11-04
 [ENHANCEMENTS]
 - Bind to 127.0.0.1 in tests to avoid occasional spurious failures on busy
   build hosts (PR 1136, thanks to @redbaron)

1.3143 2015-10-26
 - Note: new release manager for Dancer1: David Precious (BIGPRESH)

 [BUG FIXES]
 - Fix temporary directory handling in serialiser tests (PR 1133, nanis)

 [ENHANCEMENTS]
 - More efficient handling of large requests - don't store the raw request
   body, but fish it out of the HTTP::Body object's temp file if required
   (PR 1134, David Precious (bigpresh))

 [NEW FEATURES]
 - Allow mixd named params and splats in route definitions (PR 1086,
   veryrusty)

1.3142 2015-09-14
 - Promotion to stable release.

 [STATISTICS]
 - code churn: 1 file changed, 15 insertions(+), 8 deletions(-)

1.3141 2015-09-07
 [BUG FIXES]
 - Dancer::Logger::Abstract now always try to convert to the configured
   charset. (GH#1125, ironcamel)
 - Fix test that was failing on Windows because of platform-specific
   directory separators. (GH#1122, nanis)

 [STATISTICS]
 - code churn: 11 files changed, 52 insertions(+), 37 deletions(-)

1.3140 2015-07-03
 - Promote 1.3139 to non-trial release.

 [STATISTICS]
 - code churn: 1 file changed, 17 insertions(+), 9 deletions(-)

1.3139 2015-06-25
 [BUG FIXES]
 - Reverted caching of session, as it can cause problem when the user  is
   using 'session->destroy' (GH#1120).
 - Reverted loading config from hash. (GH#1121)

 [STATISTICS]
 - code churn: 9 files changed, 55 insertions(+), 249 deletions(-)

1.3138 2015-06-12
 - Promote 1.3137 to non-trial release.

 [STATISTICS]
 - code churn: 1 file changed, 1796 insertions(+), 1754 deletions(-)

1.3137 2015-06-05
 [BUG FIXES]
 - Dancer::Logger->init invocation was using `setting()` instead of
   `settings()`. (GH#1103, jwittkoski)
 - Skip utf8 tests on cygwin. (GH#1046, mokko)
 - Dancer::Session::YAML now refuse cookies that aren't alphanumerical.
   (yanick)

 [ENHANCEMENTS]
 - Provide a way to load settings directly from hash. (GH#1113, fgabolde)
 - Remove 'auto-reload' feature. (GH#1058, alambike)
 - Add methods to interact with TT's wrappers. (GH#1034, David Zurborg)

 [STATISTICS]
 - code churn: 13 files changed, 277 insertions(+), 212 deletions(-)

1.3136 2015-05-24
 [DOCUMENTATION]
 - Remove mention of format 'with_id' from Dancer::Logger::Abstract. 
   (GH#112, Fabrice Gabolde)

 [ENHANCEMENTS]
 - Cache sessions such that they are only retrieved once per request.
   (GH#1105, GH#992, Yanick Champoux)

 [STATISTICS]
 - code churn: 7 files changed, 119 insertions(+), 16 deletions(-)

1.3135 2015-04-22
 [DOCUMENTATION]
 - Document how to work with Dist::Zilla and the 'devel' branch.

 [ENHANCEMENTS]
 - Deprecate 'auto_reload' and document alternatives. (GH#1106, isync)
 - Change YAML tests to be in line with new specs. (GH#1108, Slaven Rezić)

 [STATISTICS]
 - code churn: 12 files changed, 150 insertions(+), 50 deletions(-)

1.3134 2015-02-22
 [DOCUMENTATION]
 - Improve Dancer::Request documentation. (GH#1095, Gabor Szabo)
 - Added descriptions to a bunch of internal modules. (GH#1097, Brad
   Macpherson)
 - Correcting the documentation's grammar. (GH#1101, Jonathan Hall)
 - Improve Dancer.pm's documentation wrt the export of 'warnings'. 
   (GH#1100, Brad Macpherson)
 - Generated development.yml was saying the logs appear on STDOUT whereas
   it's really STDERR. (GH#1102, Fabrice Gabolde)

 [ENHANCEMENTS]
 - Skip tests requiring 'fork' if on a perl that doesn't implement it.
   (GH#1094, Steve Hay) - Using ':script' disable command-line argument
   munging globally. (GH#1098,		 Brad Macpherson)

 [STATISTICS]
 - code churn: 33 files changed, 173 insertions(+), 113 deletions(-)

1.3133 2014-11-26
 [BUG FIXES]
 - Test was failing for Perl 5.21+ (error message changed). (GH#1073,
   cpansprout)

 [DOCUMENTATION]
 - Mention environment variables in Dancer::Config. (GH#1085, Sniperovitch)
 - Replace "return send_file" with "send_file". (GH#1089, Ashley Willis)
 - Fix NAME section for Dancer::Plugin::Ajax. (GH#1090, Ivan Bessarabov)
 - Fix wrong layout directory in documentation. (GH#1091, olof)

 [ENHANCEMENTS]
 - Speedup in the upload of large files. (GH#1092, snakpak)

 [STATISTICS]
 - code churn: 6 files changed, 100 insertions(+), 35 deletions(-)

1.3132 2014-10-20
 [STATISTICS]
 - code churn: 1 file changed, 12 insertions(+), 6 deletions(-)

1.3131_1 2014-10-13
 [BUG FIXES]
 - One test would fail if Template::Toolkit was not installed. (GH#1083)

 [STATISTICS]
 - code churn: 2 files changed, 26 insertions(+), 10 deletions(-)

1.3131_0 2014-10-11
 [BUG FIXES]
 - Test was failing under perl 5.8.9. (GH#1057, Tom Hukins)
 - Don't get tripped by YAML::XS's readonly values. (GH#1070)

 [DOCUMENTATION]
 - Minor doc update to detail how to pass protocol information in Apache
   (GH#1079, Andy Beverley)
 - Add the Dancer policy POD.

 [ENHANCEMENTS]
 - Dancer::Template::TemplateToolkit now supports DATA-embedded templates.
   (GH#1061, Jochen Lutz)
 - New function 'param_array'. (GH#1055, Yanick Champoux)
 - D::Serializer::YAML and Dancer::Config can now use 'YAML::XS'.

 [MISC]
 - Add 'YAML' as a recommended dependency. (GH#1080)

 [STATISTICS]
 - code churn: 14 files changed, 348 insertions(+), 30 deletions(-)

1.3130 2014-09-15
 [BUG FIXES]
 - Bogus dependency for 'mro'. (GH#1069)

 [STATISTICS]
 - code churn: 2 files changed, 21 insertions(+), 12 deletions(-)

1.3129 2014-09-09
 [BUG FIXES]
 - Dzil conversion left 'dancer' script behind. (GH#1066)

 [STATISTICS]
 - code churn: 17 files changed, 1425 insertions(+), 1432 deletions(-)

1.3128 2014-09-09
 [BUG FIXES]
 - Remove test dependency for Person and Person::Child. (GH#1063)

1.3127 2014-09-08
 [BUG FIXES]
 - Test was using deprecated 'import_warnings'. (GH#1045, mokko)
 - Fix default test names for headers and redirection test methods.
   (GH#1048, odyniec)
 - DANCER_SERVER_TOKENS and DANCER_SESSION_INFO are now
   DANCER_NO_SERVER_TOKENS and DANCER_NO_SESSION_INFO. And working. :-)
   (GH#1014, Yanick Champoux)
 - 'any' wasn't understanding 'del' (only 'delete').  (GH#1044, Yanick
   Champoux)

 [DISTRIBUTION]
 - Now using Dist::Zilla as package manager.

 [DOCUMENTATION]
 - Correct POD formatting for HTTP methods in introduction.pod. (GH#1047,
   Lx)

 [ENHANCEMENTS]
 - environment configs are now merged with the global config, versus the
   previous behavior that was overriding the whole config segments.
   (GH#1016, Yanick Champoux)
 - Dancer::Handler::Debug now accepts env variables from the command-line.
   (GH#1056, Yanick Champoux)
 - Accessing values abstracted as methods in Dancer::Session. (GH#1000,
   John Wittkoski)

1.3126 2014-07-14
 [BUG FIXES]
 - Bunch of files were not in the MANIFEST.

1.3125 2014-07-12
 [DOCUMENTATION]
 - Improve the wording of the params() section in Dancer. (GH#1025, Warren
   Young)
 - Explain how to access config in Dancer::Config's POD.  (GH#1026, Gabor
   Szabo)
 - Cookbook typo fix. (GH#1031, Florian Sojer)

 [ENHANCEMENT]
 - Skip bad cookie definitions. (GH#1036, Manuel Weiss)
 - 'dancer' script warns and die if trying to create  an app with the same
   name of an existing module. (GH#1038, Racke)
 - In Dancer::Logger::Abstract, default host name to '-' if not available.
   (GH#1029, John Wittkoski)
 - Add Dancer::Serializer::JSONP. (GH#1035, David Zurborg)

1.3124 2014-05-09
 [BUG FIXES]
 - Remove print statement in Dancer::ModuleLoad::require.  (GH#1021, John
   Wittkoski)
 - Test was failing if JSON module was absent.		    (GH#1022,
   Yanick Champoux)
 - Allow for routes evaluating to false ('0', '', etc).  (GH#1020, Yanick
   Champoux)

 [DOCUMENTATION]
 - Specify defaults in POD. (GH#1023, isync)
 - Fix doc for params(). (GH#1025, reported by Warren Young)

 [ENHANCEMENTS]
 - Also check X-Forwarded-Proto. (GH#1015, Andy Jones)
 - Update bundle jQuery to v1.11.0. (GH#1018, Michal Wojciechowski)
 - Add session support to the skeleton config. (GH#1008. Gabor Szabo)

 [MISC]
 - Update mailing list url in README. (GH#1017, Racke)
 - Markdownify the README. (GH#986, Chris Seymour)

1.3123 2014-04-12
 [BUG FIXES]
 - Test was skipping wrong number of tests if JSON was absent.

1.3122 2014-04-10
 [BUG FIXES]
 - Serializer::Mutable now consider 'Accept' before 'Content-Type'.
   (GH#996, Bernhard Reutner-Fischer)
 - Serializer::Mutable now correctly deals with content-types with
   charsets. (GH#996, Bernhard Reutner-Fischer)
 - Without Clone(), Dancer::Error::dumper() could clobber values in deep
   structures. (GH#1006, fix by asergei)
 - 'session_name' in Dancer::Session::Abstract couldn't be redefined.
   (GH#1004, patch by Lee Carmichael)

 [DOCUMENTATION]
 - GH #995: Documentation improvements. (Colin Kuskie)

 [MISC]
 - Unused function 'path_no_verify' removed. (GH#998,  reported by
   mjemmeson)

1.3121 2014-02-02
 [DOCUMENTATION]
 - GH #983: Correction of various typos. (Akash Ayare)
 - GH #981: Add synopsis to Dancer::Request::Upload. (smashz)
 - GH #985: Change mentions of 'PerlHandler' to 'PerlResponseHandler'
   (Xaerxess)

 [ENHANCEMENTS]
 - GH #994: change heuristic so that
   'application/vnd.openxmlformats-officedocument.spreadsheetml.sheet' is
   not recognized as text. (Skeeve)
 - GH #987: get_current_session() now accepts option 'no_update'. (Lee
   Carmichael)

1.3120 2013-12-24
 [DOCUMENTATION]
 - GH #972: Correction of a truckload of typos. (David Steinbrunner)
 - GH #971: Stress that the request's 'env()' method is prefered over
   accessing '%ENV' directly. (isync)
 - GH #968: Fix 'ScriptAlias' example in Deployment docs. (reported by
   tednolan)
 - GH #976: Document and trap limitation in Dancer::Test. (Tom Hukins)
 - GH #976: Improve references to related modules. (Tom Hukins)

 [ENHANCEMENTS]
 - GH #974: Make plugins play nicely with mro 'c3'. (Fabrice Gabolde)

1.3119 2013-10-26
 [BUG FIXES]
 - GH #959: hash randomization could cause .pl MIME to vary and test to
   fail. (Olof Johansson)
 - GH #961: fix bug in require_environment's logic. (reported by
   sapphirecat)

 [DOCUMENTATION]
 - GH #962: Improvements of the Dancer::Test docs. (Tom Hukins)
 - GH #970: Small documentation edit. (Matthew Horsfall)

 [ENHANCEMENTS]
 - GH #965: Serializer also serialize content for DELETE. (reported by
   Achim Adam)

1.3118 2013-09-01
 [BUG FIXES]
 - GH #655: clarify logger error message. (Yanick Champoux,		   
      reported by Gabor Szabo)
 - GH #951: fix quoting of TemplateToolkit start_tag/stop_tag. (Rick Myers)
 - GH #940: carry over the session when we forward().  (Yanick Champoux,
   reported by sciurius)
 - GH #954: don't die on autoflush for older perls.			   
      (Yanick Champoux, reported by metateck and David Golden)
 - GH #950: Dancer::Test functions now populate REQUEST_URI. (Yanick
   Champoux, reported by Sören Kornetzki)

 [DOCUMENTATION]
 - GH #942: simpilify the Apache deployment docs for cgi/fcgi. (bug report
   by Scott Penrose)

 [ENHANCEMENTS]
 - GH #946: new 'require_environment' setting. (Jesse van Herk)
 - GH #952: don't set defaults for Template subclasses for 
   Dancer::Template::TemplateToolkit. (Rick Myers)
 - GH #945: add function 'template_or_serialize' to
   Dancer::Serializer::Mutable. (Yanick Champoux)

 [MISC]
 - GH #949: fixes a few errors in the serializer testsuite.		   
      (Franck Cuny)

1.3117 2013-07-31
 [BUG FIXES]
 - GH #794: Upload data was not kept for forwarded requests.  (reported by
   William Wolf)
 - GH #898: calling halt() doesn't discard set headers anymore.  (Yanick
   Champoux, reported by Nicolas Franck)
 - GH #842: embedded 'prefix' now properly localized.  (Yanick Champoux,
   reported by Jashank Jeremy)

 [DOCUMENTATION]
 - GH #938: fix doc typos in Dancer::Serializer. (Fabrice Gabolde)
 - GH #712: add all status codes known to Dancer to Dancer::HTTP.  (Yanick
   Champoux, reported by Brian J Miller)
 - Add warning that 'forward' doesn't preserver the session. (Alberto
   Simões)
 - GH #941: minor correction to code snippets in documentation.  (Grzegorz
   Rożniecki)
 - GH #929: add warning on the use of Corona as underlying web server. 
   (issue reported by berekuk)
 - GH #943: remove mention to 'Dancer::Plugin::Validation',		   
      clean 'dancer -a' sample output. (Grzegorz Rożniecki)

 [ENHANCEMENTS]
 - GH #836: Provide more information when an engine fails to load. (Yanick
   Champoux, reported by Daniel Perrett)

1.3116 2013-07-03
 [ENHANCEMENTS]
 - GH #767: forwarded_for_address() now looks for HTTP_X_FORWARDED_FOR if
   X_FORWARDED_FOR is not there. (Jakob Voss)
 - GH #936: Add file locking to file logger. (David Golden)
 - GH #937: Add details to tutorial. (Craig Treptow)

1.3115 2013-06-09
 [BUG FIXES]
 - GH #605: pass'ed megasplat with no further routes cause 404, not 500.
   (vlyon)

 [DOCUMENTATION]
 - GH #934: Added example of HAProxy deployment. (Anton Gerasimov)

 [MISC]
 - Tests now require Test::TCP v1.30+ (previous version had too short a
   timeout and tests were failing). (Yanick Champoux)

1.3114 2013-06-02
 [BUG FIXES]
 - GH #724: app.pl obeys --confdir. (Yanick Champoux)
 - GH #927: logging format using 'h' now play nicely if no header present.
   (ironcamel)

 [DOCUMENTATION]
 - GH #922: Add example of request parameters. (Gabor Szabo)
 - Add scheme line for ngnix config in D::Deployment.

 [ENHANCEMENTS]
 - GH #919: 'dancer' script exits with code 255 if application		   
     name is invalid. (ppisar)
 - GH #871: now recognize HTTP_X_FORWARDED_PROTO. (mlbarrow)
 - GH #926: make messages from fatal warnings show up in the logs.  (Max
   Maischein)
 - GH #930: speed improvement. (ichesnokov)
 - GH #859: strip illegal characters from cookie name. (Colin Keith)
 - GH #924: non-'/' apps behind proxies now possible using 'request-base'
   header. (Mikolaj Kucharski)

1.3113 2013-05-08
 [BUG FIXES]
 - GH #920: fix pod for Dancer::Development. (ppisar)

 [DOCUMENTATION]
 - GH #915: add warning about behaviour of hooks with multiple packages
   loaded by load_app (racke).
 - GH #918: Fix headers syntax in Dancer::Response perldoc (Vyacheslav
   Matyukhin).

 [ENHANCEMENTS]
 - GH #869: leave body parameters alone if deserialization failed
   (brianphillips).
 - GH #912: send_file was returning 500 instead of 404 for non-existent
   files. (Fabrice Gabolde)
 - GH #914: add link to melezhik's psgi chef cookbook.
 - GH #923: implement lazy session flushing. (David Golden)

1.3112 2013-04-10
 [BUG FIXES]
 - GH #900: backport the security patch for Dancer::ModuleLoader from
   Dancer2 (mokko).

 [ENHANCEMENTS]
 - GH #897 dancer script diagnostic more explicit if target directory	   
      does not exist or is not writable (reported by Andrew Grangaard).
 - GH #907: skip tests of deprecated features (mokko).

1.3111_02 2013-04-01
 [BUG FIXES]
 - RT #84198: silencing wide-character in-memory file handle error (Tom
   Wyant).
 - wrong number of tests to skip in t/14_serializer/01_helpers.t.

1.3111_01 2013-03-30
 [BUG FIXES]
 - GH #891: silenced warnings from non-numeric versions in Makefile.PL
   (Olof Johansson).
 - GH #702: fix request->header call throwing exceptions inside routes	   
      of Dancer->dance($request)      (Perlover).
 - GH #893, GH #636: handle binary files for uploads in Dancer::Test
   (Andrei).
 - GH #903: add plan for subtest (bug report by wfaulk).

 [DOCUMENTATION]
 - GH #899: mention that response_exist and response_doesnt_exist are
   deprecated (Fabrice Gabolde).
 - GH #902, #903: change example to use path_info() instead of path()
   (Anton Ukolov, Lee Carmichael).

 [ENHANCEMENTS]
 - GH #895: JSON serializer now uses JSON's "-support_by_pp" (Jonathan
   Schatz).

1.3111 2013-02-24
 [BUG FIXES]
 - GH #877: fix Dancer Error when so that 'exception' object is not passed
   to serializers, because XML/JSON serializers don't understand objects
   (rikbrown).
 - GH #858: Check for definedness, not truth, when testing if we read into
   the buffer when parsing a request body (florolf).
 - GH #845: Fix uninitialized warning when loading modules (Fabrice
   Gabolde).
 - GH #851, GH #853: Atomic YAML session writing (Roman Galeev).
 - GH #852: Saner UTF logging (Roman Galeev).
 - GH #849, GH #850: Serve autopages with text/html content type. (Philippe
   Bruhat - BooK)
 - GH #848: Handle If-Modified-Since header in the request for static
   files. (Philippe Bruhat - BooK)
 - GH #848: Send a Last-Modified header for static files. (Philippe Bruhat
   - BooK)
 - GH #856: Don't export non-existing subroutine (mokko).
 - GH #874: Reduce dependence on %ENV for internal code (Kent Fredric).
 - GH #875: Don't expect specific order in cookies (Yanick Champoux).
 - Remove 'exception' object from message being passed to serializers. 
   (Rik Brown)
 - Added .travis.yml to MANIFEST.SKIP so t/manifest.t passes (Kaitlyn
   Parkhurst).
 - GH #887, GH #890: keyword 'global_warnings' added to replace
   'import_warnings' (Kaitlyn Parkhurst).
 - GH #892: add 'private_key' to the list of potentially sensitive keys
   (Tom Heady).

 [DOCUMENTATION]
 - GH #847: Fix typo (John Wittkoski).
 - GH #865: Correct 'before' hook documentation (David Precious, Maurice).
 - GH #860, GH #844, GH #760: Misleading plack middleware documentation.
   (Paul Fenwick)
 - GH #862: Fix heading level for strict_config entry in Dancer::Config.
   (Stefan Hornburg - Racke)
 - GH #863: Correct example apache config (John Wittkoski).
 - GH #867: correct doc for ModuleLoader::load_with_params (mokko).
 - Document route_cache option (David Precious).
 - Docs for route_cache_size_limit & route_cache_path_limit (David
   Precious).
 - Remove meaningless 'encoding' to TT config (David Precious).
 - Remove docs for mounting multiple apps (Naveed Massjouni).
 - Update doc URLs (David Precious).
 - Fix inconsistency in Perlbal deployment example (Slaven Rezić, Racke).
 - GH #894: Replace spurious character in Dancer::Session's POD (Racke).
 - GH #880: Add deprecation mention for 'after' (pdl and Yanick Champoux).

1.3110 2012-10-06
 [BUG FIXES]
 - GH #817, #823, #825: Removing Clone from core. Pure-perl environments
   supported again (Sawyer X).
 - GH #755, #819, #827, #828: HTTP::Headers accepted by dancer_response
   (Roberto Patriarca, Dagfinn Ilmari Mannsåker, draxil, perlpong).

 [DOCUMENTATION]
 - GH #821: Pointing to new homepage (alfie).
 - GH #822: Typos in documentation (Stefan Hornburg - racke).
 - GH #824: Fix in Dancer/Session.pm (pdl).
 - GH #830: Fix Github links to https:// (Olivier Mengué).
 - GH #838: Error in Dancer::Plugin::Ajax Documentation (Lee Carmichael).
 - GH #839: Typo (goblin).

 [ENHANCEMENTS]
 - GH #826: The version of wallflower shipped with Dancer has been removed.
   It was well out of date.  BooK is now maintaining it as a more general
   solution under the name App::Wallflower. (BooK)
 - GH #834: Provide empty Headers object if not defined (Yanick Champoux).
 - GH #840, #841: Dancer::Plugin::Ajax now has content_type (Lee
   Carmichael).

1.3100 2012-08-25
 [BUG FIXES]
 - GH #816: Improve wording when failed to load engine. (Sawyer X)
 - GH #817: Fix CODE reference uncloned using Clone::clone. (David
   Previous, Sawyer X)

 [DOCUMENTATION]
 - GH #818: Use "MyWeb::App" instead of "mywebapp" in examples. (pdl)

 [ENHANCEMENTS]
 - GH #755: HTTP::Headers accepted by dancer_response. (Roberto Patriarca)

1.3099 2012-08-11
 [BUG FIXES]
 - GH #683: Fix uninitialized warnings. (Sawyer X)
 - GH #700: Take into account the app name in route caching. (Perlover)
 - GH #775: Clone variables for templates. (Reported by Wanradt Koell,
   fixed by David Precious, Sawyer X)
 - GH #776: get should be default to get/head even it's inside any.
   (Fayland Lam)
 - GH #788: Make sure ID key in sessions are clobbered. (kocoureasy)
 - Fix uninitialized variables in config file path. (Sawyer X)
 - GH #809: Require all necessarily modules in Dancer::Config. (John
   Wittkoski)

 [DOCUMENTATION]
 - GH #784: Synopsis fix in Dancer::Error. (Alex C)
 - Document session_domain in Dancer::Config. (David Precious)
 - Pod fixes in abstract session. (David Precious)
 - Synopsis fix in Dancer::Test. (Stefan Hornburg <Racke>)

 [ENHANCEMENTS]
 - GH #799: New test function: response_redirect_location_is. (Martin
   Schut)
 - send_file now accepts an IO::Scalar. (David Precious)
 - Clean up $VERSION. (Damien Krotkine)

1.3098 2012-07-28
 [DOCUMENTATION]
 - Fix escaping on some docs (Stefan Hornburg @racke).

 [ENHANCEMENTS]
 - New keyword 'plugin_args' exported by Dancer::Plugin to provide a
   consistent way with Dancer 2 to obtain arguments from a plugin keyword.
   (Alberto Simões).
 - Add 'execute_hook' and deprecate 'execute_hooks' for homogeneity with
   Dancer 2.
 - send_file will do the right thing if given an IO::Scalar object (David
   Precious, prompted by Ilya Chesnokov).

1.3097 2012-07-08
 [ENHANCEMENTS]
 - New keywords 'register_hook' and 'execute_hooks' exported by
   Dancer::Plugin to provide a consistent way with Dancer 2 to declare and
   run hooks from within a plugin (Alexis Sukrieh, idea from David
   Precious).

1.3096 2012-07-06
 - Codename: Chop Hooey // Neil Hooey **

 [ENHANCEMENTS]
 - Finally released, thanks to Neil Hooey bugging my sorry ass.

1.3095_02 2012-07-03
 [BUG FIXES]
 - fix exception tests in some cases (GH #734) (Damien Krotkine & katkad )

 [DOCUMENTATION]
 - Clarify serialization in introduction POD (Mark A. Stratman)
 - Typo fix (Sam Kington)

 [ENHANCEMENTS]
 - If YAML does not load, Dancer::Config now reports why (Ovid)

1.3095_01 2012-06-22
 [BUG FIXES]
 - Don't assume returned references are blessed when considering
   continuations (Neil Hooey, GH-778)
 - Malformed/missing cookies caused warnings  (James Aitken/LoonyPandora,
   GH-782 and GH-783)
 - Avoid potential crash in t/14_serializer/06_api.t if tmp dir is replaced
   when %ENV gets cleared (Adam Kennedy)
 - Properly initialize %callbacks to default empty hashref  in _send_file
   if  not provided (Gary Mullen)

 [DOCUMENTATION]
 - Update Ubic service example (Vyacheslav Matyukhin)
 - Silly typo fixing (Paul Fenwick)
 - Typo in Dancer::Test file upload example (Jonathan "Duke" Leto)
 - UTF-8 fixes in POD (ambs)

 [ENHANCEMENTS]
 - Add UTC timestamp options for logger_format (Alex C - perlpong).
 - Tests can now run in parallel (Richard Simões).
 - dancer_version keyword added (Damien "dams" Krotkine).
 - New session_domain paramter allows you to set the domain of the default
   session cookie (William Wolf)

1.3095 2012-04-01
 [BUG FIXES]
 - Small fix to skip tests when YAML is not available. (Sawyer X)

 [ENHANCEMENTS]
 - Added 'info' log level for messages that should always go to the logs
   but aren't really debug, warning or error messages (Ovid)

1.3094 2012-03-31
 [BUG FIXES]
 - GH #763: Fix exceptions in ajax routes clobbering layout (ilmari)
 - GH #748 & GH 647: Don't force override environment from PLACK_ENV
   (jwittkoski)
 - GH #762: fix param parsing lacking limit on split (leejo)
 - GH #758: Fix Dancer::Test: make sure the request is properly converted
   to a response. (Ovid)
 - GH #729: Fix dancer exception composition, and message pattern
   application (Damien Krotkine)
 - GH #752: Exceptions raised in hooks were not propagated back to the
   route code, but instead canceleld and replaced by a Dancer halt
   exception. That was wrong. Now it is fixed, exceptions raised in hooks
   can be properly caught in route code. (Damien Krotkine)
 - Be more flexible in single vs. mutliple values in key hiding. (Sam
   Kington)
 - Use isa() for checking relationships instead of ref() in Dancer::Test.
   (Ovid)

 [DOCUMENTATION]
 - Explain in POD that if there are multiple fields with the same name,
   params('fieldname') returns an arrayref of them (alexrj).
 - GH #750: Fix in Dancer::Deployment: appdir needs to be set before
   calling load_app (Paul Johnson)
 - Update 'before' hook document (David Cantrell).

 [ENHANCEMENTS]
 - Added 'strict_config' option to have the config return an object instead
   of a hashref. (Ovid)
 - GH #708: Added support for query strings in dancer_request (Jacob
   Rideout)
 - It's possible for the user to set the environments directory using a new
   environment variable (DANCER_ENVDIR) or using `set envdir => $path`
 - Sort hash keys when serializing references in log messages (Ovid).

1.3093 2012-02-29
 [BUG FIXES]
 - GH #738: Define exception type ::Core::Request, to avoid things blowing 
   up when Dancer::Request raises exceptions of that type (David Precious,
   thanks to damog for reporting)
 - GH #671: Fix Dancer::Plugin::Ajax with Plack::Builders. (Activeg, Sawyer
   X)
 - Auto-page feature cleanup and fixup. (David Precious)
 - Remove uninitialized warnings. (Sawyer X, David Precious)

 [DOCUMENTATION]
 - Fix examples for multi-app deployment under Plack::Builder in
   deployment.
 - Deployment docs. (c0bra)
 - Update tutorial. (David Precious)
 - Clean up EXPORTS. (David Precious)
 - Keyword documentation fixups. (Kirk Kimmel)
 - Clarify forward docs with better examples. (David Precious)

 [ENHANCEMENTS]
 - Winning release race to Catalyst (nice try rafl++!)
 - Add exception type ::Core::Request. (David Precious)
 - JSON decode from UTF8. (Sam Kington)
 - Provide the method when a route crashes to help debug. (Sam Kington)
 - More helpful log messages. (David Precious)

1.3092 2012-01-27
 [BUG FIXES]
 - Don't call isa() on unblessed refs in Dancer::Exception. (Sam Kington)
 - Assume UTF-8 by default when serialising JSON. (Sam Kington)
 - GH #725: If a cookie is set multiple times, last value wins. (David
   Precious)
 - More intuitive, backwards compatible appending of default template 
   extension. (GH #716, David Precious)
 - Prevent recursion in censoring. (Yanick Champoux, Damien dams Krotkine)
 - GH #734: More tests flexibility (Sawyer X, reported by @birdy-)

 [DOCUMENTATION]
 - Document how to work with Dotcloud. (Oliver Gorwits)
 - Clean ups and fix ups. (David Precious, Sawyer X, Michal Wojciechowski)

 [ENHANCEMENTS]
 - Return the current set prefix using prefix(). (Michal Wojciechowski)
 - More intuitive appending of default template extension. Makes for
   cleaner more DWIM code. (David Precious, reported by Nick Knutov)
 - Allow any options to JSON serializer. (Lee Johnson)
 - Support complex views with multiple document roots. (Pedro Melo)

1.3091 2011-12-17
 [BUG FIXES]
 - Reverting template() behavior by popular demand. (Damien Krotkine)
 - GH #714: Run post-request hooks when custom continuations were created.
   (Damien Krotkine)
 - Always call write_session_id() to update expires. (David Precious)

 [DOCUMENTATION]
 - GH #680: Document problems with multiple apps in Dancer using
   Plack::Handler::Apache2 and recommend a workaround. (Asaf Gordon, Pedro
   Melo)
 - RT #73258: Spelling glitches. (Damyan Ivanov)
 - Use ":script" instead of ":syntax" in Cookbook. (John Barrett)
 - Typos in Deployment doc. (David Precious)

 [ENHANCEMENTS]
 - GH #711, #652: Add server_tokens variable to allow removal of headers.
   (John Wittkoski)

1.3090 2011-12-13
 - Codename: Hornburg of Hannover // Stefan Hornburg (racke) **

 [BUG FIXES]
 - GH #685: Set VERSION for Dancer::Plugin::Ajax. (Sawyer X, Naveed
   Massjouni)

 [DOCUMENTATION]
 - GH #694: Typo fix. (Yanick Champoux) - GH #698: Document further TT init
   options. (Dennis Lichtenthaeler) - GH #709: Update POD documentation
   regarding hook. (Stefan Hornburg)

1.3089_01 2011-11-26
 [BUG FIXES]
 - Fix bug that made system() fail with -1 under Dancer (felixdo).
 - Support for 'content_type' option on send_file when sending a system
   wide file (Emmanuel Rodriguez).
 - Support HTTP_X_FORWARDED_HOST in behing proxy (Ipaponov).
 - Deserialize PATCH requests (Sam Kington).
 - Encode log messages properly if charset UTF-8 is set (David Precious,
   thanks to Penfold for the fix & MiklerGM for reporting).

 [DOCUMENTATION]
 - Clean up "plack_middlewares" example in docs (Richard Simões).

 [ENHANCEMENTS]
 - Continuations-style exception system! (Damien Krotkine).
 - The ability for dancer_response to send file contents for file uploads
   as a scalar, instead of reading from file on disk (Squeeks).

1.3080 2011-10-25
 - Codename: Sawyer's Sugar Stream // Sawyer X **

 [ENHANCEMENTS]
 - No functional changes, just releasing as stable.

1.3079_05 2011-10-02
 [API CHANGES]
 - Deprecation of 'before', 'before_template' and 'after' in favor of hook
   (Alberto Simões)

 [BUG FIXES]
 - Minor corrections (jamhed, felixdo)
 - Log if a view and or a layout is not found (Alberto Simões, reported by
   David Previous)

 [ENHANCEMENTS]
 - Add support for the HTTP 'PATCH' verb (David Precious)

1.3079_04 2011-10-02
 [DOCUMENTATION]
 - Dancer::Plugins typos (Olof Johansson).
 - PSGI handler documented (chromatic).

 [ENHANCEMENTS]
 - PSGI handler code cleaned up (chromatic).
 - Improved warning localizations (chromatic).

1.3079_03 2011-09-10
 [BUG FIXES]
 - Don't clobber TT INCLUDE_PATH if the user set it specifically in the
   config file - Issue 643 (David Precious, reported by meraxes)
 - Don't require a space after semi-colon delimiting multiple name=value
   cookie pairs - Issue 642 (David Precious, reported by travisbeck)

 [ENHANCEMENTS]
 - Support XML::Simple configuration for serializing/deserializing (Alberto
   Simões)
 - Hard deprecate lots of stuff (Alberto Simões)

1.3079_02 2011-08-28
 [BUG FIXES]
 - Remove hard-coded version from 404.html and 500.html (Alberto Simões)
 - Fix logging of UTF8-encoded strings (jamhed)
 - Do not clean 'vars' during forward (Alberto Simões)

 [ENHANCEMENTS]
 - Add streaming support to send_file. (Sawyer X)

1.3079_01 2011-08-17
 [BUG FIXES]
 - Fix prefix behavior with load_app (alexrj)
 - send_file() shouldn't clobber previously-set response status (David
   Precious, reported by tylerdu - thanks!)
 - Depend on URI 1.59 - Fixes problems when redirecting with UTF-8 strings
   (Alberto Simões)
 - Fix before_serializer POD fix (Yanick Champoux)

 [DOCUMENTATION]
 - Cookbook links to canonical documentation of keywords in Dancer.pm, so
   readers encountering a new keyword can easily see the docs for it (David
   Precious)
 - Docs for debug/warning/error link to Dancer::Logger for details on how
   to control where logs go (David Precious)
 - Document import_warnings option, and mention it & link to that
   documentation in opportune places.
 - Document that 'get' also creates a route for 'HEAD' requests (David
   Precious, prompted by Matt S Trout)
 - Extend request() keyword docs with examples (David Precious)
 - Correct port in Lighty/FCGI example in Dancer::Deployment (David
   Precious, thanks to pwfraley in Issue 621)

 [ENHANCEMENTS]
 - send_file can send data (pass a reference to a scalar), and can specify
   a content-disposition filename. (Alberto Simões)
 - Set 'Server' HTTP response header as well as 'X-Powered-By'.  For cases
   where Dancer is being accessed directly, or the proxy passes on this
   header, it's nice to see it.  (David Precious)

1.3072 2011-08-23
 - Codename: Precious David Precious // David Precious (bigpresh) **

 [ENHANCEMENTS]
 - No functional changes, just releasing as stable.

1.3071 2011-07-26
 - Security release based on 1.3070 **

 [SECURITY]
 - FIX directory traversal issue Since 1.3070, it was possible to abuse the
   static file serving feature to obtain files from a directory immediately
   above the directory configured to serve static files from. (Vladimir
   Lettiev and David Precious)

1.3070 2011-07-14
 - Codename: The Exceptional Mr. Dams // Damien Krotkine (dams) **

 [ENHANCEMENTS]
 - No functional changes, just releasing as stable.

1.3069_02 2011-07-10
 [BUG FIXES]
 - Fix a bunch of cpan testers reports			  (Alberto Simões)

1.3069_01 2011-07-07
 [BUG FIXES]
 - Fix a bug while parsing some cookies (Franck Cuny)
 - Documentation and tests on how to use many Dancer application inside one
   PSGI file (PR 564) (Alex Kalderimis and Franck Cuny)
 - More flexible test for locale-aware logging (Alberto Simões)
 - Do not re-read config files when dance starts if they were already
   loaded.  (Alberto Simões)
 - Fixed shell-dependent tests for Window testing. (Alberto Simões)
 - Die properly if halt is call inside an hook. (Damien Krotkine and
   Alberto Simões)
 - Make template work outside of requests (Issue 592) (David Precious)
 - Cleanup session tests folder (Issue 594) (Sawyer X)

 [DOCUMENTATION]
 - Documentation on tokens automatically added to templates. (Alberto
   Simões)
 - Documentation on serializer magical access to put/posted data. (Alberto
   Simões)

 [ENHANCEMENTS]
 - Error Hook (PR 563 - JT Smith)
 - Exceptions system (Damien Krotkine)
 - The no prefix can be set using 'prefix "/";' (Alberto Simões)
 - Support for nested prefixes (Alberto Simões)
 - Cleanup on Dancer::FileUtils (Sawyer X)
 - Cleanup on File::Temp dependencies (Sawyer X)

1.3060 2011-06-15
 - Codename: Pirouetting Pedro // Pedro Melo **

 [ENHANCEMENTS]
 - No functional changes, just releasing as stable.

1.3059_04 2011-06-12
 [BUG FIXES]
 - Fix a bunch of cpan testers reports 
 - (Alberto Simões)

1.3059_03 2011-06-11
 [BUG FIXES]
 - Fix for issue #539 https://github.com/sukria/Dancer/issues/539 Don't
   decode twice entries in the params hash table, file			   
	 uploads with UTF-8 characters in their name are now possible.
   (Toby Corkindale, Alexis Sukrieh)
 - Fix broken test with old version of HTTP::Parser::XS (Franck Cuny)
 - #492 - Don't run Test::TCP tests on win32 (Franck Cuny)
 - Fix a bug that when forwarding a post with post data stalled the code
   (read on no data handle).  (Alberto Simões)
 - Tweak tests regular expression to be more flexible (Pedro Melo)
 - Require a recent Test::TCP (1.13) to run tests. (Alberto Simões)
 - Fix hooks implementation that failed when user messes $_ (Pedro Melo)
 - Fix broken params('query') and params('body') during forward and
   dancer_request test function. (Alberto Simões and Squeek)

 [DOCUMENTATION]
 - Improve FileUtils documentation. (mokko)

 [ENHANCEMENTS]
 - Fix for issue #516 https://github.com/sukria/Dancer/issues/516 No more
   legacy code in Dancer::Route to handle routes created  with the
   deprecated keyword "r". The related code is now more  concise and should
   be slightly more efficient. (Alexis Sukrieh)
 - Merge PR #541 https://github.com/sukria/Dancer/pull/541 New "param"
   accessor to retrieve a parameter easily. (Alberto Simões)
 - Implement session directory testing cache for Session::YAML (Damien
   Krotkine)
 - Tests rework (improve speed, remove useless tests, ...) (Alberto Simões
   and Franck Cuny)
 - Configuration for log_dir and log_file. (Alberto Simões)
 - Pass vars to templates automatically (David Precious)
 - Support lexical prefix (Pedro Melo)

1.3059_02 2011-05-29
 [BUG FIXES]
 - Fix for smoker failure under Perl 5.13.4
   http://www.cpantesters.org/cpan/report/b37416b8-88df-11e0-9c74-cad5bcb80
   94c Better use of Time::Hires in t/22_hooks/04_template.t (Franck Cuny)

1.3059_01 2011-05-27
 [API CHANGES]
 - Second level of deprecation for render_with_layout method. (Alberto
   Simões)
 - Second level of deprecation for mime_type method. (Alberto Simões)

 [BUG FIXES]
 - Dancer::Test was broken for tests using data in POST (GH#534) (Franck
   Cuny)
 - Multiple setter implemented at 1.3039_01 was broken for App specific
   settings. (Alberto Simões)

 [DOCUMENTATION]
 - Improve Serializers documentation (Damien Krotkine)

 [ENHANCEMENTS]
 - Cookie accessor to manipulate cookies directly. (Niko)

1.3051 2011-05-27
 - Security release based on 1.3050 **

 [SECURITY]
 - FIX CVE-2011-1589 (Mojolicious report, but Dancer was vulnerable as
   well). Return "400 Bad Request" when requested filename seems suspicious
   http://cve.mitre.org/cgi-bin/cvename.cgi?name=CVE-2011-1589 (Vladimir
   Lettiev and Franck Cuny)

1.3050 2011-05-20
 - Codename: The Captain Hook Adventure // Franck Cuny **

 [DOCUMENTATION]
 - Improve Dancer documentation (Damien Krotkine)

 [ENHANCEMENTS]
 - No functional changes, just releasing as stable.

1.3049_01 2011-05-14
 [API CHANGES]
 - Deprecation of 'logger' (use set). (Alberto Simões)
 - Deprecate 'layout' (use set). (Alberto Simões)
 - Definitely remove plack_middlewares HashRef deprecation. (Alberto Simões
   & Damien Krotkine)

 [BUG FIXES]
 - Unbreaking auto_page somewhat - the catch-all route added will pass
   unless a suitable view exists.  This means that routes like /foo are not
   obscured, and made up URLs will result in a proper 404, not 500.  A
   little more work required here, though.  (David Precious)
 - Anchor regular expression routes. Before regular expressions were
   matching anywhere in the URL. (Alberto Simões)

 [ENHANCEMENTS]
 - GH #519: remove redundant lines from CSS (Alberto Simões)
 - When scaffolding an app, show a warning if YAML not installed. Prompted
   by Issue 496.  (David Precious)
 - Hooks! add new positions for hooks, and possibility to create your own
   hooks inside your application and your plugin. (Franck Cuny)
 - Don't try to read/set session vars with empty/undef keys.  It doesn't
   make sense to do so, and can cause warnings elsewhere. (David Precious)
 - Check HTTP status code/alias passed to status() is valid; previously,
   and invalid code would result in the response status being unset (David
   Precious, prompted on IRC by jonas)
 - Lowercase status aliases and swap spaces for underscores before trying
   to match (David Precious, suggested on IRC by jonas)
 - Added 'behind_proxy' setting, making Dancer honor X_FORWARDED_PROTOCOL
   and X_FORWARDED_HOST (Alberto Simões, requested by sukria and others)

1.3040 2011-05-01
 - Codename: Yanick in Black // Yanick Champoux, Labor Day - May Day **

 [ENHANCEMENTS]
 - No functional changes, just releasing as stable.

1.3039_01 2011-04-27
 [BUG FIXES]
 - Fix 404 results from forwarding. (Alberto Simões)
 - Don't remove trailing slashes from route patterns under prefix. (Brian
   E. Lozier)
 - Remove deprecated r() function from list of exports. (Stefan Hornburg)
 - GH #402: make session_expires honor +2h style formatting. (Michael G.
   Schwern)
 - GH #433: encoding issues with forward(). (Alberto Simões)
 - GH #390: Renaming access_log to startup_info (+doc). (Sawyer X)
 - Rewrite scalar usage of qw() that is incompatible with 5.14. (Alberto
   Simões)
 - Don't parse ARGV when under PSGI (closes #473) (Franck Cuny)

 [DOCUMENTATION]
 - Major rewrite/reorganization on Dancer::Config documentation. (David
   Precious, pushed by Alberto Simões PR)
 - GH #284: Document hosting multiples Dancer apps in a single PSGI file.
   (Franck Cuny)
 - Dancer::Session POD typos and spurious characters. (Stefan Hornburg)

 [ENHANCEMENTS]
 - Forward can change method GH#493 (Alberto Simões)
 - Introducing the "megasplat"! (Yanick Champoux)
 - More tests for versions, setings and variables. (Alberto Simões)
 - Improve Dancer::Test so failures report the correct line numbers.
   (Michael G. Schwern)
 - GH #466: Can now set cookies with http_only => 0 for JS integration.
   (Alberto Simões)
 - Session engine can be told to set cookies without HttpOnly attribute
   using new session_is_http_only setting. (Alberto Simões, requested by JT
   Smith)
 - GH #296: Show versions of loaded modules in startup info. (Sawyer X)
 - Able to set more than one value at once using set(). (Alberto Simões)
 - GH #253: Use Clone::clone() if available to clone data before censoring.
   (Sawyer X)
 - GH #246: Dancer::Test can now test for file uploads as well. (Franck
   Cuny)
 - Allow parameters in forward(). (Alberto Simões)

1.3030 2011-04-13
 - Codename: Silence of the ambs // Alberto Simões **

 [ENHANCEMENTS]
 - Change the flag for sending system-wide path with send_file to
   'system_path' (was 'absolute'). (Alberto Simões)

1.3029_03 2011-04-10
 [BUG FIXES]
 - Dancer::Session::Cookie 0.14 is required for dependency test.
 - Only test for undef serializer if we have the default (JSON) available.
   (Sawyer X)

 [ENHANCEMENTS]
 - Test before_template & auto_page.

1.3029_02 2011-04-08
 [BUG FIXES]
 - Better way to initialize the logdir in Dancer::Logger::File. Works now
   cleanly if the appdir is not writable but the logdir exist and is
   writable. (Alberto Simões)
 - fix warnings in t/03_route_handler/28_plack_mount.t. (Franck Cuny)

 [DOCUMENTATION]
 - POD fix. (Stefan Hornburg - Racke)

 [ENHANCEMENTS]
 - Support for error templates. If the setting "error_template" is set, it
   is used when building an error page instead of using the default
   template. Added the appropirate documentation as well. (Alberto Simões)
 - Dancer::Test::dancer_response() returns a 404 response when no route
   handler is found. This is consistent with what Dancer does internally.
   (Alberto Simões)
 - Dancer::Test provides a new helper for inspecting subsets of headers:
   "response_headers_include". (Alberto Simões, Alexis Sukrieh)
 - dancer_response now handles the rendering of static pages as well.
   (Alberto Simões)
 - Cleanup some tests. (Alberto Simões)

1.3029_01 2011-04-01
 [BUG FIXES]
 - Fix t/14_serializer/02_json.t to work with older JSON (relates to
   GH#416) (Damien Krotkine)
 - the Changelog test now supports Codenames. It suggests to add codenames
   for table releaes as well (Damien Krotkine)
 - GH #420: Extra content generated (Alberto Simões, Damien Krotkine)
 - GH #409: If pass has no more matching routes, return 404. (Alberto
   Simões)

 [DOCUMENTATION]
 - Add documentation to send_file optional argument (Alberto Simões)
 - Fix plack_middlewares example in the cookbook (Michael G. Schwern)
 - Extend the POD on plugin_setting to prevent a pitfall with plugin
   modules more than 3 levels deep. (Stefan Hornburg)
 - GH #400: Documenting the plack_middlewares_map. (Michael G. Schwern,
   Sawyer X)
 - GH #422: Documenting no need for caret when you have a prefix. (Sawyer
   X)

 [ENHANCEMENTS]
 - GH #396: Test that Dancer::Session::Cookie isn't broken (Michael G.
   Schwern)
 - GH #399: Make sure session can have their name changed. (Michael G.
   Schwern)
 - Dancer::Test tests assumes 'GET' if their first argument is scalar.
   (Yanick Champoux)
 - send_file accepts optional content-type declaration, to override guessed
   MIME type, e.g. send_file $filename, content_type => 'image/png'
   (Alberto Simões, requested by Michael G Schwern)
 - send_file accepts optional absolute option, to send an absolute path
   (Alberto Simões)
 - Have `dancer` cmd tool create MANIFEST and MANIFEST.SKIP. (Alberto
   Simões)
 - mime_type is deprecated; new keyword 'mime'; new config key
   'default_mime_type'; (Alberto Simões and Michael G. Schwern)
 - Recognize absolute redirects  (Yanick Champoux)

1.3020 2011-03-21
 - Codename: The Schwern Cometh // Michael G. Schwern **

 [ENHANCEMENTS]
 - No functional changes, just releasing as stable.

1.3019_02 2011-03-14
 [BUG FIXES]
 - GH #354: Tokens are not passed to layout if no params are passed to
   template. (Damien Krotkine)

1.3019_01 2011-03-13
 [BUG FIXES]
 - GH #393: Reset vars for each new request. (Franck Cuny)

 [ENHANCEMENTS]
 - GH #391: Dancer::Logger::Note now exists. :) (Sawyer X)
 - Porting documentation on WRAPPER to Dancer::Template::TemplateToolkit.
   (Sawyer X)
 - GH #387: Document views and appdir in Dancer::Config. (Michael G.
   Schwern)
 - Add a new symbol to exporter ':script'. (Franck Cuny)
 - GH #397: Support cookie expire times like "+2h". (Michael G. Schwern)

1.3014_01 2011-03-10
 [BUG FIXES]
 - GH #373: Display valid path to the main app file in the welcome screen.
   (Franck Cuny)
 - GH #152, GH #170, GH #362: Log dir is not created when logger is not set
   to 'file', and setting log_path works as expected. (Franck Cuny)
 - GH #308: Use request's uri_base. (Sawyer X)
 - GH #378: Some routes with prefix where wrongly matched. (Franck Cuny)

 [DOCUMENTATION]
 - Dancing on command line. (Maurice Mengel)
 - Improve Dancer::Cookbook. (Maurice Mengel)

 [ENHANCEMENTS]
 - GH #351: Explicitly exclude some keywords when important Dancer's
   syntax, add modes that also excludes some keywords (:moose, :tests).
   (Sawyer X, Naveed Massjouni, Michael G. Schwern, Franck Cuny)
 - All logging options accept any number of variables. (Sawyer X)
 - GH #297: All logging options can automatically serialize references.
   (Sawyer X)
 - Add Dancer::Logger::Capture to capture and read log messages during
   testing. (Michael G. Schwern)
 - Dancer::Cookie make secure (https only) cookies. It also adds the
   "session_secure" setting instructing sessions to use secure cookies.
   (Michael G. Schwern)
 - Adding uri_base to Request.pm. (Sawyer X)
 - Make Dancer::Test use the capture logger (Michael G. Schwern)

1.3014 2011-03-04
 [BUG FIXES]
 - YAML Session UTF-8 Fix (Roman Galeev)
 - Tests and documentations for Dancer::Request::Upload + type method in
   Dancer::Request::Upload (Michael G. Schwern)
 - Dancer::Test::dancer_response handles correctly its 'body' parameter We
   can now pass a hash ref as the body of dancer_response, it will
   automatically be serialized as an URL-encoded string with the
   appropriate content_type header. (Alexis Sukrieh)

1.3013 2011-03-01
 [ENHANCEMENTS]
 - Fix test suite: the changelog test is skipped if not under 
   RELEASE_TESTING environment.

1.3012 2011-03-01
 [BUG FIXES]
 - Fix cookies disappearing when more than one is set. Complete refactoring
   of the cookie handling. (Chris Andrews, Geistteufel)
 - Properly set the settings in Dancer::Test only after config loading.
   (Sawyer X)
 - Fix possible loss of last directory in path. (Sawyer X)
 - No need for default upper directory in Dancer::Test. This fixes an issue
   raised on the list about the default scaffolded test failing. (Sawyer X)
 - Fix anti UNC substitution under Cygwin (Rowan Thorpe)
 - GH#299 Return appropriate headers on HEAD request (content-type, ...)
   (franck cuny)
 - Use the dancer_version variable in scaffolded app. (Sawyer X, reported
   by Brian E. Lozier)

 [DOCUMENTATION]
 - Add missing methods (e.g. "referer"), sorting, clean up. (Flavio
   Poletti)
 - Complete working example of deployment under Nginx/Starman in
   Deployment.pod (Geistteufel)

 [ENHANCEMENTS]
 - Fix manifest (Damien Krotkine)
 - Various packaging, changelog and test fixes (Damien Krotkine)
 - Add a new accessor to Dancer::Request: ->uri. (it's an alias to
   ->request_uri) (Franck Cuny)
 - Removes Dancer::Helpers, refactor Dancer.pm accordingly. (Franck Cuny)
 - Introduce changelog test of hell. (Damien Krotkine)
 - Add Dancer::Logger::Null. (Sawyer X)
 - Add Dancer::Logger::Diag. (Sawyer X)
 - Refactor Dancer::Response (franck cuny)
 - Allow to use a subclass of Template::Toolkit. (Michael G. Schwern)
 - Dancer::Test now uses Dancer::Logger::Null instead of ::File. (Sawyer X)
 - Add Dancer::Deprecation. (handle deprecation messages) (franck cuny)
 - Introduce new timestamp format in logger (%T) (Roman Galeev)
 - Refactoring of the forward method (Alex Kalderimis)
 - Refactoring of internal objects in the core,  use more of
   Dancer::Object. Introduce attributes_defaults (Damien Krotkine)
 - Add a perl_version variable to all templates, used in scaffolded app.
   (Sawyer X, reported by Brian E. Lozier)
 - Better output when template file is missing. (Brian E. Lozier, Sawyer X)

1.3011 2011 .02.14
 [BUG FIXES]
 - Set binmode in write_data_to_file() to fix image corruption in Windows
   (Rowan Thorpe)
 - GH#319, GH#278, GH#276, GH#217: Fix file issues on Cygwin and  Win32
   platforms (Rowan Thorpe)
 - GH#322: Detect errors in scaffolded dispatchers (Alberto Simões)
 - Fix tests so that they don't fail if JSON is not installed (Damien
   Krotkine)

 [DOCUMENTATION]
 - Small spaces fix (Alberto Simões).

1.3010_01 2011 .02.12
 [BUG FIXES]
 - GH#136: fix again Mime::Type issues in preforking environment (Chris
   Andrews) * GH#220: fix for path issues under MacOS X and Windows
   platforms. A new function is provided by Dancer::FileUtils:
   path_no_verify() (Rowan Thorpe) * Fix for infinite loops detection in
   before filters (Flavio Poletti)

 [DOCUMENTATION]
 - Fix a typo in Dancer::Request::Upload's POD (Rowan Thorpe)
 - Better documentation for the before filters, explanations about the
   potential infinite loops that can happen when using before filters (and 
   what Dancer does in that case). (Flavio Poletti)

 [ENHANCEMENTS]
 - Better detection of the application layout under non-UNIX platforms.
   (Rowan Thorpe, Alexis Sukrieh)

1.3010 2011 .02.10
 [BUG FIXES]
 - GH#303: Generated Makefile.PL's clean is done correctly now. (Sawyer X)
 - Minimum version of HTTP::Headers to avoid test fails. (LoonyPandora)
 - Do not require JSON to get version number (fixes tests). (Sawyer X)

 [ENHANCEMENTS]
 - Allow read_file DWIMishness using wantarray. (LoonyPandora)
 - Tidy up Dancer.pm (Damien Krotkine)
 - Document forward should use return. (Sawyer X)
 - GH#290: Use return with redirect examples in docs. (Damien Krotkine)
 - Document that base() returns a URI object. (David Precious)
 - Show version when starting standalone server. (David Precious)

1.3003 2011 .02.06
 [API CHANGES]
 - Remove load_plugin from the core's DSL (was deprecated).

 [BUG FIXES]
 - Eliminate test warnings on Windows. (Gabor Szabo)
 - GH#271 - use correct VERSION_FROM in scaffolded application. (Sawyer X)
 - GH#260 - send_file doesn't clobber existing headers (Alexis Sukrieh)
 - logger unicode bugfix in the formated date (jahmed)
 - GH#281 - Don't crash if splat is used with no captures (David Precious)
 - Possible to given "template" a view name with the extenstion. (Alexis
   Sukrieh)

 [ENHANCEMENTS]
 - New setting log_path to allow for alternalte logging path in logger
   "file". (Natal Ngétal)
 - GH#289: Add more aliases on the ENV, provide more smart accessors to
   Plack env entries (Franck Cuny)

1.3002 2011-02-02
 [API CHANGES]
 - to_json and from_json accept options as hashref instead of hash. Passing
   arguments as hash is deprecated  (Franck Cuny).

 [BUGFIXES]
 - status is kept even when halt is used in a before filter (Alexis
   Sukrieh) * Proper handling of temporary file creation using File::Temp
   module instead of homebrew solution. (jahmed) * Logger::Abstract unicode
   bug fix. (jahmed)

 [ENHANCEMENTS]
 - In development, pretty-print JSON serializations for easier development 
   (Ask Bjørn Hansen)

1.3001 2011-01-27
 [Alberto Simoes]
 - Support for aliases for content_type and refactoring of  mime-types
   handling, with a new class Dancer::MIME (closes issue GH #124)
 - Deprecation of Dancer::Config::mime_types (now handled by Dancer::MIME).

 [David Precious]
 - Point people towards D::P::Database in the tutorial.
 - Mention leaving ratings on cpanratings. 
 - Some minor typo fixed in the documentations.

 [Flavio Poletti]
 - Added "git fetch upstream" for remote tracking
 - turned a tab into the right number of spaces
 - Fix weird Plack error "status code needs to be an integer greater than
   or equal to 100", because of a typo in a call to Dancer::Error (Closes
   issue GH#264)

 [Franck Cuny]
 - uri_(un)escape cookie value; closes GH-248 
 - remove websocket tutorial (it has its own distro now)
 - add a new tests to make sure unknown templates produce a warning 
 - path for send_file must be relative from the public directory 
 - Support for complex values in cookies (scalars, flat arrays and  flat
   hashes). Fixes issue GH#249

 [Hagen Fuchs]
 - Request.pm Decode HTTP::Request's uploads

 [jahmed]
 - Fix a bug in YAML session backend, during the creation of the session
   file.

 [mokko]
 - typos and a little more substatial changes to Development.pod 

1.3000_02 2011-01-03
 [Damien Krotkine]
 - FIX for --no-check switch in script/dancer
 - Refactoring of Dancer::Template::Abstract - add support of apply_layout
   and apply_renderer - deprecation of render_with_layout (now handled
   better) - add an accessor "engine" to the DSL to access any engine
   singleton - better interface for Dancer::Object and
   Dancer::Object::Singleton - updated tests accordingly

 [Jonathan Otsuka]
 - Bring dancer application creation pod up-to-date 1.2003

 [Sawyer X]
 - Added forward() functionality (incl. tests and docs)

1.3000_01 2010-12-22
 [Alan Haggai]
 - Fixing up typos in various places.
 - Show the correct filename in usage.

 [Alexis Sukrieh]
 - Update documentation for developers. Dancer::Development reflects the
   new releases startegy since 1.2 is out. Also better explaining about how
   to contribute pull-requests to the core team.
 - New documentation for integrators: Dancer::Development::Integration
   describes precisely how integrators should handle pull-requests.

 [Damien Krotkine]
 - Better check of keywords used in plugins.
 - internal refactoring: - Dancer::Object::Singleton added to refactor
   engines later - Support of inheritance in attributes declared with
   Dancer::Object

 [Franck Cuny]
 - Support for configurable log format in logger engines
 - Refactoring of Dancer::Route, some optimisations and code cleanup
 - Add several tests to increase the coverage (reached 92.4%, for 1399
   tests)

 [Gabor Szabo]
 - Adding test for multi-leveled scaffolding.

 [Maurice Mengel (mokko)]
 - Skip file upload tests on Cygwin, not just win32.

 [Naveen]
 - add a --no-check switch to script/dancer to disable remote check of new
   Dancer versions.

 [Philippe Bruhat]
 - add script/wallflower, helper to turn a Dancer application into a static
   web site.
 - better behaviour for plugin_setting (better search, more user-friendly)

 [jamhed]
 - Fix some unicode issues, refactored all file openings in one function in
   Dancer::FileUtils.

1.2003 2010-12-10
 - Production release.

1.2002_02 2010-12-08
 [Danijel Tasov]
 - Correct HTTP.pm POD's 503 entry with 403.

 [Paul Tomlin]
 - Tests for URI object in uri_for.
 - Update Plack middleware tests compatibility.

1.2002_01 2010-12-07
 [Franck Cuny]
 - Fix test failures on old machines with Test::More without done_testing.

 [Joel Roth]
 - Code fixes in documentation (Dancer::Session, Dancer::Introduction).

1.2002 2011-01-27
 - Productionized! :)

1.2001_01 2010-12-02
 [Danijel Tasov]
 - Default layout now validates.

 [David Precious, Ivan Bessarabov]
 - Fixing TT example config.

1.2001 2010-11-30
 [David Precious]
 - Doc fixes. Clarifications to Cookbook's REST section.
 - Don't crash if application name is invalid and provide better
   information.

 [Franck Cuny]
 - Refactoring engine triggers. This resolves an issue of engine inits
   being run before all configuration is read. That also crashes
   D::S::Cookie. As a side effect we now have a refactored _set_setting()
   which does not trigger any engine hooks (unlike setting()).
 - Fix failing test t/07_apphandlers/06_debug.t

 [Sawyer X]
 - Fix clash with KiokuDB because of Dancer::Serializer::Dumper.

1.2000 2011-01-27
 - 1.2 is a stable release of Dancer **
 - We assure consistency and stability for this release and the following
   **
 - 1.2xxx releases; you should not have issues updating to any 1.2xxx	   
      **
 - version because of it.    **
 - A very special thanks goes to the Dancer community who improved and	   
      ++
 - perfected this release and worked hard on reporting bugs, fixing them,
   ++
 - improving the stability, providing important features and everything  
   ++
 - else which makes Dancer so attractive - and above all: its community  
   ++
 - so thank you!   ++

 [Sawyer X]
 - Fixing some more XML tests with missing preqreqs.

1.1999_04 2010-11-14
 [Sawyer X]
 - Load Plack::Loader dynamically in test.

 [Yanick Champoux]
 - Doc fix.

1.1999_03 2010-11-11
 [Al Newkirk]
 - fixed redirect to redirect immediately (+ refactoring by franck)

 [Alexis Sukrieh]
 - Transparent unicode support Dancer now takes care transparently of
   decoding unicode strings used within route handlers and encoding them
   back before sending a response content. Once the 'charset' setting is
   set, the user has nothing more to do to have a working unicode-aware
   application.
 - FIX for issue #172 More documentation added to Dancer::Request, all
   public method are documented. A pod coverage test has been added for
   this module.
 - Documentation update The deployment documentation is more precise about
   cgi/fast-cgi deployment under Apache.
 - FIX for issue GH#171 Scaffolded configuration files are fully commented
   in order to quickly guide the user in her first steps.

 [Damien Krotkine]
 - Fix Dancer::Plugin OO issue

 [Danijel Tasov]
 - Fixed expires in cookies + tests

 [Dave Doyle]
 - clarify Pod as to how before_template works

 [Franck Cuny]
 - Closes issue 181 (unknown log level)
 - Plack middlewares must be listed in an arrayref (listing them in a
   hashref is now deprecated)

 [Philippe Bruhat]
 - Dancer::Logger::Abstract: turn _should() into a closure, and avoid
   setting up the hash again and agai

 [Sawyer X]
 - Overhaul tests to use lib t/lib instead of t::lib::. (fixes Windows test
   fails)
 - PSGI envs on Windows is in capital letters. (fixes Windows test fails)
 - Add tests on every required directory to create a fake environment.
   (realpath() on Windows fails when path doesn't exist)

1.1999_02 2010-10-15
 [Alexis Sukrieh]
 - FIX for issue GH #151 utf8 pragma is imported automatically when Dancer
   is loaded to allow the usage of UTF-8 strings in the application code.
   (Thanks to kocoureasy for the report).
 - FIX for "UTF-8" issues (GH#153): - response content is encoded only if
   content_type is text - charset setting is normalized to UTF-8 when
   appropriate - automatically decode UTF-8 strings in params
 - FIX scaffolded dispatchers (script/dancer) The PLACK_ENV variable is not
   propagated by Apoache to the dispatchers (at least with our Deployment
   examples) so the dispatchers aren't aware of the PSGI context if we
   don't tell them explicitly. This patch forces the dispatchers in PSGI
   mode.
 - FIX (unknown bug) When a serializer is set and show_errors is true,
   don't expose internal errors caught.

 [Damien Krotkine]
 - replace all die and warn with croak and carp

 [Franck Cuny]
 - Dancer::Test load D::Session::Simple
 - rewrite how Dancer handle HTTP headers - no more Dancer::Headers - all
   headers are HTTP::Headers object

 [Mark Allen]
 - Add a tutorial (Dancer::Tutorial)
 - example application 'Dancr', provided in example/

 [Naveen]
 - add --version to the dancer CLI
 - changed the URI fetched by the dancer script to check Dancer's version

 [Philippe Bruhat]
 - use Pod::Usage

1.1999_01 2010-10-14
 [Adam J. Foxson]
 - FIX for issue GH#136: "readline() on closed filehandle DATA" error that
   appears when running the app with Starman

 [Alexis Sukrieh]
 - FIX for utf8 content in views Dancer now handles correctly templates
   with non-ASCII characters in views. All you have to do is to set the
   "charset" setting in your config. Your content response will then be
   encoded appropriately on-the-fly by Dancer.
 - Scaffolded app sets the charset to "utf8" by default.
 - Better design for the scaffolded app (logo, favicon and background image
   added)
 - Environment info available on scaffolded app
 - LWP is used by the dancer helper to download files
 - jQuery 1.4.2 (minified) is included in the scaffolded app
 - default layout uses <% request.base %> in order to support mounted apps
   (Thanks to Naveed Massjouni and Franck Cuny for the concept/idea).
 - The main.tt layout sources jQuery first from Google CDN and falls back
   to the local minified version if on offline mode.
 - New default token provided to the "template" helper: dancer_version

 [Damien Krotkine]
 - FIX for issue GH#115 documentation about compression in
   Dancer::Deployment

 [David Precious]
 - Make the 'layout' param to the template keyword work as you'd expect and
   allow you to set a custom layout to use, e.g.: template 'templatename',
   {}, { layout => 'layoutname' };

 [Franck Cuny]
 - FIX for issue GH#129 don't add multiple content-type to headers
 - fix broken tests (they were testing incorrect content type)

 [Naveed Massjouni]
 - Dancer::Test function get_response is renamed to dancer_response
   get_response still works but is deprecated
 - dispatch.f?cgi scripts use FindBin to resolve their location. FIX a bug
   when using symlinks.

 [Philippe Bruhat]
 - Make sure a plugin refuse to register a keyword twice

 [Sawyer X]
 - Lots of documentation updates
 - Dancer now logs caught crashes in rendering (easier to debug Ajax
   routes)

 [Sebastian de Castelberg]
 - The dancer helper is able to download files via a transparent proxy
   (thanks to LWP).

1.1904 2011-01-27
 [Sawyer X, Franck Cuny]
 - SAX, not Sax.
 - Check for XML::Parser or XML::SAX in test as well.

1.1903 2011-01-27
 [Sawyer X, Franck Cuny]
 - XML::Simple needs either XML::SAX or XML::Parser. (fixed test fails from
   Dancer::Serializer::XML)

1.1902 2010-11-02
 [Adam J. Foxson]
 - Addresses issue #136: "readline() on closed filehandle DATA"

1.1901 2010-09-24
 [Alexis Sukrieh]
 - load_plugin is DEPRECATED; 'use' should be used instead to load a
   plugin. This is fixes the major issue with plugins about symbol exports
   that didn't work well (issue #101).
 - All paths built in a scaffolded application are dynamic, it's now
   possible to move a scaffolded application after it's been generated.
   (fixes issues #88,
 - The auto_reload feature is now disabled by default due to too many
   unsolved issues (it works most of the time, but some race conditions are
   still present) This feature is still being working on, but it's now
   flagged "experimental").
 - Default log level in development environment is now 'core' in order to
   provide more information.
 - New scaffolded application design. More neutral and with lots of
   information for a beginner, and links to useful material. Based on the
   Ruby on Rails start page (kudos to the Rails team,
   http://www.rubyonrails.org).

 [Boris Shomodjvarac]
 - Support for a clean way for Template engines to define their template
   file extensions (issue #126).

 [Franck Cuny]
 - implemented GH#120: - methods {to,from}_{xml,json,yaml} accept more than
   one arguments. The first argument is the data to transform. All the
   remainings arguments are parameters to alter the behavior of the
   serializers. Refer to the documentation for more informations.
 - more tests added

1.1812 2010-09-21
 [Alexis Sukrieh]
 - Fix for scaffolded apps
 - Dancer::Deployment cleanup (CGI section)
 - Declare LWP explicitly (already implied by HTTP::Body and HTTP::Headers)

 [Franck Cuny]
 - Skip bogus uploads test on Win32 (thanks to Alias for reporting)

 [Sawyer X]
 - Nitpicking at tabs and spaces at end of lines

1.1811 2010-09-03
 [Franck Cuny]
 - FIX for issue #113 and #112

 [Naveed Massjouni]
 - FIX for issues #111 and #108

1.1810 2010-09-01
 [Alexis Sukrieh]
 - Fix a test that depends on YAML (pass if not present) (Smoker failure
   '2010-08-30T11:07:59Z').

 [Naveed Massjouni]
 - FIX for issue #108 replaced Clone::clone() with Storable::dclone().
 - Fixed the plan of one of the test files.

1.1809 2010-08-25
 [Alexis Sukrieh]
 - fix plan for t/03_route_handler/24_named_captures.t

 [Franck Cuny]
 - update Deployement.pod and Cookbook.pod
 - fix bug in route building with prefix
 - don't use app.psgi anymore in generated scripts
 - fix GH#106: serializer
 - fix bug in PSGI handler using HTTP::Headers when using some header
 - fix bug in ajax query
 - more tests

1.1808 2010-08-24
 [Alexis Sukrieh]
 - FIX test failures - t/08_session/07_session_expires.t -
   t/08_session/07_session_expires.t

1.1807 2010-08-23
 [Alexis Sukrieh]
 - Global rewrite of Dancer's core to allow support for sub-application,
   better route resolution and a better design.
 - Support for mountable applications via "load_app". Mounted applications
   can have their own settings registry and can be mounted under a given
   prefix.

 [Franck Cuny]
 - Support for new hooks: - after: to allow response post-processing -
   before_template: to allow defaut tokens to be given at anytime to the
   template function.
 - Fix and test for bug  RT#57829 (Custom response headers lost when using
   JSON serializer)
 - FIX PSGI compatibility layer (request->path_info is used when
   appropriate instead of request->path)
 - FIX for GH#100 When loading a module, it's possible to require a minimal
   version.
 - New option "ajax" for route handlers.
 - Fix a bug in ajax route when processing the route resolution (when a
   route is defined with options, it's pushed in the beggining of the route
   handler tree).

 [Naveed Massjouni]
 - Dancer::Test can now test requests with a body

 [Sawyer X]
 - Fix for RT #60403: removing Test::Exception requirement

 [jamhed]
 - Support for new setting "session_expire" in order to allow session
   cookies to expire before the browser is closed.

1.1806_02 2010-08-16
 [David Precious]
 - Add Dancer::Plugins POD, describing useful plugins
 - Extend sessions & logging in entry in cookbook

 [François Charlier]
 - fix for GH#76 and GH#88

 [James Aitken]
 - fix issues GH #84 #86 and #87 (failing tests on < 5.10 due to regex with
   named captures)

 [franck cuny]
 - update cookbook

1.1806_01 2010-08-15
 [Alexis Sukrieh]
 - Fix for RT#56239 logger calls are better traced
 - Fix for GH#72 New keyword 'load_plugin' for loading a plugin in the
   current namespace. Plugins can be used anywhere thanks to that method.
 - Fix for issue #77 Passing and caching works well together again.
 - Applied miyagawa's patch for droping the app.psgi file. Refactoring of
   Dancer::Handler::PSGI and friends.
 - Applied LoonyPandora's patch for checking Dancer's VERSION when running
   script/dancer. Changed it a bit so it can check against CPAN rather than
   GitHub.
 - Documentation update: r('') is now DEPRECATED, the method triggers a
   warning when called and will be removed in the next stable release
   (1.2).
 - Transparent wrapping of Plack middlewares in Dancer's configuration.
   It's possible to enable/disable middlewares right from Dancer's config
   files. Thanks to Tatsuiko Miyagawa and Franck Cuny for their help.

 [Marc Chantreux]
 - Support for regexp objects in route definition
 - Support for named captures (keyword 'captures' added to Dancer's
   syntax).

 [jbarratt]
 - Dancer::Serializer::JSON supports 'allow_blessed' and 'convert_blessed'
   options.

 [sebastian de castelberg]
 - Support for path_info() in Dancer::Request so it's possible to mount an
   application under a directory.

1.1805 2010-06-22
 [Alexis Sukrieh]
 - Fix for RT#56239 logger calls are better traced
 - Fix for GH#72 New keyword 'load_plugin' for loading a plugin in the
   current namespace. Plugins can be used anywhere thanks to that method.

 [Minty]
 - Update Introduction pod with (required) -a dancer opt (Murray, 5 hours
   ago)
 - Bump HTTP::Body dependency to 1.07 (Murray, 6 hours ago)

1.1804 2010-06-18
 [Alexis Sukrieh]
 - FIX for bug RT#58355 Rewrite of Dancer::Template::Simple's parser, now
   more robust, based on Perl's regexp engine.
 - FIX a warning when remote_address is undefined

 [Daniel Pittman]
 - FIX for issue #80 Make sure the tempfiles created during uploads are
   removed when the request object dies.

 [David Precious]
 - Fix test failures with old Plack versions (Issue 73).
 - Don't surround content with <p> tags in layout.
 - Add $ENV{REMOTE_ADDR} in core log messages

 [SawyerX]
 - Fix issue #75, reported by nanis. perl -MDancer -e "print
   $Dancer::VERSION" now works as expected

 [sebastian de castelberg]
 - Fix priority in D::S::Mutable.

1.1803 2010-05-23
 [Alexis Sukrieh]
 - Fix for issue #69 The issue was resolved in 1.1801, this time, the fix
   is working as expected.

 [Sawyer X]
 - Fix for RT #57715, require Test::More 0.88 and up.

1.1802 2010-05-19
 [Sawyer X]
 - Fix RT #57158 (route_cache does not work with multiple parameters) Cache
   revealed a small design overlook of not cloning a route before returning
   it to the user, making multiple parameters disabled. (Thanks to Stéphane
   Alnet for reporting and adding a test for it!)

1.1801 2010-05-19
 [Alexis Sukrieh]
 - FIX issue #69 Error are trapped even if occuring from Dancer's source
   code. auto_reload is set to false in scaffolded applications to prevent
   errors if Module::Refresh is not installed.

1.1800 2010-05-16
 [Alexis Sukrieh]
 - merge of the devel branch into master, first stable release of 1.178_01
   and 1.178_02

1.178_02 2010-05-11
 [Alexis Sukrieh]
 - Errors are caught in before filters
 - halt can be given a Dancer::Response object rahter than plain text
   content

1.178_01 2010-05-05
 [Alex Kapranof]
 - Support for on-the-fly charset encoding when the setting is set and a
   content is sent by Dancer and needs to be encoded. The response
   Content-Type is updated accordingly as well.

 [Alexis Sukrieh]
 - New logger for sending log message to STDERR: Dancer::Logger::Console
   Thanks to Gabor Szabo for the idea.
 - Logger engines don't have anymore to implement _format(), they can use
   $self->format_message instead.
 - New log level: "core" for letting Dancer's core express itself on
   crucial events. That way, when the app config sets log to "core", any
   core messages is sent to the logger, and the end-user can see which
   route is chosen for each request received. Thanks to Gabor Szabo for the
   idea.
 - New class Dancer::Timer added so any logger engine can now show a timer
   string.
 - Scaffolded applications are now built like a CPAN distribution, with a
   Makefile.PL and test scripts (thanks to Gabor Szabo for the idea).
 - Added Dancer::Test to provide helpers for writing test script for Dancer
   applications
 - FIX bug when returning a void context after redirecting a route. Thanks
   to Juan J. Martínez		 for the report.
 - Add support for request headers in Dancer::Request
 - Add support for halt() in Dancer's syntax.

 [Sawyer X]
 - Adding "import_warnings" settings. On by default, but allows to disable
   auto-import of "warnings" pragma. Reported by Adam Kennedy.

1.176 2010-04-22
 - Bringing 1.175_01 into production.

1.175_01 2010-04-19
 [Sawyer X]
 - Documentation for Dancer::FileUtils.
 - Documentation for Dancer::Cookie.
 - Fixing PNG bug on IE (reported by Adam Kennedy - thank you).

1.175 2010-04-11
 [Alexis Sukrieh]
 - fixed t/15_plugins/02_config.t when YAML is not installed

 [Sawyer X]
 - RT #56395 reported by Jonathan Yu on behalf of Debian Perl team.
 - Documentation for Dancer::Error.

1.174 2010-04-08
 [David Precious]
 - Support semi-colons as name=value pair separators when parsing
   querystring.  Satisfies feature request/issue 59. Thanks to deepakg for
   requesting this feature.

 [Gabor Szabo]
 - Docs fixes, typo in warning.
 - TestUtils.pm is now in "t/lib".

 [Sawyer X]
 - RT #56381 reported by Jonathan Yu on behalf of Debian Perl team. (Adding
   LICENSE file)

1.173_01 2010-04-04
 [Alexis Sukrieh]
 - New serializer: Dumper for easily output dumped variable in text/plain.
 - Before filters can now access route params
 - Support for '.' as a token separator in params parsing
 - The standalone server respect the 'access_log' setting, the starting
   banner is printed on STDERR only if the setting is set to true.

 [Franck Cuny]
 - Doc fixes. (Thanks to poisonbit)
 - Plugins configuration
 - Cleaning up tests

 [Sawyer X]
 - Fixed Windows PSGI.URL_SCHEME bug, causing tests to fail (Thanks to
   ADAMK for reporting)

1.173 2010-04-04
 [Alexis Sukrieh]
 - Documenting set_cookie in Dancer.pm.

 [David Precious]
 - Fix issue 52 - creating invalid cookie expiration dates. Thanks to
   Juanjo (reidrac) for reporting!

 [Franck Cuny]
 - Cleaning up serializer test.

 [François Charlier]
 - Documenting layout disabling.

 [Sawyer X]
 - Fix a few failing tests because of compilation errors.
 - Add init{} subs for all serializers.
 - Dancer::Engine documentation

1.172 2010-03-28
 [Alexis Sukrieh]
 - Plugin support.

 [Franck Cuny]
 - Prevent usage of reserved Dancer keywords in plugins.
 - Tests cleanups.

 [Robert Olson]
 - Fixing docs to clarify layouts can use variables too.

1.171 2010-03-24
 [Alexis Sukrieh]
 - Removed bogus TestApp/ directory

1.170 2010-03-24
 [Alexis Sukrieh]
 - Query string params are not dropped anymore when their value is 0.
   thanks to "Squeeks" for the report. (closes: bug #49)
 - Support for file uploads The Dancer::Request class provides a common
   interface to access file uploads. Syntactic sugar has been added to
   Dancer's as well (keyword 'upload'). (closes whish #36)

 [David Precious]
 - Fixed bug with status keyword not converting aliases (e.g. 'not_found')
   to real usable status lines with valid HTTP codes. Thanks to P Kishor
   for reporting this on the dancer-users mailing list!
 - Accept end_tag as a synonym for stop_tag when configuring
   TemplateToolkit. Thanks to James Ronan for bringing this up.

 [Franck Cuny]
 - Support for automatic serialization/deserialization Dancer is now able
   to serialize route handler's response in various format (JSON, YAML,
   XML); and can also deserialize request body when appropriate. (closes:
   wish #29)

 [Sawyer X]
 - Route::Cache store_route = store_path, beefed up docs
 - Changed names of limits in settings
 - Added documentation for it in Dancer.pm
 - More documentation about Module::Refresh dependency (closes bug #48)
 - uri_for now accepts a boolean for not escaping URIs, and redirect calls
   uri_for with that boolean. (closes: bug #47)

1.160 2010-03-07
 [Alexis Sukrieh]
 - Dancer helper propagates its perl executable into the generated
   $appname.pl script (FIX for RT #54759).
 - FIX for issue #34 No more warnings undeer Win32 for tests script that
   needs a tempdir
 - FIX (unknown bug) The standalone server now parses commandline options
   (was broken since 1.140).
 - FIX for issue #37 A new setting "confdir" is provided for making Dancer
   read the application configuration files from an alternate location.
 - Core settings can be initialized via environment variables, prefixed
   with "DANCER_" (e.g.  "DANCER_DAEMON" for the setting "daemon").
 - Config and command-line arguments are parsed and loaded at import time,
   rather than when the handler is initialized.
 - Routes are compiled at startup instead of being compiled whenever a
   request is handled. This can increase performances up to 50%.
 - FIX Params are not polluted anymore by the 'splat' keyword when no
   capture is needed by the pattern.
 - New feature 'auto_page' (closes: #41) Lets the user have automatic route
   resolution for requests that match an existing template in the views
   dir. Thanks to David Precious for the idea and his help.

 [Daniel Tasov]
 - Plack environment is propagated to Dancer if none specified.

 [David Precious]
 - Added session backend Dancer::Session::Simple
 - Dump session contents on development error page, if session is in use
 - Censor sensitive-looking information on development error page settings
   / session dumps, to help avoid passwords / card details etc being
   leaked.
 - Add deployment guide

 [Sawyer X]
 - Route Caching with size and path number limits: Dancer::Route::Cache.
 - FIX for issue #39.
 - Dancer::ModuleLoader documentation
 - Cleaned Dancer::Template::Abstract docs
 - Cleaner die in Dancer::Engine if can't find engine
 - Added default route example in Dancer::Cookbook

1.150 2010-02-17
 [Alexis Sukrieh]
 - Refactored all core engines with Dancer::Engine
 - Support for engine configuration via config files
 - Each core template engine now uses start_tag/stop_tag from the
   configuration instead of harcoding '<%' and '%>'.
 - FIX for issue #34 Cookies can now be used when the application is ran
   under a Plack server.

 [Anirvan Chatterjee]
 - Various documentation typo fixes

 [Danijel Tasov]
 - FIX for issue #24 Dancer now depends on MIME::Types rather than using
   File::MimeInfo::Simple which uses a fork().

 [David Precious]
 - Lots of documentation cleaning and fixes.
 - Make the session available to the views, if possible.
 - Added Dancer::Cookbook to provide lots of concrete examples for
   newcomers.
 - Helper script `dancer' now provides a default favicon.ico in the
   application public directory.
 - FIX for issue #30 Added 'config' method to provide easy access to app
   config

 [Franck Cuny]
 - Test scripts cleanup: + Cleanup is performed in test scripts when
   necessary (all temp files are removed at the end of the script). + FIX
   for issue #23 Test scripts that try to write logfiles set the appdir.

 [Paul Driver]
 - Support for virtual location. It's now possible to mount a Dancer app
   under a user-defined prefix.

1.140 2010-02-09
 - Dancer now depends on HTTP::Server::Simple::PSGI in order to rely on a
   PSGI environement even when running the app with the standalone server
   (Thanks to Tatsuiko Miyagawa).
 - Dancer::Request object enhancements: + Dancer::Request now provide an
   accesor to the raw body of the request. + FIX for issue #13 The params
   helper now provides accessors to route params, query string params and
   body params so the user can chose from which source they want to access
   params instead of dealing with a mixed structure. + Added accessors to
   referer and remote_address
 - The Standalone server now uses the setting 'server' to bind itself to
   the IP address given by the setting. Default value is 0.0.0.0

1.130 2010-01-29
 - Fix a memory leak that could occur between two requests under mod_perl
   (Thanks to Nicolas Rennert for the report and diagnosis).
 - remove all optional modules from the core, they are now shipped as
   separate CPAN distributions: - Dancer::Template::MicroTemplate -
   Dancer::Session::Cookie - Dancer::Session::Memcached -
   Dancer::Logger::LogHandler - Dancer::Logger::Syslog
 - support for the `header' keyword in Dancer's syntax. The user is now
   able to alter response-headers in route handlers.
 - support for `prefix' keyword in Dancer's syntax. A prefix can be set by
   the user before defining routes handlers. All route defined then will be
   automatically prefixed accordingly.

1.122 2010-01-16
 - Fix the test suite under Perl 5.8.x
 - Security Fix: protection from CRLF injection in response headers (thanks
   to Mark Stosberg for the report).
 - Support for multi-valued params in GET/POST data (thanks to Mark
   Stosberg for the report).
 - Backward compatibility with old app.psgi files, don't die when a request
   is initialized with a CGI::PSGI object.

1.121 2010-01-15
 - Fix for POST data parsing (was broken in 1.120) now Dancer depends on
   HTTP::Body for that.

1.120 2010-01-15
 - ROADMAP updated
 - Dancer is now compliant with Plack::Server::Apache2
 - Remove the CGI.pm dependency, huge refactoring
 - POD typo fixes (Naveed)
 - Support for syntax-only importation (Sawyer X)
 - Remove the example/ directory, useless and deprecated
 - New logger engine: Log::Handler (franck cuny)
 - New template engine Text::Microtemplate (franck cuny)
 - Remove compilation-time warnings catching (issue #14)

1.110 2010-01-11
 - Fix test script `t/11_logger/04_syslog.t'
 - Fix test script `t/10_template/05_template_toolkit.t'

1.100 2009-01-01
 - Support for multiple method routes at once with 'any'
 - Templates engines + Bug fixes in Dancer::Template::Simple (Jury Gorky) +
   Refactoring of the factory + option for disabling the layout in the
   template helper.
 - New session engine based on encrypted cookies (Alex Kapranof)
 - More HTTP codes supported for a better REST compat (Nate Jones)
 - Documentation updates
 - script/dancer now requires an appname
 - New Makefile.PL with better metadata (CPAN Service)

1.000 2009-01-01
 - Support for Syslog logger (Dancer::Logger::Syslog)
 - Basic template engine so Template is no more a hard deps.
 - Memcache Session support (Dancer::Session::Memcache)
 - YAML file-based session support (Dancer::Session::YAML)
 - Lots of tests (more than 80% of the code is covered)

0.9906 2009-01-01
 - move from File::MimeInfo to File::MimeInfo::Simple for smooth run on Mac
   OSX and Win32 systems.

0.9005 2009-01-01
 - Source code extract on error catching
 - Support for configurable error handling
 - New design for the starting app built with script/dancer

0.9004 2009-01-01
 - Support for PSGI/Plack environment
 - script/dancer helper script for bootstraping a new app

0.9003 2009-01-01
 - Detect differently compilation-time warnings and runtime warnings closes
   bug #48440 (Thanks to Enric Joffrion for the report, and to Vincent Pit
   for the diagnosis)<|MERGE_RESOLUTION|>--- conflicted
+++ resolved
@@ -1,26 +1,19 @@
 Revision history for Dancer
 
-<<<<<<< HEAD
-{{$NEXT}}
+1.3202 2015-11-07
  - Re-releasing 1.3200 again now CPAN perms should be fully sorted.
 
 1.3201 2015-11-07
- - Re-releasing 1.3200 now I should have the required permissions.
-   (Can't re-upload as 1.3200 even though it wasn't indexed due to PAUSE
+ - Re-releasing 1.3200 now I should have the required permissions. (Can't
+   re-upload as 1.3200 even though it wasn't indexed due to PAUSE
    restrictions)
-=======
-1.3201 2015-11-07
- - Re-releasing now I should have the required permissions.
- - (Can't re-upload as 1.3200 even though it wasn't indexed due to PAUSE
- - restrictions)
->>>>>>> 0371aaa8
 
 1.3200 2015-11-06
  [BUG FIXES]
  - Fix temporary directory handling in serialiser tests (PR 1133, nanis)
 
  [ENHANCEMENTS]
- - Promoting 1.3144 to stable.	   Only one odd, rare failure remains on
+ - Promoting 1.3144 to stable.	      Only one odd, rare failure remains on
    CPAN Testers, which I cannot reproduce.
  - Bind to 127.0.0.1 in tests to avoid occasional spurious failures on busy
    build hosts (PR 1136, thanks to @redbaron)
@@ -142,7 +135,7 @@
  [ENHANCEMENTS]
  - Skip tests requiring 'fork' if on a perl that doesn't implement it.
    (GH#1094, Steve Hay) - Using ':script' disable command-line argument
-   munging globally. (GH#1098,		 Brad Macpherson)
+   munging globally. (GH#1098,		   Brad Macpherson)
 
  [STATISTICS]
  - code churn: 33 files changed, 173 insertions(+), 113 deletions(-)
@@ -266,7 +259,7 @@
  [BUG FIXES]
  - Remove print statement in Dancer::ModuleLoad::require.  (GH#1021, John
    Wittkoski)
- - Test was failing if JSON module was absent.		    (GH#1022,
+ - Test was failing if JSON module was absent.		       (GH#1022,
    Yanick Champoux)
  - Allow for routes evaluating to false ('0', '', etc).  (GH#1020, Yanick
    Champoux)
@@ -432,7 +425,7 @@
 
  [ENHANCEMENTS]
  - GH #919: 'dancer' script exits with code 255 if application		   
-     name is invalid. (ppisar)
+      name is invalid. (ppisar)
  - GH #871: now recognize HTTP_X_FORWARDED_PROTO. (mlbarrow)
  - GH #926: make messages from fatal warnings show up in the logs.  (Max
    Maischein)
@@ -906,7 +899,8 @@
 
 1.3069_02 2011-07-10
  [BUG FIXES]
- - Fix a bunch of cpan testers reports			  (Alberto Simões)
+ - Fix a bunch of cpan testers reports			     (Alberto
+   Simões)
 
 1.3069_01 2011-07-07
  [BUG FIXES]
@@ -1918,7 +1912,7 @@
  - Added Dancer::Test to provide helpers for writing test script for Dancer
    applications
  - FIX bug when returning a void context after redirecting a route. Thanks
-   to Juan J. Martínez		 for the report.
+   to Juan J. Martínez		    for the report.
  - Add support for request headers in Dancer::Request
  - Add support for halt() in Dancer's syntax.
 
