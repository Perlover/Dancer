Revision history for Dancer

<<<<<<< HEAD
{{$NEXT}}
  - Promote 1.3137 to non-trial release.

  [ STATISTICS ]

=======
>>>>>>> de08374c
1.3137 2015-06-05
  [ BUG FIXES ]
    - Dancer::Logger->init invocation was using `setting()` instead of
      `settings()`. (GH#1103, jwittkoski)
    - Skip utf8 tests on cygwin. (GH#1046, mokko)
    - Dancer::Session::YAML now refuse cookies that aren't alphanumerical.
      (yanick)

  [ ENHANCEMENTS ]
    - Provide a way to load settings directly from hash. (GH#1113,
      fgabolde)
    - Remove 'auto-reload' feature. (GH#1058, alambike)
    - Add methods to interact with TT's wrappers. (GH#1034, David Zurborg)

  [ STATISTICS ]
    - code churn: 13 files changed, 277 insertions(+), 212 deletions(-)

1.3136 2015-05-24
  [ DOCUMENTATION ]
    - Remove mention of format 'with_id' from Dancer::Logger::Abstract. 
      (GH#112, Fabrice Gabolde)

  [ ENHANCEMENTS ]
    - Cache sessions such that they are only retrieved once per request.
      (GH#1105, GH#992, Yanick Champoux)

  [ STATISTICS ]
    - code churn: 7 files changed, 119 insertions(+), 16 deletions(-)

1.3135 2015-04-22
  [ DOCUMENTATION ]
    - Document how to work with Dist::Zilla and the 'devel' branch.

  [ ENHANCEMENTS ]
    - Deprecate 'auto_reload' and document alternatives. (GH#1106, isync)
    - Change YAML tests to be in line with new specs. (GH#1108, Slaven
      Rezić)

  [ STATISTICS ]
    - code churn: 12 files changed, 150 insertions(+), 50 deletions(-)

1.3134 2015-02-22
  [ DOCUMENTATION ]
    - Improve Dancer::Request documentation. (GH#1095, Gabor Szabo)
    - Added descriptions to a bunch of internal modules. (GH#1097, Brad
      Macpherson)
    - Correcting the documentation's grammar. (GH#1101, Jonathan Hall)
    - Improve Dancer.pm's documentation wrt the export of 'warnings'. 
      (GH#1100, Brad Macpherson)
    - Generated development.yml was saying the logs appear on STDOUT
      whereas it's really STDERR. (GH#1102, Fabrice Gabolde)

  [ ENHANCEMENTS ]
    - Skip tests requiring 'fork' if on a perl that doesn't implement it.
      (GH#1094, Steve Hay) - Using ':script' disable command-line argument
      munging globally. (GH#1098,	    Brad Macpherson)

  [ STATISTICS ]
    - code churn: 33 files changed, 173 insertions(+), 113 deletions(-)

1.3133 2014-11-26
  [ BUG FIXES ]
    - Test was failing for Perl 5.21+ (error message changed). (GH#1073,
      cpansprout)

  [ DOCUMENTATION ]
    - Mention environment variables in Dancer::Config. (GH#1085,
      Sniperovitch)
    - Replace "return send_file" with "send_file". (GH#1089, Ashley Willis)
    - Fix NAME section for Dancer::Plugin::Ajax. (GH#1090, Ivan Bessarabov)
    - Fix wrong layout directory in documentation. (GH#1091, olof)

  [ ENHANCEMENTS ]
    - Speedup in the upload of large files. (GH#1092, snakpak)

  [ STATISTICS ]
    - code churn: 6 files changed, 100 insertions(+), 35 deletions(-)

1.3132 2014-10-20
  [ STATISTICS ]
    - code churn: 1 file changed, 12 insertions(+), 6 deletions(-)

1.3131_1 2014-10-13
  [ BUG FIXES ]
    - One test would fail if Template::Toolkit was not installed. (GH#1083)

  [ STATISTICS ]
    - code churn: 2 files changed, 26 insertions(+), 10 deletions(-)

1.3131_0 2014-10-11
  [ BUG FIXES ]
    - Test was failing under perl 5.8.9. (GH#1057, Tom Hukins)
    - Don't get tripped by YAML::XS's readonly values. (GH#1070)

  [ DOCUMENTATION ]
    - Minor doc update to detail how to pass protocol information in Apache
      (GH#1079, Andy Beverley)
    - Add the Dancer policy POD.

  [ ENHANCEMENTS ]
    - Dancer::Template::TemplateToolkit now supports DATA-embedded
      templates. (GH#1061, Jochen Lutz)
    - New function 'param_array'. (GH#1055, Yanick Champoux)
    - D::Serializer::YAML and Dancer::Config can now use 'YAML::XS'.

  [ MISC ]
    - Add 'YAML' as a recommended dependency. (GH#1080)

  [ STATISTICS ]
    - code churn: 14 files changed, 348 insertions(+), 30 deletions(-)

1.3130 2014-09-15
  [ BUG FIXES ]
    - Bogus dependency for 'mro'. (GH#1069)

  [ STATISTICS ]
    - code churn: 2 files changed, 21 insertions(+), 12 deletions(-)

1.3129 2014-09-09
  [ BUG FIXES ]
    - Dzil conversion left 'dancer' script behind. (GH#1066)

  [ STATISTICS ]
    - code churn: 17 files changed, 1425 insertions(+), 1432 deletions(-)

1.3128 2014-09-09
  [ BUG FIXES ]
    - Remove test dependency for Person and Person::Child. (GH#1063)

1.3127 2014-09-08
  [ BUG FIXES ]
    - Test was using deprecated 'import_warnings'. (GH#1045, mokko)
    - Fix default test names for headers and redirection test methods.
      (GH#1048, odyniec)
    - DANCER_SERVER_TOKENS and DANCER_SESSION_INFO are now
      DANCER_NO_SERVER_TOKENS and DANCER_NO_SESSION_INFO. And working. :-)
      (GH#1014, Yanick Champoux)
    - 'any' wasn't understanding 'del' (only 'delete').  (GH#1044, Yanick
      Champoux)

  [ DISTRIBUTION ]
    - Now using Dist::Zilla as package manager.

  [ DOCUMENTATION ]
    - Correct POD formatting for HTTP methods in introduction.pod.
      (GH#1047, Lx)

  [ ENHANCEMENTS ]
    - environment configs are now merged with the global config, versus the
      previous behavior that was overriding the whole config segments.
      (GH#1016, Yanick Champoux)
    - Dancer::Handler::Debug now accepts env variables from the
      command-line. (GH#1056, Yanick Champoux)
    - Accessing values abstracted as methods in Dancer::Session. (GH#1000,
      John Wittkoski)

1.3126 2014-07-14
  [ BUG FIXES ]
    - Bunch of files were not in the MANIFEST.

1.3125 2014-07-12
  [ DOCUMENTATION ]
    - Improve the wording of the params() section in Dancer. (GH#1025,
      Warren Young)
    - Explain how to access config in Dancer::Config's POD.  (GH#1026,
      Gabor Szabo)
    - Cookbook typo fix. (GH#1031, Florian Sojer)

  [ ENHANCEMENT ]
    - Skip bad cookie definitions. (GH#1036, Manuel Weiss)
    - 'dancer' script warns and die if trying to create  an app with the
      same name of an existing module. (GH#1038, Racke)
    - In Dancer::Logger::Abstract, default host name to '-' if not
      available. (GH#1029, John Wittkoski)
    - Add Dancer::Serializer::JSONP. (GH#1035, David Zurborg)

1.3124 2014-05-09
  [ BUG FIXES ]
    - Remove print statement in Dancer::ModuleLoad::require.  (GH#1021,
      John Wittkoski)
    - Test was failing if JSON module was absent.			 
      (GH#1022, Yanick Champoux)
    - Allow for routes evaluating to false ('0', '', etc).  (GH#1020,
      Yanick Champoux)

  [ DOCUMENTATION ]
    - Specify defaults in POD. (GH#1023, isync)
    - Fix doc for params(). (GH#1025, reported by Warren Young)

  [ ENHANCEMENTS ]
    - Also check X-Forwarded-Proto. (GH#1015, Andy Jones)
    - Update bundle jQuery to v1.11.0. (GH#1018, Michal Wojciechowski)
    - Add session support to the skeleton config. (GH#1008. Gabor Szabo)

  [ MISC ]
    - Update mailing list url in README. (GH#1017, Racke)
    - Markdownify the README. (GH#986, Chris Seymour)

1.3123 2014-04-12
  [ BUG FIXES ]
    - Test was skipping wrong number of tests if JSON was absent.

1.3122 2014-04-10
  [ BUG FIXES ]
    - Serializer::Mutable now consider 'Accept' before 'Content-Type'.
      (GH#996, Bernhard Reutner-Fischer)
    - Serializer::Mutable now correctly deals with content-types with
      charsets. (GH#996, Bernhard Reutner-Fischer)
    - Without Clone(), Dancer::Error::dumper() could clobber values in deep
      structures. (GH#1006, fix by asergei)
    - 'session_name' in Dancer::Session::Abstract couldn't be redefined.
      (GH#1004, patch by Lee Carmichael)

  [ DOCUMENTATION ]
    - GH #995: Documentation improvements. (Colin Kuskie)

  [ MISC ]
    - Unused function 'path_no_verify' removed. (GH#998,  reported by
      mjemmeson)

1.3121 2014-02-02
  [ DOCUMENTATION ]
    - GH #983: Correction of various typos. (Akash Ayare)
    - GH #981: Add synopsis to Dancer::Request::Upload. (smashz)
    - GH #985: Change mentions of 'PerlHandler' to 'PerlResponseHandler'
      (Xaerxess)

  [ ENHANCEMENTS ]
    - GH #994: change heuristic so that
      'application/vnd.openxmlformats-officedocument.spreadsheetml.sheet'
      is not recognized as text. (Skeeve)
    - GH #987: get_current_session() now accepts option 'no_update'. (Lee
      Carmichael)

1.3120 2013-12-24
  [ DOCUMENTATION ]
    - GH #972: Correction of a truckload of typos. (David Steinbrunner)
    - GH #971: Stress that the request's 'env()' method is prefered over
      accessing '%ENV' directly. (isync)
    - GH #968: Fix 'ScriptAlias' example in Deployment docs. (reported by
      tednolan)
    - GH #976: Document and trap limitation in Dancer::Test. (Tom Hukins)
    - GH #976: Improve references to related modules. (Tom Hukins)

  [ ENHANCEMENTS ]
    - GH #974: Make plugins play nicely with mro 'c3'. (Fabrice Gabolde)

1.3119 2013-10-26
  [ BUG FIXES ]
    - GH #959: hash randomization could cause .pl MIME to vary and test to
      fail. (Olof Johansson)
    - GH #961: fix bug in require_environment's logic. (reported by
      sapphirecat)

  [ DOCUMENTATION ]
    - GH #962: Improvements of the Dancer::Test docs. (Tom Hukins)
    - GH #970: Small documentation edit. (Matthew Horsfall)

  [ ENHANCEMENTS ]
    - GH #965: Serializer also serialize content for DELETE. (reported by
      Achim Adam)

1.3118 2013-09-01
  [ BUG FIXES ]
    - GH #655: clarify logger error message. (Yanick Champoux,	     
      reported by Gabor Szabo)
    - GH #951: fix quoting of TemplateToolkit start_tag/stop_tag. (Rick
      Myers)
    - GH #940: carry over the session when we forward().  (Yanick Champoux,
      reported by sciurius)
    - GH #954: don't die on autoflush for older perls.	      (Yanick
      Champoux, reported by metateck and David Golden)
    - GH #950: Dancer::Test functions now populate REQUEST_URI. (Yanick
      Champoux, reported by Sören Kornetzki)

  [ DOCUMENTATION ]
    - GH #942: simpilify the Apache deployment docs for cgi/fcgi. (bug
      report by Scott Penrose)

  [ ENHANCEMENTS ]
    - GH #946: new 'require_environment' setting. (Jesse van Herk)
    - GH #952: don't set defaults for Template subclasses for 
      Dancer::Template::TemplateToolkit. (Rick Myers)
    - GH #945: add function 'template_or_serialize' to
      Dancer::Serializer::Mutable. (Yanick Champoux)

  [ MISC ]
    - GH #949: fixes a few errors in the serializer testsuite.	     
      (Franck Cuny)

1.3117 2013-07-31
  [ BUG FIXES ]
    - GH #794: Upload data was not kept for forwarded requests.  (reported
      by William Wolf)
    - GH #898: calling halt() doesn't discard set headers anymore.  (Yanick
      Champoux, reported by Nicolas Franck)
    - GH #842: embedded 'prefix' now properly localized.  (Yanick Champoux,
      reported by Jashank Jeremy)

  [ DOCUMENTATION ]
    - GH #938: fix doc typos in Dancer::Serializer. (Fabrice Gabolde)
    - GH #712: add all status codes known to Dancer to Dancer::HTTP. 
      (Yanick Champoux, reported by Brian J Miller)
    - Add warning that 'forward' doesn't preserver the session. (Alberto
      Simões)
    - GH #941: minor correction to code snippets in documentation. 
      (Grzegorz Rożniecki)
    - GH #929: add warning on the use of Corona as underlying web server. 
      (issue reported by berekuk)
    - GH #943: remove mention to 'Dancer::Plugin::Validation',	      clean
      'dancer -a' sample output. (Grzegorz Rożniecki)

  [ ENHANCEMENTS ]
    - GH #836: Provide more information when an engine fails to load.
      (Yanick Champoux, reported by Daniel Perrett)

1.3116 2013-07-03
  [ ENHANCEMENTS ]
    - GH #767: forwarded_for_address() now looks for HTTP_X_FORWARDED_FOR
      if X_FORWARDED_FOR is not there. (Jakob Voss)
    - GH #936: Add file locking to file logger. (David Golden)
    - GH #937: Add details to tutorial. (Craig Treptow)

1.3115 2013-06-09
  [ BUG FIXES ]
    - GH #605: pass'ed megasplat with no further routes cause 404, not 500.
      (vlyon)

  [ DOCUMENTATION ]
    - GH #934: Added example of HAProxy deployment. (Anton Gerasimov)

  [ MISC ]
    - Tests now require Test::TCP v1.30+ (previous version had too short a
      timeout and tests were failing). (Yanick Champoux)

1.3114 2013-06-02
  [ BUG FIXES ]
    - GH #724: app.pl obeys --confdir. (Yanick Champoux)
    - GH #927: logging format using 'h' now play nicely if no header
      present. (ironcamel)

  [ DOCUMENTATION ]
    - GH #922: Add example of request parameters. (Gabor Szabo)
    - Add scheme line for ngnix config in D::Deployment.

  [ ENHANCEMENTS ]
    - GH #919: 'dancer' script exits with code 255 if application	 
      name is invalid. (ppisar)
    - GH #871: now recognize HTTP_X_FORWARDED_PROTO. (mlbarrow)
    - GH #926: make messages from fatal warnings show up in the logs.  (Max
      Maischein)
    - GH #930: speed improvement. (ichesnokov)
    - GH #859: strip illegal characters from cookie name. (Colin Keith)
    - GH #924: non-'/' apps behind proxies now possible using
      'request-base' header. (Mikolaj Kucharski)

1.3113 2013-05-08
  [ BUG FIXES ]
    - GH #920: fix pod for Dancer::Development. (ppisar)

  [ DOCUMENTATION ]
    - GH #915: add warning about behaviour of hooks with multiple packages
      loaded by load_app (racke).
    - GH #918: Fix headers syntax in Dancer::Response perldoc (Vyacheslav
      Matyukhin).

  [ ENHANCEMENTS ]
    - GH #869: leave body parameters alone if deserialization failed
      (brianphillips).
    - GH #912: send_file was returning 500 instead of 404 for non-existent
      files. (Fabrice Gabolde)
    - GH #914: add link to melezhik's psgi chef cookbook.
    - GH #923: implement lazy session flushing. (David Golden)

1.3112 2013-04-10
  [ BUG FIXES ]
    - GH #900: backport the security patch for Dancer::ModuleLoader from
      Dancer2 (mokko).

  [ ENHANCEMENTS ]
    - GH #897 dancer script diagnostic more explicit if target directory   
      does not exist or is not writable (reported by Andrew Grangaard).
    - GH #907: skip tests of deprecated features (mokko).

1.3111_02 2013-04-01
  [ BUG FIXES ]
    - RT #84198: silencing wide-character in-memory file handle error (Tom
      Wyant).
    - wrong number of tests to skip in t/14_serializer/01_helpers.t.

1.3111_01 2013-03-30
  [ BUG FIXES ]
    - GH #891: silenced warnings from non-numeric versions in Makefile.PL
      (Olof Johansson).
    - GH #702: fix request->header call throwing exceptions inside routes  
      of Dancer->dance($request)	(Perlover).
    - GH #893, GH #636: handle binary files for uploads in Dancer::Test
      (Andrei).
    - GH #903: add plan for subtest (bug report by wfaulk).

  [ DOCUMENTATION ]
    - GH #899: mention that response_exist and response_doesnt_exist are
      deprecated (Fabrice Gabolde).
    - GH #902, #903: change example to use path_info() instead of path()
      (Anton Ukolov, Lee Carmichael).

  [ ENHANCEMENTS ]
    - GH #895: JSON serializer now uses JSON's "-support_by_pp" (Jonathan
      Schatz).

1.3111 2013-02-24
  [ BUG FIXES ]
    - GH #877: fix Dancer Error when so that 'exception' object is not
      passed to serializers, because XML/JSON serializers don't understand
      objects (rikbrown).
    - GH #858: Check for definedness, not truth, when testing if we read
      into the buffer when parsing a request body (florolf).
    - GH #845: Fix uninitialized warning when loading modules (Fabrice
      Gabolde).
    - GH #851, GH #853: Atomic YAML session writing (Roman Galeev).
    - GH #852: Saner UTF logging (Roman Galeev).
    - GH #849, GH #850: Serve autopages with text/html content type.
      (Philippe Bruhat - BooK)
    - GH #848: Handle If-Modified-Since header in the request for static
      files. (Philippe Bruhat - BooK)
    - GH #848: Send a Last-Modified header for static files. (Philippe
      Bruhat - BooK)
    - GH #856: Don't export non-existing subroutine (mokko).
    - GH #874: Reduce dependence on %ENV for internal code (Kent Fredric).
    - GH #875: Don't expect specific order in cookies (Yanick Champoux).
    - Remove 'exception' object from message being passed to serializers. 
      (Rik Brown)
    - Added .travis.yml to MANIFEST.SKIP so t/manifest.t passes (Kaitlyn
      Parkhurst).
    - GH #887, GH #890: keyword 'global_warnings' added to replace
      'import_warnings' (Kaitlyn Parkhurst).
    - GH #892: add 'private_key' to the list of potentially sensitive keys
      (Tom Heady).

  [ DOCUMENTATION ]
    - GH #847: Fix typo (John Wittkoski).
    - GH #865: Correct 'before' hook documentation (David Precious,
      Maurice).
    - GH #860, GH #844, GH #760: Misleading plack middleware documentation.
      (Paul Fenwick)
    - GH #862: Fix heading level for strict_config entry in Dancer::Config.
      (Stefan Hornburg - Racke)
    - GH #863: Correct example apache config (John Wittkoski).
    - GH #867: correct doc for ModuleLoader::load_with_params (mokko).
    - Document route_cache option (David Precious).
    - Docs for route_cache_size_limit & route_cache_path_limit (David
      Precious).
    - Remove meaningless 'encoding' to TT config (David Precious).
    - Remove docs for mounting multiple apps (Naveed Massjouni).
    - Update doc URLs (David Precious).
    - Fix inconsistency in Perlbal deployment example (Slaven Rezić,
      Racke).
    - GH #894: Replace spurious character in Dancer::Session's POD (Racke).
    - GH #880: Add deprecation mention for 'after' (pdl and Yanick
      Champoux).

1.3110 2012-10-06
  [ BUG FIXES ]
    - GH #817, #823, #825: Removing Clone from core. Pure-perl environments
      supported again (Sawyer X).
    - GH #755, #819, #827, #828: HTTP::Headers accepted by dancer_response
      (Roberto Patriarca, Dagfinn Ilmari Mannsåker, draxil, perlpong).

  [ DOCUMENTATION ]
    - GH #821: Pointing to new homepage (alfie).
    - GH #822: Typos in documentation (Stefan Hornburg - racke).
    - GH #824: Fix in Dancer/Session.pm (pdl).
    - GH #830: Fix Github links to https:// (Olivier Mengué).
    - GH #838: Error in Dancer::Plugin::Ajax Documentation (Lee
      Carmichael).
    - GH #839: Typo (goblin).

  [ ENHANCEMENTS ]
    - GH #826: The version of wallflower shipped with Dancer has been
      removed. It was well out of date.  BooK is now maintaining it as a
      more general solution under the name App::Wallflower. (BooK)
    - GH #834: Provide empty Headers object if not defined (Yanick
      Champoux).
    - GH #840, #841: Dancer::Plugin::Ajax now has content_type (Lee
      Carmichael).

1.3100 2012-08-25
  [ BUG FIXES ]
    - GH #816: Improve wording when failed to load engine. (Sawyer X)
    - GH #817: Fix CODE reference uncloned using Clone::clone. (David
      Previous, Sawyer X)

  [ DOCUMENTATION ]
    - GH #818: Use "MyWeb::App" instead of "mywebapp" in examples. (pdl)

  [ ENHANCEMENTS ]
    - GH #755: HTTP::Headers accepted by dancer_response. (Roberto
      Patriarca)

1.3099 2012-08-11
  [ BUG FIXES ]
    - GH #683: Fix uninitialized warnings. (Sawyer X)
    - GH #700: Take into account the app name in route caching. (Perlover)
    - GH #775: Clone variables for templates. (Reported by Wanradt Koell,
      fixed by David Precious, Sawyer X)
    - GH #776: get should be default to get/head even it's inside any.
      (Fayland Lam)
    - GH #788: Make sure ID key in sessions are clobbered. (kocoureasy)
    - Fix uninitialized variables in config file path. (Sawyer X)
    - GH #809: Require all necessarily modules in Dancer::Config. (John
      Wittkoski)

  [ DOCUMENTATION ]
    - GH #784: Synopsis fix in Dancer::Error. (Alex C)
    - Document session_domain in Dancer::Config. (David Precious)
    - Pod fixes in abstract session. (David Precious)
    - Synopsis fix in Dancer::Test. (Stefan Hornburg <Racke>)

  [ ENHANCEMENTS ]
    - GH #799: New test function: response_redirect_location_is. (Martin
      Schut)
    - send_file now accepts an IO::Scalar. (David Precious)
    - Clean up $VERSION. (Damien Krotkine)

1.3098 2012-07-28
  [ DOCUMENTATION ]
    - Fix escaping on some docs (Stefan Hornburg @racke).

  [ ENHANCEMENTS ]
    - New keyword 'plugin_args' exported by Dancer::Plugin to provide a
      consistent way with Dancer 2 to obtain arguments from a plugin
      keyword. (Alberto Simões).
    - Add 'execute_hook' and deprecate 'execute_hooks' for homogeneity with
      Dancer 2.
    - send_file will do the right thing if given an IO::Scalar object
      (David Precious, prompted by Ilya Chesnokov).

1.3097 2012-07-08
  [ ENHANCEMENTS ]
    - New keywords 'register_hook' and 'execute_hooks' exported by
      Dancer::Plugin to provide a consistent way with Dancer 2 to declare
      and run hooks from within a plugin (Alexis Sukrieh, idea from David
      Precious).

1.3096 2012-07-06
  - Codename: Chop Hooey // Neil Hooey **

  [ ENHANCEMENTS ]
    - Finally released, thanks to Neil Hooey bugging my sorry ass.

1.3095_02 2012-07-03
  [ BUG FIXES ]
    - fix exception tests in some cases (GH #734) (Damien Krotkine & katkad
      )

  [ DOCUMENTATION ]
    - Clarify serialization in introduction POD (Mark A. Stratman)
    - Typo fix (Sam Kington)

  [ ENHANCEMENTS ]
    - If YAML does not load, Dancer::Config now reports why (Ovid)

1.3095_01 2012-06-22
  [ BUG FIXES ]
    - Don't assume returned references are blessed when considering
      continuations (Neil Hooey, GH-778)
    - Malformed/missing cookies caused warnings  (James
      Aitken/LoonyPandora, GH-782 and GH-783)
    - Avoid potential crash in t/14_serializer/06_api.t if tmp dir is
      replaced when %ENV gets cleared (Adam Kennedy)
    - Properly initialize %callbacks to default empty hashref  in
      _send_file if  not provided (Gary Mullen)

  [ DOCUMENTATION ]
    - Update Ubic service example (Vyacheslav Matyukhin)
    - Silly typo fixing (Paul Fenwick)
    - Typo in Dancer::Test file upload example (Jonathan "Duke" Leto)
    - UTF-8 fixes in POD (ambs)

  [ ENHANCEMENTS ]
    - Add UTC timestamp options for logger_format (Alex C - perlpong).
    - Tests can now run in parallel (Richard Simões).
    - dancer_version keyword added (Damien "dams" Krotkine).
    - New session_domain paramter allows you to set the domain of the
      default session cookie (William Wolf)

1.3095 2012-04-01
  [ BUG FIXES ]
    - Small fix to skip tests when YAML is not available. (Sawyer X)

  [ ENHANCEMENTS ]
    - Added 'info' log level for messages that should always go to the logs
      but aren't really debug, warning or error messages (Ovid)

1.3094 2012-03-31
  [ BUG FIXES ]
    - GH #763: Fix exceptions in ajax routes clobbering layout (ilmari)
    - GH #748 & GH 647: Don't force override environment from PLACK_ENV
      (jwittkoski)
    - GH #762: fix param parsing lacking limit on split (leejo)
    - GH #758: Fix Dancer::Test: make sure the request is properly
      converted to a response. (Ovid)
    - GH #729: Fix dancer exception composition, and message pattern
      application (Damien Krotkine)
    - GH #752: Exceptions raised in hooks were not propagated back to the
      route code, but instead canceleld and replaced by a Dancer halt
      exception. That was wrong. Now it is fixed, exceptions raised in
      hooks can be properly caught in route code. (Damien Krotkine)
    - Be more flexible in single vs. mutliple values in key hiding. (Sam
      Kington)
    - Use isa() for checking relationships instead of ref() in
      Dancer::Test. (Ovid)

  [ DOCUMENTATION ]
    - Explain in POD that if there are multiple fields with the same name,
      params('fieldname') returns an arrayref of them (alexrj).
    - GH #750: Fix in Dancer::Deployment: appdir needs to be set before
      calling load_app (Paul Johnson)
    - Update 'before' hook document (David Cantrell).

  [ ENHANCEMENTS ]
    - Added 'strict_config' option to have the config return an object
      instead of a hashref. (Ovid)
    - GH #708: Added support for query strings in dancer_request (Jacob
      Rideout)
    - It's possible for the user to set the environments directory using a
      new environment variable (DANCER_ENVDIR) or using `set envdir =>
      $path`
    - Sort hash keys when serializing references in log messages (Ovid).

1.3093 2012-02-29
  [ BUG FIXES ]
    - GH #738: Define exception type ::Core::Request, to avoid things
      blowing  up when Dancer::Request raises exceptions of that type
      (David Precious, thanks to damog for reporting)
    - GH #671: Fix Dancer::Plugin::Ajax with Plack::Builders. (Activeg,
      Sawyer X)
    - Auto-page feature cleanup and fixup. (David Precious)
    - Remove uninitialized warnings. (Sawyer X, David Precious)

  [ DOCUMENTATION ]
    - Fix examples for multi-app deployment under Plack::Builder in
      deployment.
    - Deployment docs. (c0bra)
    - Update tutorial. (David Precious)
    - Clean up EXPORTS. (David Precious)
    - Keyword documentation fixups. (Kirk Kimmel)
    - Clarify forward docs with better examples. (David Precious)

  [ ENHANCEMENTS ]
    - Winning release race to Catalyst (nice try rafl++!)
    - Add exception type ::Core::Request. (David Precious)
    - JSON decode from UTF8. (Sam Kington)
    - Provide the method when a route crashes to help debug. (Sam Kington)
    - More helpful log messages. (David Precious)

1.3092 2012-01-27
  [ BUG FIXES ]
    - Don't call isa() on unblessed refs in Dancer::Exception. (Sam
      Kington)
    - Assume UTF-8 by default when serialising JSON. (Sam Kington)
    - GH #725: If a cookie is set multiple times, last value wins. (David
      Precious)
    - More intuitive, backwards compatible appending of default template 
      extension. (GH #716, David Precious)
    - Prevent recursion in censoring. (Yanick Champoux, Damien dams
      Krotkine)
    - GH #734: More tests flexibility (Sawyer X, reported by @birdy-)

  [ DOCUMENTATION ]
    - Document how to work with Dotcloud. (Oliver Gorwits)
    - Clean ups and fix ups. (David Precious, Sawyer X, Michal
      Wojciechowski)

  [ ENHANCEMENTS ]
    - Return the current set prefix using prefix(). (Michal Wojciechowski)
    - More intuitive appending of default template extension. Makes for
      cleaner more DWIM code. (David Precious, reported by Nick Knutov)
    - Allow any options to JSON serializer. (Lee Johnson)
    - Support complex views with multiple document roots. (Pedro Melo)

1.3091 2011-12-17
  [ BUG FIXES ]
    - Reverting template() behavior by popular demand. (Damien Krotkine)
    - GH #714: Run post-request hooks when custom continuations were
      created. (Damien Krotkine)
    - Always call write_session_id() to update expires. (David Precious)

  [ DOCUMENTATION ]
    - GH #680: Document problems with multiple apps in Dancer using
      Plack::Handler::Apache2 and recommend a workaround. (Asaf Gordon,
      Pedro Melo)
    - RT #73258: Spelling glitches. (Damyan Ivanov)
    - Use ":script" instead of ":syntax" in Cookbook. (John Barrett)
    - Typos in Deployment doc. (David Precious)

  [ ENHANCEMENTS ]
    - GH #711, #652: Add server_tokens variable to allow removal of
      headers. (John Wittkoski)

1.3090 2011-12-13
  - Codename: Hornburg of Hannover // Stefan Hornburg (racke) **

  [ BUG FIXES ]
    - GH #685: Set VERSION for Dancer::Plugin::Ajax. (Sawyer X, Naveed
      Massjouni)

  [ DOCUMENTATION ]
    - GH #694: Typo fix. (Yanick Champoux) - GH #698: Document further TT
      init options. (Dennis Lichtenthaeler) - GH #709: Update POD
      documentation regarding hook. (Stefan Hornburg)

1.3089_01 2011-11-26
  [ BUG FIXES ]
    - Fix bug that made system() fail with -1 under Dancer (felixdo).
    - Support for 'content_type' option on send_file when sending a system
      wide file (Emmanuel Rodriguez).
    - Support HTTP_X_FORWARDED_HOST in behing proxy (Ipaponov).
    - Deserialize PATCH requests (Sam Kington).
    - Encode log messages properly if charset UTF-8 is set (David Precious,
      thanks to Penfold for the fix & MiklerGM for reporting).

  [ DOCUMENTATION ]
    - Clean up "plack_middlewares" example in docs (Richard Simões).

  [ ENHANCEMENTS ]
    - Continuations-style exception system! (Damien Krotkine).
    - The ability for dancer_response to send file contents for file
      uploads as a scalar, instead of reading from file on disk (Squeeks).

1.3080 2011-10-25
  - Codename: Sawyer's Sugar Stream // Sawyer X **

  [ ENHANCEMENTS ]
    - No functional changes, just releasing as stable.

1.3079_05 2011-10-02
  [ API CHANGES ]
    - Deprecation of 'before', 'before_template' and 'after' in favor of
      hook (Alberto Simões)

  [ BUG FIXES ]
    - Minor corrections (jamhed, felixdo)
    - Log if a view and or a layout is not found (Alberto Simões, reported
      by David Previous)

  [ ENHANCEMENTS ]
    - Add support for the HTTP 'PATCH' verb (David Precious)

1.3079_04 2011-10-02
  [ DOCUMENTATION ]
    - Dancer::Plugins typos (Olof Johansson).
    - PSGI handler documented (chromatic).

  [ ENHANCEMENTS ]
    - PSGI handler code cleaned up (chromatic).
    - Improved warning localizations (chromatic).

1.3079_03 2011-09-10
  [ BUG FIXES ]
    - Don't clobber TT INCLUDE_PATH if the user set it specifically in the
      config file - Issue 643 (David Precious, reported by meraxes)
    - Don't require a space after semi-colon delimiting multiple name=value
      cookie pairs - Issue 642 (David Precious, reported by travisbeck)

  [ ENHANCEMENTS ]
    - Support XML::Simple configuration for serializing/deserializing
      (Alberto Simões)
    - Hard deprecate lots of stuff (Alberto Simões)

1.3079_02 2011-08-28
  [ BUG FIXES ]
    - Remove hard-coded version from 404.html and 500.html (Alberto Simões)
    - Fix logging of UTF8-encoded strings (jamhed)
    - Do not clean 'vars' during forward (Alberto Simões)

  [ ENHANCEMENTS ]
    - Add streaming support to send_file. (Sawyer X)

1.3079_01 2011-08-17
  [ BUG FIXES ]
    - Fix prefix behavior with load_app (alexrj)
    - send_file() shouldn't clobber previously-set response status (David
      Precious, reported by tylerdu - thanks!)
    - Depend on URI 1.59 - Fixes problems when redirecting with UTF-8
      strings (Alberto Simões)
    - Fix before_serializer POD fix (Yanick Champoux)

  [ DOCUMENTATION ]
    - Cookbook links to canonical documentation of keywords in Dancer.pm,
      so readers encountering a new keyword can easily see the docs for it
      (David Precious)
    - Docs for debug/warning/error link to Dancer::Logger for details on
      how to control where logs go (David Precious)
    - Document import_warnings option, and mention it & link to that
      documentation in opportune places.
    - Document that 'get' also creates a route for 'HEAD' requests (David
      Precious, prompted by Matt S Trout)
    - Extend request() keyword docs with examples (David Precious)
    - Correct port in Lighty/FCGI example in Dancer::Deployment (David
      Precious, thanks to pwfraley in Issue 621)

  [ ENHANCEMENTS ]
    - send_file can send data (pass a reference to a scalar), and can
      specify a content-disposition filename. (Alberto Simões)
    - Set 'Server' HTTP response header as well as 'X-Powered-By'.  For
      cases where Dancer is being accessed directly, or the proxy passes on
      this header, it's nice to see it.  (David Precious)

1.3072 2011-08-23
  - Codename: Precious David Precious // David Precious (bigpresh) **

  [ ENHANCEMENTS ]
    - No functional changes, just releasing as stable.

1.3071 2011-07-26
  - Security release based on 1.3070 **

  [ SECURITY ]
    - FIX directory traversal issue Since 1.3070, it was possible to abuse
      the static file serving feature to obtain files from a directory
      immediately above the directory configured to serve static files
      from. (Vladimir Lettiev and David Precious)

1.3070 2011-07-14
  - Codename: The Exceptional Mr. Dams // Damien Krotkine (dams) **

  [ ENHANCEMENTS ]
    - No functional changes, just releasing as stable.

1.3069_02 2011-07-10
  [ BUG FIXES ]
    - Fix a bunch of cpan testers reports				 
      (Alberto Simões)

1.3069_01 2011-07-07
  [ BUG FIXES ]
    - Fix a bug while parsing some cookies (Franck Cuny)
    - Documentation and tests on how to use many Dancer application inside
      one PSGI file (PR 564) (Alex Kalderimis and Franck Cuny)
    - More flexible test for locale-aware logging (Alberto Simões)
    - Do not re-read config files when dance starts if they were already
      loaded.  (Alberto Simões)
    - Fixed shell-dependent tests for Window testing. (Alberto Simões)
    - Die properly if halt is call inside an hook. (Damien Krotkine and
      Alberto Simões)
    - Make template work outside of requests (Issue 592) (David Precious)
    - Cleanup session tests folder (Issue 594) (Sawyer X)

  [ DOCUMENTATION ]
    - Documentation on tokens automatically added to templates. (Alberto
      Simões)
    - Documentation on serializer magical access to put/posted data.
      (Alberto Simões)

  [ ENHANCEMENTS ]
    - Error Hook (PR 563 - JT Smith)
    - Exceptions system (Damien Krotkine)
    - The no prefix can be set using 'prefix "/";' (Alberto Simões)
    - Support for nested prefixes (Alberto Simões)
    - Cleanup on Dancer::FileUtils (Sawyer X)
    - Cleanup on File::Temp dependencies (Sawyer X)

1.3060 2011-06-15
  - Codename: Pirouetting Pedro // Pedro Melo **

  [ ENHANCEMENTS ]
    - No functional changes, just releasing as stable.

1.3059_04 2011-06-12
  [ BUG FIXES ]
    - Fix a bunch of cpan testers reports 
    - (Alberto Simões)

1.3059_03 2011-06-11
  [ BUG FIXES ]
    - Fix for issue #539 https://github.com/sukria/Dancer/issues/539 Don't
      decode twice entries in the params hash table, file		   
       uploads with UTF-8 characters in their name are now possible. (Toby
      Corkindale, Alexis Sukrieh)
    - Fix broken test with old version of HTTP::Parser::XS (Franck Cuny)
    - #492 - Don't run Test::TCP tests on win32 (Franck Cuny)
    - Fix a bug that when forwarding a post with post data stalled the code
      (read on no data handle).  (Alberto Simões)
    - Tweak tests regular expression to be more flexible (Pedro Melo)
    - Require a recent Test::TCP (1.13) to run tests. (Alberto Simões)
    - Fix hooks implementation that failed when user messes $_ (Pedro Melo)
    - Fix broken params('query') and params('body') during forward and
      dancer_request test function. (Alberto Simões and Squeek)

  [ DOCUMENTATION ]
    - Improve FileUtils documentation. (mokko)

  [ ENHANCEMENTS ]
    - Fix for issue #516 https://github.com/sukria/Dancer/issues/516 No
      more legacy code in Dancer::Route to handle routes created  with the
      deprecated keyword "r". The related code is now more  concise and
      should be slightly more efficient. (Alexis Sukrieh)
    - Merge PR #541 https://github.com/sukria/Dancer/pull/541 New "param"
      accessor to retrieve a parameter easily. (Alberto Simões)
    - Implement session directory testing cache for Session::YAML (Damien
      Krotkine)
    - Tests rework (improve speed, remove useless tests, ...) (Alberto
      Simões and Franck Cuny)
    - Configuration for log_dir and log_file. (Alberto Simões)
    - Pass vars to templates automatically (David Precious)
    - Support lexical prefix (Pedro Melo)

1.3059_02 2011-05-29
  [ BUG FIXES ]
    - Fix for smoker failure under Perl 5.13.4
      http://www.cpantesters.org/cpan/report/b37416b8-88df-11e0-9c74-cad5bcb80
      94c Better use of Time::Hires in t/22_hooks/04_template.t (Franck
      Cuny)

1.3059_01 2011-05-27
  [ API CHANGES ]
    - Second level of deprecation for render_with_layout method. (Alberto
      Simões)
    - Second level of deprecation for mime_type method. (Alberto Simões)

  [ BUG FIXES ]
    - Dancer::Test was broken for tests using data in POST (GH#534) (Franck
      Cuny)
    - Multiple setter implemented at 1.3039_01 was broken for App specific
      settings. (Alberto Simões)

  [ DOCUMENTATION ]
    - Improve Serializers documentation (Damien Krotkine)

  [ ENHANCEMENTS ]
    - Cookie accessor to manipulate cookies directly. (Niko)

1.3051 2011-05-27
  - Security release based on 1.3050 **

  [ SECURITY ]
    - FIX CVE-2011-1589 (Mojolicious report, but Dancer was vulnerable as
      well). Return "400 Bad Request" when requested filename seems
      suspicious
      http://cve.mitre.org/cgi-bin/cvename.cgi?name=CVE-2011-1589 (Vladimir
      Lettiev and Franck Cuny)

1.3050 2011-05-20
  - Codename: The Captain Hook Adventure // Franck Cuny **

  [ DOCUMENTATION ]
    - Improve Dancer documentation (Damien Krotkine)

  [ ENHANCEMENTS ]
    - No functional changes, just releasing as stable.

1.3049_01 2011-05-14
  [ API CHANGES ]
    - Deprecation of 'logger' (use set). (Alberto Simões)
    - Deprecate 'layout' (use set). (Alberto Simões)
    - Definitely remove plack_middlewares HashRef deprecation. (Alberto
      Simões & Damien Krotkine)

  [ BUG FIXES ]
    - Unbreaking auto_page somewhat - the catch-all route added will pass
      unless a suitable view exists.  This means that routes like /foo are
      not obscured, and made up URLs will result in a proper 404, not 500. 
      A little more work required here, though.  (David Precious)
    - Anchor regular expression routes. Before regular expressions were
      matching anywhere in the URL. (Alberto Simões)

  [ ENHANCEMENTS ]
    - GH #519: remove redundant lines from CSS (Alberto Simões)
    - When scaffolding an app, show a warning if YAML not installed.
      Prompted by Issue 496.  (David Precious)
    - Hooks! add new positions for hooks, and possibility to create your
      own hooks inside your application and your plugin. (Franck Cuny)
    - Don't try to read/set session vars with empty/undef keys.  It doesn't
      make sense to do so, and can cause warnings elsewhere. (David
      Precious)
    - Check HTTP status code/alias passed to status() is valid; previously,
      and invalid code would result in the response status being unset
      (David Precious, prompted on IRC by jonas)
    - Lowercase status aliases and swap spaces for underscores before
      trying to match (David Precious, suggested on IRC by jonas)
    - Added 'behind_proxy' setting, making Dancer honor
      X_FORWARDED_PROTOCOL and X_FORWARDED_HOST (Alberto Simões, requested
      by sukria and others)

1.3040 2011-05-01
  - Codename: Yanick in Black // Yanick Champoux, Labor Day - May Day **

  [ ENHANCEMENTS ]
    - No functional changes, just releasing as stable.

1.3039_01 2011-04-27
  [ BUG FIXES ]
    - Fix 404 results from forwarding. (Alberto Simões)
    - Don't remove trailing slashes from route patterns under prefix.
      (Brian E. Lozier)
    - Remove deprecated r() function from list of exports. (Stefan
      Hornburg)
    - GH #402: make session_expires honor +2h style formatting. (Michael G.
      Schwern)
    - GH #433: encoding issues with forward(). (Alberto Simões)
    - GH #390: Renaming access_log to startup_info (+doc). (Sawyer X)
    - Rewrite scalar usage of qw() that is incompatible with 5.14. (Alberto
      Simões)
    - Don't parse ARGV when under PSGI (closes #473) (Franck Cuny)

  [ DOCUMENTATION ]
    - Major rewrite/reorganization on Dancer::Config documentation. (David
      Precious, pushed by Alberto Simões PR)
    - GH #284: Document hosting multiples Dancer apps in a single PSGI
      file. (Franck Cuny)
    - Dancer::Session POD typos and spurious characters. (Stefan Hornburg)

  [ ENHANCEMENTS ]
    - Forward can change method GH#493 (Alberto Simões)
    - Introducing the "megasplat"! (Yanick Champoux)
    - More tests for versions, setings and variables. (Alberto Simões)
    - Improve Dancer::Test so failures report the correct line numbers.
      (Michael G. Schwern)
    - GH #466: Can now set cookies with http_only => 0 for JS integration.
      (Alberto Simões)
    - Session engine can be told to set cookies without HttpOnly attribute
      using new session_is_http_only setting. (Alberto Simões, requested by
      JT Smith)
    - GH #296: Show versions of loaded modules in startup info. (Sawyer X)
    - Able to set more than one value at once using set(). (Alberto Simões)
    - GH #253: Use Clone::clone() if available to clone data before
      censoring. (Sawyer X)
    - GH #246: Dancer::Test can now test for file uploads as well. (Franck
      Cuny)
    - Allow parameters in forward(). (Alberto Simões)

1.3030 2011-04-13
  - Codename: Silence of the ambs // Alberto Simões **

  [ ENHANCEMENTS ]
    - Change the flag for sending system-wide path with send_file to
      'system_path' (was 'absolute'). (Alberto Simões)

1.3029_03 2011-04-10
  [ BUG FIXES ]
    - Dancer::Session::Cookie 0.14 is required for dependency test.
    - Only test for undef serializer if we have the default (JSON)
      available. (Sawyer X)

  [ ENHANCEMENTS ]
    - Test before_template & auto_page.

1.3029_02 2011-04-08
  [ BUG FIXES ]
    - Better way to initialize the logdir in Dancer::Logger::File. Works
      now cleanly if the appdir is not writable but the logdir exist and is
      writable. (Alberto Simões)
    - fix warnings in t/03_route_handler/28_plack_mount.t. (Franck Cuny)

  [ DOCUMENTATION ]
    - POD fix. (Stefan Hornburg - Racke)

  [ ENHANCEMENTS ]
    - Support for error templates. If the setting "error_template" is set,
      it is used when building an error page instead of using the default
      template. Added the appropirate documentation as well. (Alberto
      Simões)
    - Dancer::Test::dancer_response() returns a 404 response when no route
      handler is found. This is consistent with what Dancer does
      internally. (Alberto Simões)
    - Dancer::Test provides a new helper for inspecting subsets of headers:
      "response_headers_include". (Alberto Simões, Alexis Sukrieh)
    - dancer_response now handles the rendering of static pages as well.
      (Alberto Simões)
    - Cleanup some tests. (Alberto Simões)

1.3029_01 2011-04-01
  [ BUG FIXES ]
    - Fix t/14_serializer/02_json.t to work with older JSON (relates to
      GH#416) (Damien Krotkine)
    - the Changelog test now supports Codenames. It suggests to add
      codenames for table releaes as well (Damien Krotkine)
    - GH #420: Extra content generated (Alberto Simões, Damien Krotkine)
    - GH #409: If pass has no more matching routes, return 404. (Alberto
      Simões)

  [ DOCUMENTATION ]
    - Add documentation to send_file optional argument (Alberto Simões)
    - Fix plack_middlewares example in the cookbook (Michael G. Schwern)
    - Extend the POD on plugin_setting to prevent a pitfall with plugin
      modules more than 3 levels deep. (Stefan Hornburg)
    - GH #400: Documenting the plack_middlewares_map. (Michael G. Schwern,
      Sawyer X)
    - GH #422: Documenting no need for caret when you have a prefix.
      (Sawyer X)

  [ ENHANCEMENTS ]
    - GH #396: Test that Dancer::Session::Cookie isn't broken (Michael G.
      Schwern)
    - GH #399: Make sure session can have their name changed. (Michael G.
      Schwern)
    - Dancer::Test tests assumes 'GET' if their first argument is scalar.
      (Yanick Champoux)
    - send_file accepts optional content-type declaration, to override
      guessed MIME type, e.g. send_file $filename, content_type =>
      'image/png' (Alberto Simões, requested by Michael G Schwern)
    - send_file accepts optional absolute option, to send an absolute path
      (Alberto Simões)
    - Have `dancer` cmd tool create MANIFEST and MANIFEST.SKIP. (Alberto
      Simões)
    - mime_type is deprecated; new keyword 'mime'; new config key
      'default_mime_type'; (Alberto Simões and Michael G. Schwern)
    - Recognize absolute redirects  (Yanick Champoux)

1.3020 2011-03-21
  - Codename: The Schwern Cometh // Michael G. Schwern **

  [ ENHANCEMENTS ]
    - No functional changes, just releasing as stable.

1.3019_02 2011-03-14
  [ BUG FIXES ]
    - GH #354: Tokens are not passed to layout if no params are passed to
      template. (Damien Krotkine)

1.3019_01 2011-03-13
  [ BUG FIXES ]
    - GH #393: Reset vars for each new request. (Franck Cuny)

  [ ENHANCEMENTS ]
    - GH #391: Dancer::Logger::Note now exists. :) (Sawyer X)
    - Porting documentation on WRAPPER to
      Dancer::Template::TemplateToolkit. (Sawyer X)
    - GH #387: Document views and appdir in Dancer::Config. (Michael G.
      Schwern)
    - Add a new symbol to exporter ':script'. (Franck Cuny)
    - GH #397: Support cookie expire times like "+2h". (Michael G. Schwern)

1.3014_01 2011-03-10
  [ BUG FIXES ]
    - GH #373: Display valid path to the main app file in the welcome
      screen. (Franck Cuny)
    - GH #152, GH #170, GH #362: Log dir is not created when logger is not
      set to 'file', and setting log_path works as expected. (Franck Cuny)
    - GH #308: Use request's uri_base. (Sawyer X)
    - GH #378: Some routes with prefix where wrongly matched. (Franck Cuny)

  [ DOCUMENTATION ]
    - Dancing on command line. (Maurice Mengel)
    - Improve Dancer::Cookbook. (Maurice Mengel)

  [ ENHANCEMENTS ]
    - GH #351: Explicitly exclude some keywords when important Dancer's
      syntax, add modes that also excludes some keywords (:moose, :tests).
      (Sawyer X, Naveed Massjouni, Michael G. Schwern, Franck Cuny)
    - All logging options accept any number of variables. (Sawyer X)
    - GH #297: All logging options can automatically serialize references.
      (Sawyer X)
    - Add Dancer::Logger::Capture to capture and read log messages during
      testing. (Michael G. Schwern)
    - Dancer::Cookie make secure (https only) cookies. It also adds the
      "session_secure" setting instructing sessions to use secure cookies.
      (Michael G. Schwern)
    - Adding uri_base to Request.pm. (Sawyer X)
    - Make Dancer::Test use the capture logger (Michael G. Schwern)

1.3014 2011-03-04
  [ BUG FIXES ]
    - YAML Session UTF-8 Fix (Roman Galeev)
    - Tests and documentations for Dancer::Request::Upload + type method in
      Dancer::Request::Upload (Michael G. Schwern)
    - Dancer::Test::dancer_response handles correctly its 'body' parameter
      We can now pass a hash ref as the body of dancer_response, it will
      automatically be serialized as an URL-encoded string with the
      appropriate content_type header. (Alexis Sukrieh)

1.3013 2011-03-01
  [ ENHANCEMENTS ]
    - Fix test suite: the changelog test is skipped if not under 
      RELEASE_TESTING environment.

1.3012 2011-03-01
  [ BUG FIXES ]
    - Fix cookies disappearing when more than one is set. Complete
      refactoring of the cookie handling. (Chris Andrews, Geistteufel)
    - Properly set the settings in Dancer::Test only after config loading.
      (Sawyer X)
    - Fix possible loss of last directory in path. (Sawyer X)
    - No need for default upper directory in Dancer::Test. This fixes an
      issue raised on the list about the default scaffolded test failing.
      (Sawyer X)
    - Fix anti UNC substitution under Cygwin (Rowan Thorpe)
    - GH#299 Return appropriate headers on HEAD request (content-type, ...)
      (franck cuny)
    - Use the dancer_version variable in scaffolded app. (Sawyer X,
      reported by Brian E. Lozier)

  [ DOCUMENTATION ]
    - Add missing methods (e.g. "referer"), sorting, clean up. (Flavio
      Poletti)
    - Complete working example of deployment under Nginx/Starman in
      Deployment.pod (Geistteufel)

  [ ENHANCEMENTS ]
    - Fix manifest (Damien Krotkine)
    - Various packaging, changelog and test fixes (Damien Krotkine)
    - Add a new accessor to Dancer::Request: ->uri. (it's an alias to
      ->request_uri) (Franck Cuny)
    - Removes Dancer::Helpers, refactor Dancer.pm accordingly. (Franck
      Cuny)
    - Introduce changelog test of hell. (Damien Krotkine)
    - Add Dancer::Logger::Null. (Sawyer X)
    - Add Dancer::Logger::Diag. (Sawyer X)
    - Refactor Dancer::Response (franck cuny)
    - Allow to use a subclass of Template::Toolkit. (Michael G. Schwern)
    - Dancer::Test now uses Dancer::Logger::Null instead of ::File. (Sawyer
      X)
    - Add Dancer::Deprecation. (handle deprecation messages) (franck cuny)
    - Introduce new timestamp format in logger (%T) (Roman Galeev)
    - Refactoring of the forward method (Alex Kalderimis)
    - Refactoring of internal objects in the core,  use more of
      Dancer::Object. Introduce attributes_defaults (Damien Krotkine)
    - Add a perl_version variable to all templates, used in scaffolded app.
      (Sawyer X, reported by Brian E. Lozier)
    - Better output when template file is missing. (Brian E. Lozier, Sawyer
      X)

1.3011 2011 .02.14
  [ BUG FIXES ]
    - Set binmode in write_data_to_file() to fix image corruption in
      Windows (Rowan Thorpe)
    - GH#319, GH#278, GH#276, GH#217: Fix file issues on Cygwin and  Win32
      platforms (Rowan Thorpe)
    - GH#322: Detect errors in scaffolded dispatchers (Alberto Simões)
    - Fix tests so that they don't fail if JSON is not installed (Damien
      Krotkine)

  [ DOCUMENTATION ]
    - Small spaces fix (Alberto Simões).

1.3010_01 2011 .02.12
  [ BUG FIXES ]
    - GH#136: fix again Mime::Type issues in preforking environment (Chris
      Andrews) * GH#220: fix for path issues under MacOS X and Windows
      platforms. A new function is provided by Dancer::FileUtils:
      path_no_verify() (Rowan Thorpe) * Fix for infinite loops detection in
      before filters (Flavio Poletti)

  [ DOCUMENTATION ]
    - Fix a typo in Dancer::Request::Upload's POD (Rowan Thorpe)
    - Better documentation for the before filters, explanations about the
      potential infinite loops that can happen when using before filters
      (and  what Dancer does in that case). (Flavio Poletti)

  [ ENHANCEMENTS ]
    - Better detection of the application layout under non-UNIX platforms.
      (Rowan Thorpe, Alexis Sukrieh)

1.3010 2011 .02.10
  [ BUG FIXES ]
    - GH#303: Generated Makefile.PL's clean is done correctly now. (Sawyer
      X)
    - Minimum version of HTTP::Headers to avoid test fails. (LoonyPandora)
    - Do not require JSON to get version number (fixes tests). (Sawyer X)

  [ ENHANCEMENTS ]
    - Allow read_file DWIMishness using wantarray. (LoonyPandora)
    - Tidy up Dancer.pm (Damien Krotkine)
    - Document forward should use return. (Sawyer X)
    - GH#290: Use return with redirect examples in docs. (Damien Krotkine)
    - Document that base() returns a URI object. (David Precious)
    - Show version when starting standalone server. (David Precious)

1.3003 2011 .02.06
  [ API CHANGES ]
    - Remove load_plugin from the core's DSL (was deprecated).

  [ BUG FIXES ]
    - Eliminate test warnings on Windows. (Gabor Szabo)
    - GH#271 - use correct VERSION_FROM in scaffolded application. (Sawyer
      X)
    - GH#260 - send_file doesn't clobber existing headers (Alexis Sukrieh)
    - logger unicode bugfix in the formated date (jahmed)
    - GH#281 - Don't crash if splat is used with no captures (David
      Precious)
    - Possible to given "template" a view name with the extenstion. (Alexis
      Sukrieh)

  [ ENHANCEMENTS ]
    - New setting log_path to allow for alternalte logging path in logger
      "file". (Natal Ngétal)
    - GH#289: Add more aliases on the ENV, provide more smart accessors to
      Plack env entries (Franck Cuny)

1.3002 2011-02-02
  [ API CHANGES ]
    - to_json and from_json accept options as hashref instead of hash.
      Passing arguments as hash is deprecated  (Franck Cuny).

  [ BUGFIXES ]
    - status is kept even when halt is used in a before filter (Alexis
      Sukrieh) * Proper handling of temporary file creation using
      File::Temp module instead of homebrew solution. (jahmed) *
      Logger::Abstract unicode bug fix. (jahmed)

  [ ENHANCEMENTS ]
    - In development, pretty-print JSON serializations for easier
      development  (Ask Bjørn Hansen)

1.3001 2011-01-27
  [ Alberto Simoes ]
    - Support for aliases for content_type and refactoring of  mime-types
      handling, with a new class Dancer::MIME (closes issue GH #124)
    - Deprecation of Dancer::Config::mime_types (now handled by
      Dancer::MIME).

  [ David Precious ]
    - Point people towards D::P::Database in the tutorial.
    - Mention leaving ratings on cpanratings. 
    - Some minor typo fixed in the documentations.

  [ Flavio Poletti ]
    - Added "git fetch upstream" for remote tracking
    - turned a tab into the right number of spaces
    - Fix weird Plack error "status code needs to be an integer greater
      than or equal to 100", because of a typo in a call to Dancer::Error
      (Closes issue GH#264)

  [ Franck Cuny ]
    - uri_(un)escape cookie value; closes GH-248 
    - remove websocket tutorial (it has its own distro now)
    - add a new tests to make sure unknown templates produce a warning 
    - path for send_file must be relative from the public directory 
    - Support for complex values in cookies (scalars, flat arrays and  flat
      hashes). Fixes issue GH#249

  [ Hagen Fuchs ]
    - Request.pm Decode HTTP::Request's uploads

  [ jahmed ]
    - Fix a bug in YAML session backend, during the creation of the session
      file.

  [ mokko ]
    - typos and a little more substatial changes to Development.pod 

1.3000_02 2011-01-03
  [ Damien Krotkine ]
    - FIX for --no-check switch in script/dancer
    - Refactoring of Dancer::Template::Abstract - add support of
      apply_layout and apply_renderer - deprecation of render_with_layout
      (now handled better) - add an accessor "engine" to the DSL to access
      any engine singleton - better interface for Dancer::Object and
      Dancer::Object::Singleton - updated tests accordingly

  [ Jonathan Otsuka ]
    - Bring dancer application creation pod up-to-date 1.2003

  [ Sawyer X ]
    - Added forward() functionality (incl. tests and docs)

1.3000_01 2010-12-22
  [ Alan Haggai ]
    - Fixing up typos in various places.
    - Show the correct filename in usage.

  [ Alexis Sukrieh ]
    - Update documentation for developers. Dancer::Development reflects the
      new releases startegy since 1.2 is out. Also better explaining about
      how to contribute pull-requests to the core team.
    - New documentation for integrators: Dancer::Development::Integration
      describes precisely how integrators should handle pull-requests.

  [ Damien Krotkine ]
    - Better check of keywords used in plugins.
    - internal refactoring: - Dancer::Object::Singleton added to refactor
      engines later - Support of inheritance in attributes declared with
      Dancer::Object

  [ Franck Cuny ]
    - Support for configurable log format in logger engines
    - Refactoring of Dancer::Route, some optimisations and code cleanup
    - Add several tests to increase the coverage (reached 92.4%, for 1399
      tests)

  [ Gabor Szabo ]
    - Adding test for multi-leveled scaffolding.

  [ Maurice Mengel (mokko) ]
    - Skip file upload tests on Cygwin, not just win32.

  [ Naveen ]
    - add a --no-check switch to script/dancer to disable remote check of
      new Dancer versions.

  [ Philippe Bruhat ]
    - add script/wallflower, helper to turn a Dancer application into a
      static web site.
    - better behaviour for plugin_setting (better search, more
      user-friendly)

  [ jamhed ]
    - Fix some unicode issues, refactored all file openings in one function
      in Dancer::FileUtils.

1.2003 2010-12-10
  - Production release.

1.2002_02 2010-12-08
  [ Danijel Tasov ]
    - Correct HTTP.pm POD's 503 entry with 403.

  [ Paul Tomlin ]
    - Tests for URI object in uri_for.
    - Update Plack middleware tests compatibility.

1.2002_01 2010-12-07
  [ Franck Cuny ]
    - Fix test failures on old machines with Test::More without
      done_testing.

  [ Joel Roth ]
    - Code fixes in documentation (Dancer::Session, Dancer::Introduction).

1.2002 2011-01-27
  - Productionized! :)

1.2001_01 2010-12-02
  [ Danijel Tasov ]
    - Default layout now validates.

  [ David Precious, Ivan Bessarabov ]
    - Fixing TT example config.

1.2001 2010-11-30
  [ David Precious ]
    - Doc fixes. Clarifications to Cookbook's REST section.
    - Don't crash if application name is invalid and provide better
      information.

  [ Franck Cuny ]
    - Refactoring engine triggers. This resolves an issue of engine inits
      being run before all configuration is read. That also crashes
      D::S::Cookie. As a side effect we now have a refactored
      _set_setting() which does not trigger any engine hooks (unlike
      setting()).
    - Fix failing test t/07_apphandlers/06_debug.t

  [ Sawyer X ]
    - Fix clash with KiokuDB because of Dancer::Serializer::Dumper.

1.2000 2011-01-27
  - 1.2 is a stable release of Dancer **
  - We assure consistency and stability for this release and the following
    **
  - 1.2xxx releases; you should not have issues updating to any 1.2xxx	   
	**
  - version because of it.    **
  - A very special thanks goes to the Dancer community who improved and    
    ++
  - perfected this release and worked hard on reporting bugs, fixing them,
    ++
  - improving the stability, providing important features and everything  
    ++
  - else which makes Dancer so attractive - and above all: its community  
    ++
  - so thank you!   ++

  [ Sawyer X ]
    - Fixing some more XML tests with missing preqreqs.

1.1999_04 2010-11-14
  [ Sawyer X ]
    - Load Plack::Loader dynamically in test.

  [ Yanick Champoux ]
    - Doc fix.

1.1999_03 2010-11-11
  [ Al Newkirk ]
    - fixed redirect to redirect immediately (+ refactoring by franck)

  [ Alexis Sukrieh ]
    - Transparent unicode support Dancer now takes care transparently of
      decoding unicode strings used within route handlers and encoding them
      back before sending a response content. Once the 'charset' setting is
      set, the user has nothing more to do to have a working unicode-aware
      application.
    - FIX for issue #172 More documentation added to Dancer::Request, all
      public method are documented. A pod coverage test has been added for
      this module.
    - Documentation update The deployment documentation is more precise
      about cgi/fast-cgi deployment under Apache.
    - FIX for issue GH#171 Scaffolded configuration files are fully
      commented in order to quickly guide the user in her first steps.

  [ Damien Krotkine ]
    - Fix Dancer::Plugin OO issue

  [ Danijel Tasov ]
    - Fixed expires in cookies + tests

  [ Dave Doyle ]
    - clarify Pod as to how before_template works

  [ Franck Cuny ]
    - Closes issue 181 (unknown log level)
    - Plack middlewares must be listed in an arrayref (listing them in a
      hashref is now deprecated)

  [ Philippe Bruhat ]
    - Dancer::Logger::Abstract: turn _should() into a closure, and avoid
      setting up the hash again and agai

  [ Sawyer X ]
    - Overhaul tests to use lib t/lib instead of t::lib::. (fixes Windows
      test fails)
    - PSGI envs on Windows is in capital letters. (fixes Windows test
      fails)
    - Add tests on every required directory to create a fake environment.
      (realpath() on Windows fails when path doesn't exist)

1.1999_02 2010-10-15
  [ Alexis Sukrieh ]
    - FIX for issue GH #151 utf8 pragma is imported automatically when
      Dancer is loaded to allow the usage of UTF-8 strings in the
      application code. (Thanks to kocoureasy for the report).
    - FIX for "UTF-8" issues (GH#153): - response content is encoded only
      if content_type is text - charset setting is normalized to UTF-8 when
      appropriate - automatically decode UTF-8 strings in params
    - FIX scaffolded dispatchers (script/dancer) The PLACK_ENV variable is
      not propagated by Apoache to the dispatchers (at least with our
      Deployment examples) so the dispatchers aren't aware of the PSGI
      context if we don't tell them explicitly. This patch forces the
      dispatchers in PSGI mode.
    - FIX (unknown bug) When a serializer is set and show_errors is true,
      don't expose internal errors caught.

  [ Damien Krotkine ]
    - replace all die and warn with croak and carp

  [ Franck Cuny ]
    - Dancer::Test load D::Session::Simple
    - rewrite how Dancer handle HTTP headers - no more Dancer::Headers -
      all headers are HTTP::Headers object

  [ Mark Allen ]
    - Add a tutorial (Dancer::Tutorial)
    - example application 'Dancr', provided in example/

  [ Naveen ]
    - add --version to the dancer CLI
    - changed the URI fetched by the dancer script to check Dancer's
      version

  [ Philippe Bruhat ]
    - use Pod::Usage

1.1999_01 2010-10-14
  [ Adam J. Foxson ]
    - FIX for issue GH#136: "readline() on closed filehandle DATA" error
      that appears when running the app with Starman

  [ Alexis Sukrieh ]
    - FIX for utf8 content in views Dancer now handles correctly templates
      with non-ASCII characters in views. All you have to do is to set the
      "charset" setting in your config. Your content response will then be
      encoded appropriately on-the-fly by Dancer.
    - Scaffolded app sets the charset to "utf8" by default.
    - Better design for the scaffolded app (logo, favicon and background
      image added)
    - Environment info available on scaffolded app
    - LWP is used by the dancer helper to download files
    - jQuery 1.4.2 (minified) is included in the scaffolded app
    - default layout uses <% request.base %> in order to support mounted
      apps (Thanks to Naveed Massjouni and Franck Cuny for the
      concept/idea).
    - The main.tt layout sources jQuery first from Google CDN and falls
      back to the local minified version if on offline mode.
    - New default token provided to the "template" helper: dancer_version

  [ Damien Krotkine ]
    - FIX for issue GH#115 documentation about compression in
      Dancer::Deployment

  [ David Precious ]
    - Make the 'layout' param to the template keyword work as you'd expect
      and allow you to set a custom layout to use, e.g.: template
      'templatename', {}, { layout => 'layoutname' };

  [ Franck Cuny ]
    - FIX for issue GH#129 don't add multiple content-type to headers
    - fix broken tests (they were testing incorrect content type)

  [ Naveed Massjouni ]
    - Dancer::Test function get_response is renamed to dancer_response
      get_response still works but is deprecated
    - dispatch.f?cgi scripts use FindBin to resolve their location. FIX a
      bug when using symlinks.

  [ Philippe Bruhat ]
    - Make sure a plugin refuse to register a keyword twice

  [ Sawyer X ]
    - Lots of documentation updates
    - Dancer now logs caught crashes in rendering (easier to debug Ajax
      routes)

  [ Sebastian de Castelberg ]
    - The dancer helper is able to download files via a transparent proxy
      (thanks to LWP).

1.1904 2011-01-27
  [ Sawyer X, Franck Cuny ]
    - SAX, not Sax.
    - Check for XML::Parser or XML::SAX in test as well.

1.1903 2011-01-27
  [ Sawyer X, Franck Cuny ]
    - XML::Simple needs either XML::SAX or XML::Parser. (fixed test fails
      from Dancer::Serializer::XML)

1.1902 2010-11-02
  [ Adam J. Foxson ]
    - Addresses issue #136: "readline() on closed filehandle DATA"

1.1901 2010-09-24
  [ Alexis Sukrieh ]
    - load_plugin is DEPRECATED; 'use' should be used instead to load a
      plugin. This is fixes the major issue with plugins about symbol
      exports that didn't work well (issue #101).
    - All paths built in a scaffolded application are dynamic, it's now
      possible to move a scaffolded application after it's been generated.
      (fixes issues #88,
    - The auto_reload feature is now disabled by default due to too many
      unsolved issues (it works most of the time, but some race conditions
      are still present) This feature is still being working on, but it's
      now flagged "experimental").
    - Default log level in development environment is now 'core' in order
      to provide more information.
    - New scaffolded application design. More neutral and with lots of
      information for a beginner, and links to useful material. Based on
      the Ruby on Rails start page (kudos to the Rails team,
      http://www.rubyonrails.org).

  [ Boris Shomodjvarac ]
    - Support for a clean way for Template engines to define their template
      file extensions (issue #126).

  [ Franck Cuny ]
    - implemented GH#120: - methods {to,from}_{xml,json,yaml} accept more
      than one arguments. The first argument is the data to transform. All
      the remainings arguments are parameters to alter the behavior of the
      serializers. Refer to the documentation for more informations.
    - more tests added

1.1812 2010-09-21
  [ Alexis Sukrieh ]
    - Fix for scaffolded apps
    - Dancer::Deployment cleanup (CGI section)
    - Declare LWP explicitly (already implied by HTTP::Body and
      HTTP::Headers)

  [ Franck Cuny ]
    - Skip bogus uploads test on Win32 (thanks to Alias for reporting)

  [ Sawyer X ]
    - Nitpicking at tabs and spaces at end of lines

1.1811 2010-09-03
  [ Franck Cuny ]
    - FIX for issue #113 and #112

  [ Naveed Massjouni ]
    - FIX for issues #111 and #108

1.1810 2010-09-01
  [ Alexis Sukrieh ]
    - Fix a test that depends on YAML (pass if not present) (Smoker failure
      '2010-08-30T11:07:59Z').

  [ Naveed Massjouni ]
    - FIX for issue #108 replaced Clone::clone() with Storable::dclone().
    - Fixed the plan of one of the test files.

1.1809 2010-08-25
  [ Alexis Sukrieh ]
    - fix plan for t/03_route_handler/24_named_captures.t

  [ Franck Cuny ]
    - update Deployement.pod and Cookbook.pod
    - fix bug in route building with prefix
    - don't use app.psgi anymore in generated scripts
    - fix GH#106: serializer
    - fix bug in PSGI handler using HTTP::Headers when using some header
    - fix bug in ajax query
    - more tests

1.1808 2010-08-24
  [ Alexis Sukrieh ]
    - FIX test failures - t/08_session/07_session_expires.t -
      t/08_session/07_session_expires.t

1.1807 2010-08-23
  [ Alexis Sukrieh ]
    - Global rewrite of Dancer's core to allow support for sub-application,
      better route resolution and a better design.
    - Support for mountable applications via "load_app". Mounted
      applications can have their own settings registry and can be mounted
      under a given prefix.

  [ Franck Cuny ]
    - Support for new hooks: - after: to allow response post-processing -
      before_template: to allow defaut tokens to be given at anytime to the
      template function.
    - Fix and test for bug  RT#57829 (Custom response headers lost when
      using JSON serializer)
    - FIX PSGI compatibility layer (request->path_info is used when
      appropriate instead of request->path)
    - FIX for GH#100 When loading a module, it's possible to require a
      minimal version.
    - New option "ajax" for route handlers.
    - Fix a bug in ajax route when processing the route resolution (when a
      route is defined with options, it's pushed in the beggining of the
      route handler tree).

  [ Naveed Massjouni ]
    - Dancer::Test can now test requests with a body

  [ Sawyer X ]
    - Fix for RT #60403: removing Test::Exception requirement

  [ jamhed ]
    - Support for new setting "session_expire" in order to allow session
      cookies to expire before the browser is closed.

1.1806_02 2010-08-16
  [ David Precious ]
    - Add Dancer::Plugins POD, describing useful plugins
    - Extend sessions & logging in entry in cookbook

  [ François Charlier ]
    - fix for GH#76 and GH#88

  [ James Aitken ]
    - fix issues GH #84 #86 and #87 (failing tests on < 5.10 due to regex
      with named captures)

  [ franck cuny ]
    - update cookbook

1.1806_01 2010-08-15
  [ Alexis Sukrieh ]
    - Fix for RT#56239 logger calls are better traced
    - Fix for GH#72 New keyword 'load_plugin' for loading a plugin in the
      current namespace. Plugins can be used anywhere thanks to that
      method.
    - Fix for issue #77 Passing and caching works well together again.
    - Applied miyagawa's patch for droping the app.psgi file. Refactoring
      of Dancer::Handler::PSGI and friends.
    - Applied LoonyPandora's patch for checking Dancer's VERSION when
      running script/dancer. Changed it a bit so it can check against CPAN
      rather than GitHub.
    - Documentation update: r('') is now DEPRECATED, the method triggers a
      warning when called and will be removed in the next stable release
      (1.2).
    - Transparent wrapping of Plack middlewares in Dancer's configuration.
      It's possible to enable/disable middlewares right from Dancer's
      config files. Thanks to Tatsuiko Miyagawa and Franck Cuny for their
      help.

  [ Marc Chantreux ]
    - Support for regexp objects in route definition
    - Support for named captures (keyword 'captures' added to Dancer's
      syntax).

  [ jbarratt ]
    - Dancer::Serializer::JSON supports 'allow_blessed' and
      'convert_blessed' options.

  [ sebastian de castelberg ]
    - Support for path_info() in Dancer::Request so it's possible to mount
      an application under a directory.

1.1805 2010-06-22
  [ Alexis Sukrieh ]
    - Fix for RT#56239 logger calls are better traced
    - Fix for GH#72 New keyword 'load_plugin' for loading a plugin in the
      current namespace. Plugins can be used anywhere thanks to that
      method.

  [ Minty ]
    - Update Introduction pod with (required) -a dancer opt (Murray, 5
      hours ago)
    - Bump HTTP::Body dependency to 1.07 (Murray, 6 hours ago)

1.1804 2010-06-18
  [ Alexis Sukrieh ]
    - FIX for bug RT#58355 Rewrite of Dancer::Template::Simple's parser,
      now more robust, based on Perl's regexp engine.
    - FIX a warning when remote_address is undefined

  [ Daniel Pittman ]
    - FIX for issue #80 Make sure the tempfiles created during uploads are
      removed when the request object dies.

  [ David Precious ]
    - Fix test failures with old Plack versions (Issue 73).
    - Don't surround content with <p> tags in layout.
    - Add $ENV{REMOTE_ADDR} in core log messages

  [ SawyerX ]
    - Fix issue #75, reported by nanis. perl -MDancer -e "print
      $Dancer::VERSION" now works as expected

  [ sebastian de castelberg ]
    - Fix priority in D::S::Mutable.

1.1803 2010-05-23
  [ Alexis Sukrieh ]
    - Fix for issue #69 The issue was resolved in 1.1801, this time, the
      fix is working as expected.

  [ Sawyer X ]
    - Fix for RT #57715, require Test::More 0.88 and up.

1.1802 2010-05-19
  [ Sawyer X ]
    - Fix RT #57158 (route_cache does not work with multiple parameters)
      Cache revealed a small design overlook of not cloning a route before
      returning it to the user, making multiple parameters disabled.
      (Thanks to Stéphane Alnet for reporting and adding a test for it!)

1.1801 2010-05-19
  [ Alexis Sukrieh ]
    - FIX issue #69 Error are trapped even if occuring from Dancer's source
      code. auto_reload is set to false in scaffolded applications to
      prevent errors if Module::Refresh is not installed.

1.1800 2010-05-16
  [ Alexis Sukrieh ]
    - merge of the devel branch into master, first stable release of
      1.178_01 and 1.178_02

1.178_02 2010-05-11
  [ Alexis Sukrieh ]
    - Errors are caught in before filters
    - halt can be given a Dancer::Response object rahter than plain text
      content

1.178_01 2010-05-05
  [ Alex Kapranof ]
    - Support for on-the-fly charset encoding when the setting is set and a
      content is sent by Dancer and needs to be encoded. The response
      Content-Type is updated accordingly as well.

  [ Alexis Sukrieh ]
    - New logger for sending log message to STDERR: Dancer::Logger::Console
      Thanks to Gabor Szabo for the idea.
    - Logger engines don't have anymore to implement _format(), they can
      use $self->format_message instead.
    - New log level: "core" for letting Dancer's core express itself on
      crucial events. That way, when the app config sets log to "core", any
      core messages is sent to the logger, and the end-user can see which
      route is chosen for each request received. Thanks to Gabor Szabo for
      the idea.
    - New class Dancer::Timer added so any logger engine can now show a
      timer string.
    - Scaffolded applications are now built like a CPAN distribution, with
      a Makefile.PL and test scripts (thanks to Gabor Szabo for the idea).
    - Added Dancer::Test to provide helpers for writing test script for
      Dancer applications
    - FIX bug when returning a void context after redirecting a route.
      Thanks to Juan J. Martínez  for the report.
    - Add support for request headers in Dancer::Request
    - Add support for halt() in Dancer's syntax.

  [ Sawyer X ]
    - Adding "import_warnings" settings. On by default, but allows to
      disable auto-import of "warnings" pragma. Reported by Adam Kennedy.

1.176 2010-04-22
  - Bringing 1.175_01 into production.

1.175_01 2010-04-19
  [ Sawyer X ]
    - Documentation for Dancer::FileUtils.
    - Documentation for Dancer::Cookie.
    - Fixing PNG bug on IE (reported by Adam Kennedy - thank you).

1.175 2010-04-11
  [ Alexis Sukrieh ]
    - fixed t/15_plugins/02_config.t when YAML is not installed

  [ Sawyer X ]
    - RT #56395 reported by Jonathan Yu on behalf of Debian Perl team.
    - Documentation for Dancer::Error.

1.174 2010-04-08
  [ David Precious ]
    - Support semi-colons as name=value pair separators when parsing
      querystring.  Satisfies feature request/issue 59. Thanks to deepakg
      for requesting this feature.

  [ Gabor Szabo ]
    - Docs fixes, typo in warning.
    - TestUtils.pm is now in "t/lib".

  [ Sawyer X ]
    - RT #56381 reported by Jonathan Yu on behalf of Debian Perl team.
      (Adding LICENSE file)

1.173_01 2010-04-04
  [ Alexis Sukrieh ]
    - New serializer: Dumper for easily output dumped variable in
      text/plain.
    - Before filters can now access route params
    - Support for '.' as a token separator in params parsing
    - The standalone server respect the 'access_log' setting, the starting
      banner is printed on STDERR only if the setting is set to true.

  [ Franck Cuny ]
    - Doc fixes. (Thanks to poisonbit)
    - Plugins configuration
    - Cleaning up tests

  [ Sawyer X ]
    - Fixed Windows PSGI.URL_SCHEME bug, causing tests to fail (Thanks to
      ADAMK for reporting)

1.173 2010-04-04
  [ Alexis Sukrieh ]
    - Documenting set_cookie in Dancer.pm.

  [ David Precious ]
    - Fix issue 52 - creating invalid cookie expiration dates. Thanks to
      Juanjo (reidrac) for reporting!

  [ Franck Cuny ]
    - Cleaning up serializer test.

  [ François Charlier ]
    - Documenting layout disabling.

  [ Sawyer X ]
    - Fix a few failing tests because of compilation errors.
    - Add init{} subs for all serializers.
    - Dancer::Engine documentation

1.172 2010-03-28
  [ Alexis Sukrieh ]
    - Plugin support.

  [ Franck Cuny ]
    - Prevent usage of reserved Dancer keywords in plugins.
    - Tests cleanups.

  [ Robert Olson ]
    - Fixing docs to clarify layouts can use variables too.

1.171 2010-03-24
  [ Alexis Sukrieh ]
    - Removed bogus TestApp/ directory

1.170 2010-03-24
  [ Alexis Sukrieh ]
    - Query string params are not dropped anymore when their value is 0.
      thanks to "Squeeks" for the report. (closes: bug #49)
    - Support for file uploads The Dancer::Request class provides a common
      interface to access file uploads. Syntactic sugar has been added to
      Dancer's as well (keyword 'upload'). (closes whish #36)

  [ David Precious ]
    - Fixed bug with status keyword not converting aliases (e.g.
      'not_found') to real usable status lines with valid HTTP codes.
      Thanks to P Kishor for reporting this on the dancer-users mailing
      list!
    - Accept end_tag as a synonym for stop_tag when configuring
      TemplateToolkit. Thanks to James Ronan for bringing this up.

  [ Franck Cuny ]
    - Support for automatic serialization/deserialization Dancer is now
      able to serialize route handler's response in various format (JSON,
      YAML, XML); and can also deserialize request body when appropriate.
      (closes: wish #29)

  [ Sawyer X ]
    - Route::Cache store_route = store_path, beefed up docs
    - Changed names of limits in settings
    - Added documentation for it in Dancer.pm
    - More documentation about Module::Refresh dependency (closes bug #48)
    - uri_for now accepts a boolean for not escaping URIs, and redirect
      calls uri_for with that boolean. (closes: bug #47)

1.160 2010-03-07
  [ Alexis Sukrieh ]
    - Dancer helper propagates its perl executable into the generated
      $appname.pl script (FIX for RT #54759).
    - FIX for issue #34 No more warnings undeer Win32 for tests script that
      needs a tempdir
    - FIX (unknown bug) The standalone server now parses commandline
      options (was broken since 1.140).
    - FIX for issue #37 A new setting "confdir" is provided for making
      Dancer read the application configuration files from an alternate
      location.
    - Core settings can be initialized via environment variables, prefixed
      with "DANCER_" (e.g.  "DANCER_DAEMON" for the setting "daemon").
    - Config and command-line arguments are parsed and loaded at import
      time, rather than when the handler is initialized.
    - Routes are compiled at startup instead of being compiled whenever a
      request is handled. This can increase performances up to 50%.
    - FIX Params are not polluted anymore by the 'splat' keyword when no
      capture is needed by the pattern.
    - New feature 'auto_page' (closes: #41) Lets the user have automatic
      route resolution for requests that match an existing template in the
      views dir. Thanks to David Precious for the idea and his help.

  [ Daniel Tasov ]
    - Plack environment is propagated to Dancer if none specified.

  [ David Precious ]
    - Added session backend Dancer::Session::Simple
    - Dump session contents on development error page, if session is in use
    - Censor sensitive-looking information on development error page
      settings / session dumps, to help avoid passwords / card details etc
      being leaked.
    - Add deployment guide

  [ Sawyer X ]
    - Route Caching with size and path number limits: Dancer::Route::Cache.
    - FIX for issue #39.
    - Dancer::ModuleLoader documentation
    - Cleaned Dancer::Template::Abstract docs
    - Cleaner die in Dancer::Engine if can't find engine
    - Added default route example in Dancer::Cookbook

1.150 2010-02-17
  [ Alexis Sukrieh ]
    - Refactored all core engines with Dancer::Engine
    - Support for engine configuration via config files
    - Each core template engine now uses start_tag/stop_tag from the
      configuration instead of harcoding '<%' and '%>'.
    - FIX for issue #34 Cookies can now be used when the application is ran
      under a Plack server.

  [ Anirvan Chatterjee ]
    - Various documentation typo fixes

  [ Danijel Tasov ]
    - FIX for issue #24 Dancer now depends on MIME::Types rather than using
      File::MimeInfo::Simple which uses a fork().

  [ David Precious ]
    - Lots of documentation cleaning and fixes.
    - Make the session available to the views, if possible.
    - Added Dancer::Cookbook to provide lots of concrete examples for
      newcomers.
    - Helper script `dancer' now provides a default favicon.ico in the
      application public directory.
    - FIX for issue #30 Added 'config' method to provide easy access to app
      config

  [ Franck Cuny ]
    - Test scripts cleanup: + Cleanup is performed in test scripts when
      necessary (all temp files are removed at the end of the script). +
      FIX for issue #23 Test scripts that try to write logfiles set the
      appdir.

  [ Paul Driver ]
    - Support for virtual location. It's now possible to mount a Dancer app
      under a user-defined prefix.

1.140 2010-02-09
  - Dancer now depends on HTTP::Server::Simple::PSGI in order to rely on a
    PSGI environement even when running the app with the standalone server
    (Thanks to Tatsuiko Miyagawa).
  - Dancer::Request object enhancements: + Dancer::Request now provide an
    accesor to the raw body of the request. + FIX for issue #13 The params
    helper now provides accessors to route params, query string params and
    body params so the user can chose from which source they want to access
    params instead of dealing with a mixed structure. + Added accessors to
    referer and remote_address
  - The Standalone server now uses the setting 'server' to bind itself to
    the IP address given by the setting. Default value is 0.0.0.0

1.130 2010-01-29
  - Fix a memory leak that could occur between two requests under mod_perl
    (Thanks to Nicolas Rennert for the report and diagnosis).
  - remove all optional modules from the core, they are now shipped as
    separate CPAN distributions: - Dancer::Template::MicroTemplate -
    Dancer::Session::Cookie - Dancer::Session::Memcached -
    Dancer::Logger::LogHandler - Dancer::Logger::Syslog
  - support for the `header' keyword in Dancer's syntax. The user is now
    able to alter response-headers in route handlers.
  - support for `prefix' keyword in Dancer's syntax. A prefix can be set by
    the user before defining routes handlers. All route defined then will
    be automatically prefixed accordingly.

1.122 2010-01-16
  - Fix the test suite under Perl 5.8.x
  - Security Fix: protection from CRLF injection in response headers
    (thanks to Mark Stosberg for the report).
  - Support for multi-valued params in GET/POST data (thanks to Mark
    Stosberg for the report).
  - Backward compatibility with old app.psgi files, don't die when a
    request is initialized with a CGI::PSGI object.

1.121 2010-01-15
  - Fix for POST data parsing (was broken in 1.120) now Dancer depends on
    HTTP::Body for that.

1.120 2010-01-15
  - ROADMAP updated
  - Dancer is now compliant with Plack::Server::Apache2
  - Remove the CGI.pm dependency, huge refactoring
  - POD typo fixes (Naveed)
  - Support for syntax-only importation (Sawyer X)
  - Remove the example/ directory, useless and deprecated
  - New logger engine: Log::Handler (franck cuny)
  - New template engine Text::Microtemplate (franck cuny)
  - Remove compilation-time warnings catching (issue #14)

1.110 2010-01-11
  - Fix test script `t/11_logger/04_syslog.t'
  - Fix test script `t/10_template/05_template_toolkit.t'

1.100 2009-01-01
  - Support for multiple method routes at once with 'any'
  - Templates engines + Bug fixes in Dancer::Template::Simple (Jury Gorky)
    + Refactoring of the factory + option for disabling the layout in the
    template helper.
  - New session engine based on encrypted cookies (Alex Kapranof)
  - More HTTP codes supported for a better REST compat (Nate Jones)
  - Documentation updates
  - script/dancer now requires an appname
  - New Makefile.PL with better metadata (CPAN Service)

1.000 2009-01-01
  - Support for Syslog logger (Dancer::Logger::Syslog)
  - Basic template engine so Template is no more a hard deps.
  - Memcache Session support (Dancer::Session::Memcache)
  - YAML file-based session support (Dancer::Session::YAML)
  - Lots of tests (more than 80% of the code is covered)

0.9906 2009-01-01
  - move from File::MimeInfo to File::MimeInfo::Simple for smooth run on
    Mac OSX and Win32 systems.

0.9005 2009-01-01
  - Source code extract on error catching
  - Support for configurable error handling
  - New design for the starting app built with script/dancer

0.9004 2009-01-01
  - Support for PSGI/Plack environment
  - script/dancer helper script for bootstraping a new app

0.9003 2009-01-01
  - Detect differently compilation-time warnings and runtime warnings
    closes bug #48440 (Thanks to Enric Joffrion for the report, and to
    Vincent Pit for the diagnosis)<|MERGE_RESOLUTION|>--- conflicted
+++ resolved
@@ -1,13 +1,11 @@
 Revision history for Dancer
 
-<<<<<<< HEAD
-{{$NEXT}}
+1.3138 2015-06-12
   - Promote 1.3137 to non-trial release.
 
   [ STATISTICS ]
-
-=======
->>>>>>> de08374c
+    - code churn: 1 file changed, 1796 insertions(+), 1754 deletions(-)
+
 1.3137 2015-06-05
   [ BUG FIXES ]
     - Dancer::Logger->init invocation was using `setting()` instead of
@@ -63,7 +61,7 @@
   [ ENHANCEMENTS ]
     - Skip tests requiring 'fork' if on a perl that doesn't implement it.
       (GH#1094, Steve Hay) - Using ':script' disable command-line argument
-      munging globally. (GH#1098,	    Brad Macpherson)
+      munging globally. (GH#1098,     Brad Macpherson)
 
   [ STATISTICS ]
     - code churn: 33 files changed, 173 insertions(+), 113 deletions(-)
@@ -188,7 +186,7 @@
   [ BUG FIXES ]
     - Remove print statement in Dancer::ModuleLoad::require.  (GH#1021,
       John Wittkoski)
-    - Test was failing if JSON module was absent.			 
+    - Test was failing if JSON module was absent.		     
       (GH#1022, Yanick Champoux)
     - Allow for routes evaluating to false ('0', '', etc).  (GH#1020,
       Yanick Champoux)
@@ -272,14 +270,14 @@
 
 1.3118 2013-09-01
   [ BUG FIXES ]
-    - GH #655: clarify logger error message. (Yanick Champoux,	     
-      reported by Gabor Szabo)
+    - GH #655: clarify logger error message. (Yanick Champoux,		   
+	    reported by Gabor Szabo)
     - GH #951: fix quoting of TemplateToolkit start_tag/stop_tag. (Rick
       Myers)
     - GH #940: carry over the session when we forward().  (Yanick Champoux,
       reported by sciurius)
-    - GH #954: don't die on autoflush for older perls.	      (Yanick
-      Champoux, reported by metateck and David Golden)
+    - GH #954: don't die on autoflush for older perls.			 
+      (Yanick Champoux, reported by metateck and David Golden)
     - GH #950: Dancer::Test functions now populate REQUEST_URI. (Yanick
       Champoux, reported by Sören Kornetzki)
 
@@ -295,8 +293,8 @@
       Dancer::Serializer::Mutable. (Yanick Champoux)
 
   [ MISC ]
-    - GH #949: fixes a few errors in the serializer testsuite.	     
-      (Franck Cuny)
+    - GH #949: fixes a few errors in the serializer testsuite.		   
+	    (Franck Cuny)
 
 1.3117 2013-07-31
   [ BUG FIXES ]
@@ -317,8 +315,8 @@
       (Grzegorz Rożniecki)
     - GH #929: add warning on the use of Corona as underlying web server. 
       (issue reported by berekuk)
-    - GH #943: remove mention to 'Dancer::Plugin::Validation',	      clean
-      'dancer -a' sample output. (Grzegorz Rożniecki)
+    - GH #943: remove mention to 'Dancer::Plugin::Validation',		   
+	    clean 'dancer -a' sample output. (Grzegorz Rożniecki)
 
   [ ENHANCEMENTS ]
     - GH #836: Provide more information when an engine fails to load.
@@ -354,7 +352,7 @@
     - Add scheme line for ngnix config in D::Deployment.
 
   [ ENHANCEMENTS ]
-    - GH #919: 'dancer' script exits with code 255 if application	 
+    - GH #919: 'dancer' script exits with code 255 if application      
       name is invalid. (ppisar)
     - GH #871: now recognize HTTP_X_FORWARDED_PROTO. (mlbarrow)
     - GH #926: make messages from fatal warnings show up in the logs.  (Max
@@ -840,7 +838,7 @@
 
 1.3069_02 2011-07-10
   [ BUG FIXES ]
-    - Fix a bunch of cpan testers reports				 
+    - Fix a bunch of cpan testers reports			     
       (Alberto Simões)
 
 1.3069_01 2011-07-07
