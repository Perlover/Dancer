#!/usr/bin/perl

use strict;
use warnings;
use Dancer::Template::Simple;
use File::Basename 'basename', 'dirname';
use File::Spec::Functions;
use Getopt::Long;
use Dancer::Renderer;
use constant FILE => 1;

# options
my $help = 0;
my $name = undef;
my $path = '.';

sub templates($);
sub app_tree($);
sub create_node($;$);

GetOptions(
    "h|help"          => \$help,
    "a|application=s" => \$name,
    "p|path=s"        => \$path,
);

# main
usage() and exit(0) if $help;
usage() if not defined $name;
usage() unless -d $path && -w $path;

if ($name =~ /[^\w]/) {
    warn "Error: Invalid application name.\n";
    exit;
}

my $DO_OVERWRITE_ALL = 0;
my $DANCER_APP_DIR  = catfile($path, $name);

safe_mkdir($DANCER_APP_DIR);
create_node( app_tree($name), $DANCER_APP_DIR );

# subs

sub usage {
    print <<'ENDUSAGE';
Dancer Helper - bootstrap a Dancer application

Usage:
    dancer [options] -a <appname>

    options are following :
    -h, --help            : display this help message
    -a, --application     : name of the application to create
    -p, --path            : existing path where to create the application tree
                            (current directory if not specified, must be writable)

ENDUSAGE
    exit 0;
}

sub create_node($;$) {
    my ($node, $root) = @_;
    $root ||= '.';

    while ( my ($path, $content) = each %$node ) {
        $path = catfile($root, $path);

        if (ref($content) eq 'HASH') {
            safe_mkdir($path);
            create_node($content, $path);
        } elsif (ref($content) eq 'CODE') {
            # The content is a coderef, which, given the path to the file it
            # should create, will do the appropriate thing:
            $content->($path);
       } else {
            my $file = basename($path);
            my $dir  = dirname($path);
            my $ex = ($file =~ s/^\+//); # look for '+' flag (executable)
            my $template = templates($name)->{$file};

            $path = catfile($dir, $file); # rebuild the path without the '+' flag
            write_file($path, $template, {appdir => File::Spec->rel2abs($DANCER_APP_DIR)});
            chmod 0755, $path if $ex;
        }
    }
}

sub app_tree($)  {
    my ($appname) = @_;


    return {
        "app.psgi"      => FILE,
        "+$appname.pl"  => FILE,
        "Makefile.PL"   => FILE,
        lib => {
            "$appname.pm"   => FILE,
            $appname => { },
        },
        "config.yml"    => FILE,
        "environments"  => {
            "development.yml" => FILE,
            "production.yml"  => FILE,
        },
        "views" => {
            "layouts" => {
                "main.tt" => FILE,
            },
            "index.tt" => FILE,
        },
        "public" => {
            "+dispatch.cgi" => FILE,
            "+dispatch.fcgi" => FILE,
            "404.html" => FILE,
            "500.html" => FILE,
            "css" => {
                "style.css" => FILE,
                "error.css" => FILE,
            },
            "images" => { },
            "favicon.ico" => \&write_favicon,
        },
        "t" => {
            "001_base.t" => FILE,
            "002_index_route.t" => FILE,
        },
    };
}

sub safe_mkdir {
    my ($dir) = @_;
    if (not -d $dir) {
        print "+ $dir\n";
        mkdir $dir;
    }
    else {
        print "  $dir\n";
    }
}

sub write_file {
    my ($path, $template, $vars) = @_;
    die "no template found for $path" unless defined $template;

    use Dancer ':syntax';
    $vars->{dancer_version} = $Dancer::VERSION;

    # if file already exists, ask for confirmation
    if (-f $path && (not $DO_OVERWRITE_ALL)) {
        print "! $path exists, overwrite? [N/y/a]: ";
        my $res = <STDIN>; chomp($res);
        $DO_OVERWRITE_ALL = 1 if $res eq 'a';
        return 0 unless ($res eq 'y') or ($res eq 'a');
    }

    my $fh;
    my $content = process_template($template, $vars);
    print "+ $path\n";
    open $fh, '>', $path or die "unable to open file `$path' for writing: $!";
    print $fh $content;
    close $fh;
}

sub process_template {
    my ($template, $tokens) = @_;
    my $engine = Dancer::Template::Simple->new;
    $engine->{start_tag} = '[%';
    $engine->{stop_tag} = '%]';
    return $engine->render(\$template, $tokens);
}

# Given a path, get the favicon.ico file content from the __DATA__ section and
# write it to that file.
sub write_favicon {
    my $path = shift;
    open(my $fh, '>', $path)
      or warn "Failed to write favicon to $path - $!" and return;
    my $data = do { local $/; <DATA> };
    print {$fh} unpack 'u*', $data;
    close $fh;
}

sub templates($) {
    my $appname = shift;
    return {

<<<<<<< HEAD
=======
'Makefile.PL' =>
"use strict;
use warnings;
use ExtUtils::MakeMaker;

WriteMakefile(
    NAME                => '$appname',
    AUTHOR              => q{YOUR NAME <youremail\@example.com>},
    VERSION_FROM        => 'lib/$appname.pm',
    ABSTRACT            => 'YOUR APPLICATION ABSTRACT',
    (\$ExtUtils::MakeMaker::VERSION >= 6.3002
      ? ('LICENSE'=> 'perl')
      : ()),
    PL_FILES            => {},
    PREREQ_PM => {
        'Test::More' => 0,
        'YAML'       => 0,
        'Dancer'     => [% dancer_version %],
    },
    dist                => { COMPRESS => 'gzip -9f', SUFFIX => 'gz', },
    clean               => { FILES => '$appname-*' },
);
",

>>>>>>> 0a5ffd00
'app.psgi'  =>

"# PSGI application bootstraper for Dancer
use Dancer;
load_app '$appname';

use Dancer::Config 'setting';
setting apphandler  => 'PSGI';
Dancer::Config->load;

my \$handler = sub {
    my \$env = shift;
    my \$request = Dancer::Request->new(\$env);
    Dancer->dance(\$request);
};
",
'index.tt'  => '<h2>It Works!</h2>

<p>
I\'m in <code>[%appdir%]/views/index.tt</code>
</p>
',

'main.tt'   =>
    Dancer::Renderer->html_page($appname, '<% content %>'),

"dispatch.cgi" =>
"#!$^X
use Plack::Runner;
Plack::Runner->run('[% appdir %]/app.psgi');
",

"dispatch.fcgi" =>
"#!$^X
use Plack::Handler::FCGI;

my \$app = do('[% appdir %]/app.psgi');
my \$server = Plack::Handler::FCGI->new(nproc  => 5, detach => 1);
\$server->run(\$app);
",

"$appname.pl" =>

"#!$^X
use Dancer;
load_app '$appname';
dance;
",

"$appname.pm" =>

"package $appname;
use Dancer ':syntax';

our \$VERSION = '0.1';

get '/' => sub {
    template 'index';
};

true;
",

'style.css' =>

'body {
    font-family: Lucida,sans-serif;
    color: #eee;
    background-color: #1f1b1a;
}

#content {
    color: #000;
    background-color: #eee;
    padding: 1em;
    margin: 1em;
    padding-top: 0.5em;
}

a {
    color: #a5ec02;
}

h1 {
    color: #a5ec02;
}

#footer {
    border-top: 1px solid #aba29c;
    margin-top: 2em;
    padding-top: 1em;
    font-size: 10px;
    color: #ddd;
}

pre {
    font-family: \"lucida console\",\"monaco\",\"andale mono\",\"bitstream vera sans mono\",\"consolas\",monospace;
}

',

"error.css" =>

"body {
    font-family: Lucida,sans-serif;
}

h1 {
    color: #AA0000;
    border-bottom: 1px solid #444;
}

h2 { color: #444; }

pre {
    font-family: \"lucida console\",\"monaco\",\"andale mono\",\"bitstream vera sans mono\",\"consolas\",monospace;
    font-size: 12px;
    border-left: 2px solid #777;
    padding-left: 1em;
}

#footer {
    font-size: 10px;
}

span.key {
    color: #449;
    font-weight: bold;
    width: 120px;
    display: inline;
}

span.value {
    color: #494;
}

/* these are for the message boxes */

pre.content {
    background-color: #eee;
    color: #000;
    padding: 1em;
    margin: 0;
    border: 1px solid #aaa;
    border-top: 0;
    margin-bottom: 1em;
}

div.title {
    font-family: \"lucida console\",\"monaco\",\"andale mono\",\"bitstream vera sans mono\",\"consolas\",monospace;
    font-size: 12px;
    background-color: #aaa;
    color: #444;
    font-weight: bold;
    padding: 3px;
    padding-left: 10px;
}

pre.content span.nu {
    color: #889;
    margin-right: 10px;
}

pre.error {
    background: #334;
    color: #ccd;
    padding: 1em;
    border-top: 1px solid #000;
    border-left: 1px solid #000;
    border-right: 1px solid #eee;
    border-bottom: 1px solid #eee;
}

",

"404.html" =>
    Dancer::Renderer->html_page(
        "Error 404",
        '<h2>Page Not Found</h2><p>Sorry, this is the void.</p>',
        'error'),

"500.html" =>
    Dancer::Renderer->html_page(
        "Error 500",
        '<h2>Internal Server Error</h2>'
                 . '<p>Wooops, something went wrong</p>',
        'error'),

'config.yml' =>

'layout: "main"
logger: "file"

',

'development.yml' =>
'log: "debug"
warnings: 1
show_errors: 1
auto_reload: 1

',

'production.yml' =>
'log: "warning"
warnings: 0
show_errors: 0
route_cache: 1
auto_reload: 0

',

"001_base.t" =>
"use Test::More tests => 1;
use strict;
use warnings;

use_ok '$appname';
",

"002_index_route.t" =>
"use Test::More tests => 3;
use strict;
use warnings;

# the order is important
use $appname;
use Dancer::Test;

route_exists [GET => '/'], 'a route handler is defined for /';
response_status_is ['GET' => '/'], 200, 'response status is 200 for /';
response_content_like [GET => '/'], qr/It Works.*I'm in.*index.tt/s,
    'content looks OK for /';
",

    };
}

=pod

=head1 NAME

dancer - helper script to create new Dancer applications

=head1 DESCRIPTION

Helper script for providing a bootstrapping method to quickly and easily create
the framework for a new Dancer application.

=head1 USAGE

dancer [options] -a <appname>

=over

=item -h, --help            : print what you are currently reading
=item -a, --application     : the name of your application
=item -p, --path            : the path where to create your application
                              (current directory if not specified)

=back

=head1 EXAMPLE

Here is an application created with dancer:

    $ dancer -a mywebapp
    + mywebapp
    + mywebapp/config.yml
    + mywebapp/views
    + mywebapp/views/layouts
    + mywebapp/views/layouts/main.tt
    + mywebapp/views/index.tt
    + mywebapp/environments
    + mywebapp/environments/production.yml
    + mywebapp/environments/development.yml
    + mywebapp/mywebapp.pm
    + mywebapp/mywebapp.pl
    + mywebapp/app.psgi
    + mywebapp/favicon.ico

The application is ready to serve:

    $ cd mywebapp
    $ ./mywebapp.pl
    >> Listening on 127.0.0.1:3000
    == Entering the development dance floor ...

=head1 AUTHOR

This script has been written by Sebastien Deseille
<sebastien.deseille@gmail.com> and Alexis Sukrieh
<sukria@cpan.org>.

=head1 SOURCE CODE

See L<Dancer> for more information.

=head1 LICENSE

This module is free software and is published under the same
terms as Perl itself.

=cut

# The following ugly data is the default favicon.ico file to write; uuencoded
# using pack 'u*'.
__DATA__
M```!``$`$!````$`"`!H!0``%@```"@````0````(`````$`"```````````
M``````````````````````!D12\`:4LV`&I,-P!K3CD`;$XY`&Q/.@!M3SH`
M;5`Z`&U0.P!N4#L`;5`\`&U1.P!N43L`;E$\`&Y1/0!N4CT`;U(]`&]2/@!O
M4SX`<E9!`')60@!S6$0`=UQ(`'E>2@!Y8$P`>F!-`'QB3@!]8U``?611`(!G
M5`"`:%4`A&M:`(9M7`"+=&,`C79E`)!Z:0"2?6P`KIZ2`+"AE0"\L*8`P[>M
M`,S"NP#/Q[\`T\O$`-7-QP#P[^L`]_;U`/K[^0#]_OT`____````````````
M````````````````````````````````````````````````````````````
M````````````````````````````````````````````````````````````
M````````````````````````````````````````````````````````````
M````````````````````````````````````````````````````````````
M````````````````````````````````````````````````````````````
M````````````````````````````````````````````````````````````
M````````````````````````````````````````````````````````````
M````````````````````````````````````````````````````````````
M````````````````````````````````````````````````````````````
M````````````````````````````````````````````````````````````
M````````````````````````````````````````````````````````````
M````````````````````````````````````````````````````````````
M````````````````````````````````````````````````````````````
M````````````````````````````````````````````````````````````
M````````````````````````````````````````````````````````````
M````````````````````````````````````````````````````````````
M````````````````````````````````````````````````````````````
M````````````````````````````````````````````````````````````
M````````#0T-#0T-#0T-#0T-#0T-#0T-#0T-#0T-#0T-#0T-#0T-#0T-#0T-
M"`T-#0T-#0T-#0T-#0T2&@@-#0T-#0T-#0T-#0T!#QD(#0T-#0T-#0T("`<`
M)08-#0T-#0T(#0@-#1$F(04-"`T-#0T-#0,-#0T-%AL7"@P-#0T-#0<=$`T0
M(B0>%!`+"0T-#0T(%0@-!"`L+B\H#@@(#0T-"`T(#0T(!0@8,"LC'PT(#0T-
M#0T-#0T("`,G,2T'"`@-#0T-#0T-#0T-`API*@T-#0T-#0T-#0T-#0T)"`(3
M"`T-#0T-#0T-#0T-#0@-"`T-#0T-#0T-#0T-#0T-#0T-#0T-#0``````````
M````````````````````````````````````````````````````````````
+````````````````<|MERGE_RESOLUTION|>--- conflicted
+++ resolved
@@ -185,8 +185,6 @@
     my $appname = shift;
     return {
 
-<<<<<<< HEAD
-=======
 'Makefile.PL' =>
 "use strict;
 use warnings;
@@ -211,7 +209,6 @@
 );
 ",
 
->>>>>>> 0a5ffd00
 'app.psgi'  =>
 
 "# PSGI application bootstraper for Dancer
