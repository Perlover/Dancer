--- conflicted
+++ resolved
@@ -1,13 +1,9 @@
 package Dancer::Continuation;
-<<<<<<< HEAD
-# ABSTRACT: Continuation exception (internal exception) for Dancer
-
-=======
 BEGIN {
   $Dancer::Continuation::AUTHORITY = 'cpan:SUKRIA';
 }
-$Dancer::Continuation::VERSION = '1.3133'; # TRIAL
->>>>>>> 0af5b5c4
+# ABSTRACT: Continuation exception (internal exception) for Dancer
+$Dancer::Continuation::VERSION = '1.3134';
 use strict;
 use warnings;
 use Carp;
@@ -31,11 +27,11 @@
 
 =head1 NAME
 
-Dancer::Continuation
+Dancer::Continuation - Continuation exception (internal exception) for Dancer
 
 =head1 VERSION
 
-version 1.3133
+version 1.3134
 
 =head1 AUTHOR
 
