--- conflicted
+++ resolved
@@ -121,15 +121,8 @@
         # a response may exist, produced by a before filter
         return serialize_response_if_needed() if defined $response && $response->exists;
         # else, get the route handler's response
-<<<<<<< HEAD
-        Dancer::App->current($handler->app);
-        my $response = $handler->run($request);
-        return undef unless $response; # 404
-
-=======
         Dancer::App->current($handler->{app});
         $handler->run($request);
->>>>>>> f726aa3b
         serialize_response_if_needed();
         my $resp = Dancer::SharedData->response();
         Dancer::Factory::Hook->instance->execute_hooks('after', $resp);
@@ -156,15 +149,14 @@
     my $path_info   = $request->path_info;
     my $app         = Dancer::App->current;
     my $static_file = path($app->setting('public'), $path_info);
-<<<<<<< HEAD
-    return Dancer::Renderer->get_file_response_for_path($static_file, undef,
-                                                        $request->content_type);
-=======
+
     Dancer::Factory::Hook->execute_hooks('before_file_render', $static_file);
-    my $response = Dancer::Renderer->get_file_response_for_path($static_file);
+    my $response =
+      Dancer::Renderer->get_file_response_for_path( $static_file, undef,
+        $request->content_type );
+
     Dancer::Factory::Hook->execute_hooks('after_file_render', $response);
     return $response;
->>>>>>> f726aa3b
 }
 
 sub get_file_response_for_path {
