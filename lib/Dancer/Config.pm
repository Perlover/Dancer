package Dancer::Config;
BEGIN {
  $Dancer::Config::AUTHORITY = 'cpan:SUKRIA';
}
#ABSTRACT:  how to configure Dancer to suit your needs
$Dancer::Config::VERSION = '1.3136';
use strict;
use warnings;
use base 'Exporter';
use vars '@EXPORT_OK';

use Hash::Merge::Simple;
use Dancer::Config::Object 'hashref_to_object';
use Dancer::Deprecation;
use Dancer::Template;
use Dancer::ModuleLoader;
use Dancer::FileUtils 'path';
use Carp;
use Dancer::Exception qw(:all);

use Encode;

@EXPORT_OK = qw(setting);

my $SETTINGS = {};

# mergeable settings
my %MERGEABLE = map { ($_ => 1) } qw( plugins handlers );
my %_LOADED;

sub settings {$SETTINGS}

my $setters = {
    logger => sub {
        my ($setting, $value) = @_;
        require Dancer::Logger;
        Dancer::Logger->init($value, settings());
    },
    log_file => sub {
        require Dancer::Logger;
        Dancer::Logger->init(setting("logger"), settings());
    },
    session => sub {
        my ($setting, $value) = @_;
        require Dancer::Session;
        Dancer::Session->init($value, settings());
    },
    template => sub {
        my ($setting, $value) = @_;
        require Dancer::Template;
        Dancer::Template->init($value, settings());
    },
    route_cache => sub {
        my ($setting, $value) = @_;
        require Dancer::Route::Cache;
        Dancer::Route::Cache->reset();
    },
    serializer => sub {
        my ($setting, $value) = @_;
        require Dancer::Serializer;
        Dancer::Serializer->init($value);
    },
    # This setting has been deprecated in favor of global_warnings.
    import_warnings => sub {
        my ($setting, $value) = @_;

         Dancer::Deprecation->deprecated(
             message => "import_warnings has been deprecated, please use global_warnings instead."
         );

        $^W = $value ? 1 : 0;
    },
    global_warnings => sub {
        my ($setting, $value) = @_;
        $^W = $value ? 1 : 0;
    },
    traces => sub {
        my ($setting, $traces) = @_;
        $Dancer::Exception::Verbose = $traces ? 1 : 0;
    },
};
$setters->{log_path} = $setters->{log_file};

my $normalizers = {
    charset => sub {
        my ($setting, $charset) = @_;
        length($charset || '')
          or return $charset;
        my $encoding = Encode::find_encoding($charset);
        defined $encoding
          or raise core_config => "Charset defined in configuration is wrong : couldn't identify '$charset'";
        my $name = $encoding->name;
        # Perl makes a distinction between the usual perl utf8, and the strict
        # utf8 charset. But we don't want to make this distinction
        $name eq 'utf-8-strict'
          and $name = 'utf-8';
        return $name;
    },
};

sub normalize_setting {
    my ($class, $setting, $value) = @_;

    $value = $normalizers->{$setting}->($setting, $value)
      if exists $normalizers->{$setting};

    return $value;
}

# public accessor for get/set
sub setting {
    if (@_ == 1) {
        return _get_setting(shift @_);
    }
    else {
        # can be useful for debug! Use Logger, instead?
        die "Odd number in 'set' assignment" unless scalar @_ % 2 == 0;

        my $count = 0;
        while (@_) {
            my $setting = shift;
            my $value   = shift;

            _set_setting  ($setting, $value);

            # At the moment, with any kind of hierarchical setter,
            # there is no case where the same trigger will be run more
            # than once. If/when a hierarchical setter is implemented,
            # we should create a list of the hooks that should be run,
            # and run them at the end of this while, only (efficiency
            # purposes).
            _trigger_hooks($setting, $value);
            $count++
        }
        return $count; # just to return anything, the number of items set.
    }
}

sub _trigger_hooks {
    my ($setting, $value) = @_;

    $setters->{$setting}->(@_) if defined $setters->{$setting};
}

sub _set_setting {
    my ($setting, $value) = @_;

    return unless @_ == 2;

    # normalize the value if needed
    $value = Dancer::Config->normalize_setting($setting, $value);
    $SETTINGS->{$setting} = $value;
    return $value;
}

sub _get_setting {
    my $setting = shift;

    return $SETTINGS->{$setting};
}

sub conffile { path(setting('confdir') || setting('appdir'), 'config.yml') }

sub environment_file {
    my $env = setting('environment');
    # XXX for compatibility reason, we duplicate the code from `init_envdir` here
    # we don't know how if some application don't already do some weird stuff like
    # the test in `t/15_plugins/02_config.t`.
    my $envdir = setting('envdir') || path(setting('appdir'), 'environments');
    return path($envdir, "$env.yml");
}

sub init_confdir {
    return setting('confdir') if setting('confdir');
    setting confdir => $ENV{DANCER_CONFDIR} || setting('appdir');
}

sub init_envdir {
    return setting('envdir') if setting('envdir');
    my $appdirpath = defined setting('appdir')                 ?
                     path( setting('appdir'), 'environments' ) :
                     path('environments');

    setting envdir => $ENV{DANCER_ENVDIR} || $appdirpath;
}

sub load {

    my (undef, $extra_config) = @_;

    init_confdir();
    init_envdir();

    # look for the conffile
    if (-f conffile) {

        # load YAML
        my $module = $SETTINGS->{engines}{YAML}{module} || 'YAML';

        my ( $result, $error ) = Dancer::ModuleLoader->load($module);
        confess "Configuration file found but could not load $module: $error"
            unless $result;

        unless ($_LOADED{conffile()}) {
            load_settings_from_yaml(conffile);
            $_LOADED{conffile()}++;
        }

        my $env = environment_file;

        # don't load the same env twice
        unless( $_LOADED{$env} ) {
            if (-f $env ) {
                load_settings_from_yaml($env);
                $_LOADED{$env}++;
            }
            elsif (setting('require_environment')) {
                # failed to load the env file, and the main config said we needed it.
                confess "Could not load environment file '$env', and require_environment is set";
            }
        }

    }

    if ($extra_config) {
        load_settings_from_hashref($extra_config);
    }

    foreach my $key (grep { $setters->{$_} } keys %$SETTINGS) {
        $setters->{$key}->($key, $SETTINGS->{$key});
    }
    if ( $SETTINGS->{strict_config} ) {
        $SETTINGS = hashref_to_object($SETTINGS);
    }

    return 1;
}

sub load_settings_from_hashref {
    my ($config) = @_;

    # exactly like load_settings_from_yaml without the YAML part.

    $SETTINGS = Hash::Merge::Simple::merge( $SETTINGS, {
        map {
            $_ => Dancer::Config->normalize_setting( $_, $config->{$_} )
        } keys %$config
    } );

    return scalar keys %$config;
}

sub load_settings_from_yaml {
    my ($file) = @_;

    my $config = eval { YAML::LoadFile($file) }
        or confess "Unable to parse the configuration file: $file: $@";

    $SETTINGS = Hash::Merge::Simple::merge( $SETTINGS, {
        map {
            $_ => Dancer::Config->normalize_setting( $_, $config->{$_} )
        } keys %$config
    } );

    return scalar keys %$config;
}

sub load_default_settings {
    $SETTINGS->{server}        ||= $ENV{DANCER_SERVER}        || '0.0.0.0';
    $SETTINGS->{port}          ||= $ENV{DANCER_PORT}          || '3000';
    $SETTINGS->{content_type}  ||= $ENV{DANCER_CONTENT_TYPE}  || 'text/html';
    $SETTINGS->{charset}       ||= $ENV{DANCER_CHARSET}       || '';
    $SETTINGS->{startup_info}  ||= !$ENV{DANCER_NO_STARTUP_INFO};
    $SETTINGS->{daemon}        ||= $ENV{DANCER_DAEMON}        || 0;
    $SETTINGS->{apphandler}    ||= $ENV{DANCER_APPHANDLER}    || 'Standalone';
    $SETTINGS->{warnings}      ||= $ENV{DANCER_WARNINGS}      || 0;
    $SETTINGS->{auto_reload}   ||= $ENV{DANCER_AUTO_RELOAD}   || 0;
    $SETTINGS->{traces}        ||= $ENV{DANCER_TRACES}        || 0;
    $SETTINGS->{server_tokens} ||= !$ENV{DANCER_NO_SERVER_TOKENS};
    $SETTINGS->{logger}        ||= $ENV{DANCER_LOGGER}        || 'file';
    $SETTINGS->{environment}   ||=
         $ENV{DANCER_ENVIRONMENT}
      || $ENV{PLACK_ENV}
      || 'development';

    setting $_ => {} for keys %MERGEABLE;
    setting template        => 'simple';
}

load_default_settings();

1;

__END__

=pod

=encoding UTF-8

=head1 NAME

Dancer::Config - how to configure Dancer to suit your needs

=head1 VERSION

version 1.3136

=head1 DESCRIPTION

Dancer::Config handles reading and changing the configuration of your Dancer
apps.  The documentation for this module aims to describe how to change
settings, and which settings are available.

=head1 SETTINGS

You can change a setting with the keyword B<set>, like the following:

    use Dancer;

    # changing default settings
    set port         => 8080;
    set content_type => 'text/plain';
    set startup_info => 0;

A better way of defining settings exists: using YAML file. For this to be
possible, you have to install the L<YAML> module. If a file named B<config.yml>
exists in the application directory it will be loaded as a setting group.

The same is done for the environment file located in the B<environments>
directory.

To fetch the available configuration values use the B<config> keyword that returns
a reference to a hash:

    my $port   = config->{port};
    my $appdir = config->{appdir};

By default, the module L<YAML> will be used to parse the configuration files.
If desired, it is possible to use L<YAML::XS> instead by changing the YAML
engine configuration in the application code:

    config->{engines}{YAML}{module} = 'YAML::XS';

See L<Dancer::Serializer::YAML> for more details.

=head1 SUPPORTED SETTINGS

=head2 Run mode and listening interface/port

=head3 server (string)

The IP address that the Dancer app should bind to.  Default is 0.0.0.0, i.e.
bind to all available interfaces.

Can also be set with environment variable L<DANCER_SERVER|/"ENVIRONMENT VARIABLES">

=head3 port (int)

The port Dancer will listen to.

Default value is 3000. This setting can be changed on the command-line with the
B<--port> switch.

Can also be set with environment variable L<DANCER_PORT|/"ENVIRONMENT VARIABLES">

=head3 daemon (boolean)

If set to true, runs the standalone webserver in the background.
This setting can be changed on the command-line with the B<--daemon> flag.

Can also be enabled by setting environment variable L<DANCER_DAEMON|/"ENVIRONMENT VARIABLES"> to a true value. 

=head3 behind_proxy (boolean)

If set to true, Dancer will look to C<X-Forwarded-Protocol> and
C<X-Forwarded-host> when constructing URLs (for example, when using
C<redirect>. This is useful if your application is behind a proxy.

=head2 Content type / character set

=head3 content_type (string)

The default content type of outgoing content.
Default value is 'text/html'.

Can also be set with environment variable L<DANCER_CONTENT_TYPE|/"ENVIRONMENT VARIABLES">

=head3 charset (string)

This setting has multiple effects:

=over

=item *

It sets the default charset of outgoing content. C<charset=> item will be
added to Content-Type response header.

=item *

It makes Unicode bodies in HTTP responses of C<text/*> types to be encoded to
this charset.

=item *

It also indicates to Dancer in which charset the static files and templates are
encoded.

=item *

If you're using L<Dancer::Plugin::Database>, UTF-8 support will automatically be
enabled for your database - see 
L<Dancer::Plugin::Database/"AUTOMATIC UTF-8 SUPPORT">

=back

Default value is empty which means don't do anything. HTTP responses
without charset will be interpreted as ISO-8859-1 by most clients.

You can cancel any charset processing by specifying your own charset
in Content-Type header or by ensuring that response body leaves your
handler without Unicode flag set (by encoding it into some 8bit
charset, for example).

Also, since automatically serialized JSON responses have
C<application/json> Content-Type, you should always encode them by
hand.

Can also be set with environment variable L<DANCER_CHARSET|/"ENVIRONMENT VARIABLES">

=head3 default_mime_type (string)

Dancer's L<Dancer::MIME> module uses C<application/data> as a default
mime type. This setting lets the user change it. For example, if you
have a lot of files being served in the B<public> folder that do not
have an extension, and are text files, set the C<default_mime_type> to
C<text/plain>.

=head2 File / directory locations

=head3 environment (string)

This is the name of the environment that should be used. Standard
Dancer applications have an C<environments> folder with specific
configuration files for different environments (usually development
and production environments). They specify different kinds of error
reporting, deployment details, etc. These files are read after the
generic C<config.yml> configuration file.

The running environment can be set with:

   set environment => "production";

Note that this variable is also used as a default value if other
values are not defined.

Can also be set with environment variable L<DANCER_ENVIRONMENT|/"ENVIRONMENT VARIABLES">

=head3 appdir (directory)

This is the path where your application will live.  It's where Dancer
will look by default for your config files, templates and static
content.

It is typically set by C<use Dancer> to use the same directory as your
script.

Can also be set with environment variable L<DANCER_APPDIR|/"ENVIRONMENT VARIABLES">

=head3 public (directory)

This is the directory, where static files are stored. Any existing
file in that directory will be served as a static file, before
matching any route.

By default it points to $appdir/public.

=head3 views (directory)

This is the directory where your templates and layouts live.  It's the
"view" part of MVC (model, view, controller).

This defaults to $appdir/views.

=head2 Templating & layouts

=head3 template

Allows you to configure which template engine should be used.  For instance, to
use Template Toolkit, add the following to C<config.yml>:

    template: template_toolkit

=head3 layout (string)

The name of the layout to use when rendering view. Dancer will look for
a matching template in the directory $views/layouts.

Your can override the default layout using the third argument of the
C<template> keyword. Check C<Dancer> manpage for details.

=head2 Logging, debugging and error handling

=head3 strict_config (boolean, default: false)

If true, C<config> will return an object instead of a hash reference. See
L<Dancer::Config::Object> for more information.

=head3 global_warnings (boolean, default: false)

If true, C<use warnings> will be in effect for all modules and scripts loaded
by your Dancer application. Default is false.

Can also be enabled by setting the environment variable L<DANCER_WARNINGS|/"ENVIRONMENT VARIABLES"> to
a true value.

=head3 startup_info (boolean)

If set to true (the default), prints a banner at server startup with information such as
versions and the environment (or "dancefloor").

Can also be disabled by setting the environment variable L<DANCER_NO_STARTUP_INFO|/"ENVIRONMENT VARIABLES"> to
a true value.

=head3 warnings (boolean)

If set to true, tells Dancer to consider all warnings as blocking errors. Default is false.

=head3 traces (boolean)

If set to true, Dancer will display full stack traces when a warning or a die
occurs. (Internally sets Carp::Verbose). Default is false.

Can also be enabled by setting environment variable L<DANCER_TRACES|/"ENVIRONMENT VARIABLES"> to a true value.

=head3 require_environment (boolean)

If set to true, Dancer will fail during startup if your environment file is
missing or can't be read. This is especially useful in production when you
have things like memcached settings that need to be set per-environment.
Defaults to false.

=head3 server_tokens (boolean)

If set to true (the default), Dancer will add an "X-Powered-By" header and also append
the Dancer version to the "Server" header.

Can also be disabled by setting the environment variable L<DANCER_NO_SERVER_TOKENS|/"ENVIRONMENT VARIABLES"> to
a true value.

=head3 log_path (string)

Folder where the ``file C<logger>'' saves log files.

=head3 log_file (string)

Name of the file to create when ``file C<logger>'' is active. It
defaults to the C<environment> setting contents.

=head3 logger (enum)

Select which logger to use.  For example, to write to log files in C<log_path>:

    logger: file

Or to direct log messages to the console from which you started your Dancer app
in standalone mode,

    logger: console

Various other logger backends are available on CPAN, including 
L<Dancer::Logger::Syslog>, L<Dancer::Logger::Log4perl>, L<Dancer::Logger::PSGI>
(which can, with the aid of Plack middlewares, send log messages to a browser's
console window) and others.

Can also be set with environment variable L<DANCER_LOGGER|/"ENVIRONMENT VARIABLES">

=head3 log (enum)

Tells which log messages should be actually logged. Possible values are
B<core>, B<debug>, B<warning> or B<error>.

=over 4

=item B<core> : all messages are logged, including some from Dancer itself

=item B<debug> : all messages are logged

=item B<info> : only info, warning and error messages are logged

=item B<warning> : only warning and error messages are logged

=item B<error> : only error messages are logged

=back

During development, you'll probably want to use C<debug> to see your own debug
messages, and C<core> if you need to see what Dancer is doing.  In production,
you'll likely want C<error> or C<warning> only, for less-chatty logs.

=head3 show_errors (boolean)

If set to true, Dancer will render a detailed debug screen whenever an error is
caught. If set to false, Dancer will render the default error page, using
$public/$error_code.html if it exists or the template specified by the
C<error_template> setting.

The error screen attempts to sanitise sensitive looking information (passwords /
card numbers in the request, etc) but you still should not have show_errors
enabled whilst in production, as there is still a risk of divulging details.

=head3 error_template (template path)

This setting lets you specify a template to be used in case of runtime
error. At the present moment the template can use three variables:

=over 4

=item B<title>

The error title.

=item B<message>

The error message.

=item B<code>

The code throwing that error.

=back

<<<<<<< HEAD
=======
=head3 auto_reload (boolean) (deprecated)

This feature is unmaintained, to be removed in the summer of 2015,
and B<not working>.
Use either L<Plack::Loader::Shotgun> or plackup with the -r
switch:

   plackup -r bin/appl.pl  (will restart the app whenever a file in ./bin or ./lib is modified

Former behaviour was: If set to true, Dancer would reload the route handlers
whenever the file where they are defined is changed. This is very useful in
development environment but B<should not be enabled in production>. Enabling
this flag in production yields a major negative effect on performance because
of L<Module::Refresh>.

Note that L<Module::Refresh> (similar to plackup -r) only operates on files in
C<%INC>, so if the script your Dancer app is started from changes, even with
auto_reload enabled, you will still not see the changes reflected until you start
your app.

Could also be enabled by setting environment variable L<DANCER_AUTO_RELOAD|/"ENVIRONMENT VARIABLES">
to a true value or passing --restart=1 to app.pl.

Requires L<Module::Refresh> and L<Clone>.
>>>>>>> ae2ba77a

=head2 Session engine

=head3 session (enum)

This setting lets you enable a session engine for your web application. By
default sessions are disabled in Dancer. You must choose a session engine to
use them.

See L<Dancer::Session> for supported engines and their respective configuration.

=head3 session_expires

The session expiry time in seconds, or as e.g. "2 hours" (see
L<Dancer::Cookie/expires>.  By default there is no specific expiry time.

=head3 session_name

The name of the cookie to store the session ID in.  Defaults to
C<dancer.session>.  This can be overridden by certain session engines.

=head3 session_secure

The user's session ID is stored in a cookie.  If the C<session_secure> setting
is set to a true value, the cookie will be marked as secure, meaning it should
only be sent over HTTPS connections.

=head3 session_is_http_only

This setting defaults to 1 and instructs the session cookie to be
created with the C<HttpOnly> option active, meaning that JavaScript
will not be able to access its value.

=head3 session_domain

Allows you to set the domain property on the cookie, which will
override the default.  This is useful for setting the session cookie's
domain to something like C<.domain.com> so that the same cookie will
be applicable and usable across subdomains of a base domain.

=head2 auto_page (boolean)

For simple pages where you're not doing anything dynamic, but still
want to use the template engine to provide headers etc, you can use
the auto_page feature to avoid the need to create a route for each
page.

With C<auto_page> enabled, if the requested path does not match any
specific route, Dancer will check in the views directory for a
matching template, and use it to satisfy the request if found.

Simply enable auto_page in your config:

    auto_page: 1

Then, if you request C</foo/bar>, Dancer will look in the views dir for
C</foo/bar.tt>.

Dancer will honor your C<before_template_render> code, and all default
variables. They will be accessible and interpolated on automaticly-served pages.

The pages served this way will have C<Content-Type> set to C<text/html>,
so don't use the feature for anything else.

=head2 Route caching

=head3 route_cache (boolean)

If true, enables route caching (for quicker route resolution on larger apps - not caching
of responses).  See L<Dancer::Route::Cache> for details. Default is false.

=head3 route_cache_size_limit (bytes)

Maximum size of route cache (e.g. 1024, 2M). Defaults to 10M (10MB) - see L<Dancer::Route::Cache>

=head3 route_cache_path_limit (number)

Maximum number of routes to cache. Defaults to 600 - see L<Dancer::Route::Cache>

=head2 DANCER_CONFDIR and DANCER_ENVDIR

It's possible to set the configuration directory and environment directory using these two
environment variables. Setting `DANCER_CONFDIR` will have the same effect as doing

    set confdir => '/path/to/confdir'

and setting `DANCER_ENVDIR` will be similar to:

    set envdir => '/path/to/environments'

=head1 ENVIRONMENT VARIABLES

Some settings can be provided via environment variables at runtime, as detailed above; a full list of environment variables you can use follows.

L<DANCER_APPDIR|/"appdir (directory)">

DANCER_APPHANDLER a L<Dancer::Handler::*> by default L<Dancer::Handler::Standalone> 

L<DANCER_AUTO_RELOAD|/"auto_reload (boolean)">

L<DANCER_CHARSET|/"charset (string)">

DANCER_CONFDIR

L<DANCER_CONTENT_TYPE|/"content_type (string)">

L<DANCER_DAEMON|/"daemon (boolean)">

DANCER_ENVDIR

L<DANCER_ENVIRONMENT|/"environment (string)">

L<DANCER_NO_SERVER_TOKENS|/"server_tokens (boolean)">

L<DANCER_NO_STARTUP_INFO|/"startup_info (boolean)">

L<DANCER_LOGGER|/"logger (enum)">

L<DANCER_PORT|/"port (int)">

L<DANCER_SERVER|/"server (string)">

L<DANCER_TRACES|/"traces (boolean)">

L<DANCER_WARNINGS|/"global_warnings (boolean, default: false)">

=head1 AUTHOR

This module has been written by Alexis Sukrieh <sukria@cpan.org> and others,
see the AUTHORS file that comes with this distribution for details.

=head1 LICENSE

This module is free software and is released under the same terms as Perl
itself.

=head1 SEE ALSO

L<Dancer>

=head1 AUTHOR

Dancer Core Developers

=head1 COPYRIGHT AND LICENSE

This software is copyright (c) 2010 by Alexis Sukrieh.

This is free software; you can redistribute it and/or modify it under
the same terms as the Perl 5 programming language system itself.

=cut<|MERGE_RESOLUTION|>--- conflicted
+++ resolved
@@ -1,9 +1,7 @@
 package Dancer::Config;
-BEGIN {
-  $Dancer::Config::AUTHORITY = 'cpan:SUKRIA';
-}
+our $AUTHORITY = 'cpan:SUKRIA';
 #ABSTRACT:  how to configure Dancer to suit your needs
-$Dancer::Config::VERSION = '1.3136';
+$Dancer::Config::VERSION = '1.3137'; # TRIAL
 use strict;
 use warnings;
 use base 'Exporter';
@@ -303,7 +301,7 @@
 
 =head1 VERSION
 
-version 1.3136
+version 1.3137
 
 =head1 DESCRIPTION
 
@@ -630,34 +628,6 @@
 
 =back
 
-<<<<<<< HEAD
-=======
-=head3 auto_reload (boolean) (deprecated)
-
-This feature is unmaintained, to be removed in the summer of 2015,
-and B<not working>.
-Use either L<Plack::Loader::Shotgun> or plackup with the -r
-switch:
-
-   plackup -r bin/appl.pl  (will restart the app whenever a file in ./bin or ./lib is modified
-
-Former behaviour was: If set to true, Dancer would reload the route handlers
-whenever the file where they are defined is changed. This is very useful in
-development environment but B<should not be enabled in production>. Enabling
-this flag in production yields a major negative effect on performance because
-of L<Module::Refresh>.
-
-Note that L<Module::Refresh> (similar to plackup -r) only operates on files in
-C<%INC>, so if the script your Dancer app is started from changes, even with
-auto_reload enabled, you will still not see the changes reflected until you start
-your app.
-
-Could also be enabled by setting environment variable L<DANCER_AUTO_RELOAD|/"ENVIRONMENT VARIABLES">
-to a true value or passing --restart=1 to app.pl.
-
-Requires L<Module::Refresh> and L<Clone>.
->>>>>>> ae2ba77a
-
 =head2 Session engine
 
 =head3 session (enum)
