package Dancer::Continuation::Route::ErrorSent;
<<<<<<< HEAD
# ABSTRACT: Internal Dancer exception class

=======
BEGIN {
  $Dancer::Continuation::Route::ErrorSent::AUTHORITY = 'cpan:SUKRIA';
}
$Dancer::Continuation::Route::ErrorSent::VERSION = '1.3133'; # TRIAL
>>>>>>> 0af5b5c4
use strict;
use warnings;
use Carp;

use base qw(Dancer::Continuation::Route);

1;

__END__

=pod

=encoding UTF-8

=head1 NAME

Dancer::Continuation::Route::ErrorSent

=head1 VERSION

version 1.3133

=head1 AUTHOR

Dancer Core Developers

=head1 COPYRIGHT AND LICENSE

This software is copyright (c) 2010 by Alexis Sukrieh.

This is free software; you can redistribute it and/or modify it under
the same terms as the Perl 5 programming language system itself.

=cut<|MERGE_RESOLUTION|>--- conflicted
+++ resolved
@@ -1,13 +1,9 @@
 package Dancer::Continuation::Route::ErrorSent;
-<<<<<<< HEAD
-# ABSTRACT: Internal Dancer exception class
-
-=======
 BEGIN {
   $Dancer::Continuation::Route::ErrorSent::AUTHORITY = 'cpan:SUKRIA';
 }
-$Dancer::Continuation::Route::ErrorSent::VERSION = '1.3133'; # TRIAL
->>>>>>> 0af5b5c4
+# ABSTRACT: Internal Dancer exception class
+$Dancer::Continuation::Route::ErrorSent::VERSION = '1.3134';
 use strict;
 use warnings;
 use Carp;
@@ -24,11 +20,11 @@
 
 =head1 NAME
 
-Dancer::Continuation::Route::ErrorSent
+Dancer::Continuation::Route::ErrorSent - Internal Dancer exception class
 
 =head1 VERSION
 
-version 1.3133
+version 1.3134
 
 =head1 AUTHOR
 
