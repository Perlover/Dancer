--- conflicted
+++ resolved
@@ -1,13 +1,9 @@
 package Dancer::Serializer::Abstract;
-<<<<<<< HEAD
-# ABSTRACT: Base serialiser class for Dancer
-
-=======
 BEGIN {
   $Dancer::Serializer::Abstract::AUTHORITY = 'cpan:SUKRIA';
 }
-$Dancer::Serializer::Abstract::VERSION = '1.3133'; # TRIAL
->>>>>>> 0af5b5c4
+# ABSTRACT: Base serialiser class for Dancer
+$Dancer::Serializer::Abstract::VERSION = '1.3134';
 use strict;
 use warnings;
 use Carp;
@@ -43,11 +39,11 @@
 
 =head1 NAME
 
-Dancer::Serializer::Abstract
+Dancer::Serializer::Abstract - Base serialiser class for Dancer
 
 =head1 VERSION
 
-version 1.3133
+version 1.3134
 
 =head1 AUTHOR
 
