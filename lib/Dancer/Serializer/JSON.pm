--- conflicted
+++ resolved
@@ -14,16 +14,7 @@
 }
 
 sub serialize {
-<<<<<<< HEAD
     my ($self, $entity) = @_;
-    JSON::encode_json($entity);
-}
-
-sub deserialize {
-    my ($self, $content) = @_;
-    JSON::decode_json($content);
-=======
-    my ( $self, $entity ) = @_;
     if ($_loaded) {
         JSON::encode_json($entity);
     }
@@ -33,13 +24,13 @@
 }
 
 sub deserialize {
-    my ( $self, $content ) = @_;
+    my ( $self, $entity ) = @_;
     if ($_loaded) {
-        JSON::decode_json($content);
-    }else{
+        JSON::decode_json($entity);
+    }
+    else {
         # die ?
     }
->>>>>>> 404abb9e
 }
 
 sub content_type {'application/json'}
@@ -71,34 +62,4 @@
 
 Return 'application/json'
 
-<<<<<<< HEAD
-1;
-__END__
-
-=head1 NAME
-
-Dancer::Serializer::JSON
-
-=head1 SYNOPSIS
-
-=head1 DESCRIPTION
-
-=head2 METHODS
-
-=over 4
-
-=item B<serialize>
-
-Serialize a data structure to a JSON structure.
-
-=item B<deserialize>
-
-Deserialize a JSON structure to a data structure
-
-=item B<content_type>
-
-Return 'application/json'
-
-=======
->>>>>>> 404abb9e
 =back