package Dancer::Route;

use strict;
use warnings;
use Carp;
use base 'Dancer::Object';

use Dancer::App;
use Dancer::Logger;
use Dancer::Config 'setting';
use Dancer::Request;
use Dancer::Response;
use Dancer::Exception qw(:all);
use Dancer::Factory::Hook;

Dancer::Route->attributes(
    qw(
      app
      method
      pattern
      prefix
      code
      prev
      regexp
      next
      options
      match_data
      )
);

Dancer::Factory::Hook->instance->install_hooks(
    qw/on_route_exception/
);

# supported options and aliases
my @_supported_options = Dancer::Request->get_attributes();
my %_options_aliases = (agent => 'user_agent');

sub init {
    my ($self) = @_;
    $self->{'_compiled_regexp'} = undef;

    if (!$self->pattern) {
        croak "cannot create Dancer::Route without a pattern";
    }

    # If the route is a Regexp, store it directly
    $self->regexp($self->pattern) 
      if ref($self->pattern) eq 'Regexp';

    $self->check_options();
    $self->app(Dancer::App->current);
    $self->prefix(Dancer::App->current->prefix) if not $self->prefix;
    $self->_init_prefix() if $self->prefix;
    $self->_build_regexp();
    $self->set_previous($self->prev) if $self->prev;

    return $self;
}

sub set_previous {
    my ($self, $prev) = @_;
    $self->prev($prev);
    $self->prev->{'next'} = $self;
    return $prev;
}

sub save_match_data {
    my ($self, $request, $match_data) = @_;
    $self->match_data($match_data);
    $request->_set_route_params($match_data);

    return $match_data;
}

# Does the route match the request
sub match {
    my ($self, $request) = @_;

    my $method = lc($request->method);
    my $path   = $request->path_info;
    my %params;

    Dancer::Logger::core("trying to match `$path' "
          . "against /"
          . $self->{_compiled_regexp}
          . "/");

    my @values = $path =~ $self->{_compiled_regexp};

    # the regex comments are how we know if we captured
    # a splat or a megasplat
    if( my @splat_or_megasplat
            = $self->{_compiled_regexp} =~ /\(\?#((?:mega)?splat)\)/g ) {
        for ( @values ) {
            $_ = [ split '/' => $_ ] if ( shift @splat_or_megasplat ) =~ /megasplat/;
        }
    }

    Dancer::Logger::core("  --> got ".
        map { defined $_ ? $_ : 'undef' } @values)
        if @values;

    # if some named captures found, return captures
    # no warnings is for perl < 5.10
    if (my %captures =
        do { no warnings; %+ }
      )
    {
        Dancer::Logger::core(
            "  --> captures are: " . join(", ", keys(%captures)))
          if keys %captures;
        return $self->save_match_data($request, {captures => \%captures});
    }

    return unless @values;

    # save the route pattern that matched
    # TODO : as soon as we have proper Dancer::Internal, we should remove
    # that, it's just a quick hack for plugins to access the matching
    # pattern.
    # NOTE: YOU SHOULD NOT USE THAT, OR IF YOU DO, YOU MUST KNOW
    # IT WILL MOVE VERY SOON
    $request->{_route_pattern} = $self->pattern;

    # named tokens
    my @tokens = @{$self->{_params} || []};

    Dancer::Logger::core("  --> named tokens are: @tokens") if @tokens;
    if (@tokens) {
        for (my $i = 0; $i < @tokens; $i++) {
            $params{$tokens[$i]} = $values[$i];
        }
        return $self->save_match_data($request, \%params);
    }

    elsif ($self->{_should_capture}) {
        return $self->save_match_data($request, {splat => \@values});
    }

    return $self->save_match_data($request, {});
}

sub has_options {
    my ($self) = @_;
    return keys(%{$self->options}) ? 1 : 0;
}

sub check_options {
    my ($self) = @_;
    return 1 unless defined $self->options;

    for my $opt (keys %{$self->options}) {
        croak "Not a valid option for route matching: `$opt'"
          if not(    (grep {/^$opt$/} @{$_supported_options[0]})
                  || (grep {/^$opt$/} keys(%_options_aliases)));
    }
    return 1;
}

sub validate_options {
    my ($self, $request) = @_;

    while (my ($option, $value) = each %{$self->options}) {
        $option = $_options_aliases{$option}
          if exists $_options_aliases{$option};
        return 0 if (not $request->$option) || ($request->$option !~ $value);
    }
    return 1;
}

sub run {
    my ($self, $request) = @_;

    my $content = try {
        $self->execute();
    } continuation {
        my ($continuation) = @_;
        # route related continuation
        $continuation->isa('Dancer::Continuation::Route')
          or $continuation->rethrow();
        # If the continuation carries some content, get it
        my $content = $continuation->return_value();
        defined $content or return; # to avoid returning undef;
        return $content;
    } catch {
        my ($exception) = @_;
<<<<<<< HEAD
        Dancer::Factory::Hook->execute_hooks('on_route_exception', $exception);
=======
        # all other exceptions (dancer or not) are rethrown
>>>>>>> 297c92ac
        die $exception;
    };
    my $response = Dancer::SharedData->response;

    if ( $response && $response->is_forwarded ) {
        my $new_req =
            Dancer::Request->forward($request, $response->{forward});
        my $marshalled = Dancer::Handler->handle_request($new_req);

        return Dancer::Response->new(
            encoded => 1,
            status  => $marshalled->[0],
            headers => $marshalled->[1],
            # if the forward failed with 404, marshalled->[2] is not an array, but a GLOB
            content => ref($marshalled->[2]) eq "ARRAY" ? @{ $marshalled->[2] } : $marshalled->[2]
        );
    }

    if ($response && $response->has_passed) {
        $response->pass(0);
        if ($self->next) {
            my $next_route = $self->find_next_matching_route($request);
            return $next_route->run($request);
        }
        else {
            Dancer::Logger::core('Last matching route passed!');
            return undef;
        }
    }

    # coerce undef content to empty string to
    # prevent warnings
    $content = (defined $content) ? $content : '';

    my $ct =
      ( defined $response && defined $response->content_type )
      ? $response->content_type()
      : setting('content_type');

    my $st = defined $response ? $response->status : 200;

    my $headers = [];
    push @$headers, @{ $response->headers_to_array } if defined $response;

    # content type may have already be set earlier
    # (eg: with send_error)
    push(@$headers, 'Content-Type' => $ct)
      unless grep {/Content-Type/} @$headers;

    return $content if ref($content) eq 'Dancer::Response';
    return Dancer::Response->new(
        status       => $st,
        headers      => $headers,
        content      => $content,
    );
}

sub find_next_matching_route {
    my ($self, $request) = @_;
    my $next = $self->next;
    return unless $next;

    return $next if $next->match($request);
    return $next->find_next_matching_route($request);
}

sub execute {
    my ($self) = @_;

    if (Dancer::Config::setting('warnings')) {
        my $warning;
        my $content = do {
            local $SIG{__WARN__} = sub { $warning = $_[0] };
            $self->code->();
        };
        if ($warning) {
            return Dancer::Error->new(
                code    => 500,
                message => "Warning caught during route execution: $warning",
            )->render;
        }
        return $content;
    }
    else {
        return $self->code->();
    }
}

sub _init_prefix {
    my ($self) = @_;
    my $prefix = $self->prefix;

    if ($self->is_regexp) {
        my $regexp = $self->regexp;
        if ($regexp !~ /^$prefix/) {
            $self->regexp(qr{${prefix}${regexp}});
        }
    }
    elsif ($self->pattern eq '/') {

        # if pattern is '/', we should match:
        # - /prefix/
        # - /prefix
        # this is done by creating a regex for this case
        my $qpattern = quotemeta( $self->pattern );
        my $qprefix  = quotemeta( $self->prefix );
        my $regex    = qr/^$qprefix(?:$qpattern)?$/;
        $self->{regexp}  = $regex;
        $self->{pattern} = $regex;
    }
    else {
        $self->{pattern} = $prefix . $self->pattern;
    }

    return $prefix;
}

sub equals {
    my ($self, $route) = @_;
    return $self->regexp eq $route->regexp;
}

sub is_regexp {
    my ($self) = @_;
    return defined $self->regexp;
}

sub _build_regexp {
    my ($self) = @_;

    if ($self->is_regexp) {
        $self->{_compiled_regexp} = $self->regexp;
        $self->{_compiled_regexp} = qr/^$self->{_compiled_regexp}$/;
        $self->{_should_capture} = 1;
    }
    else {
        $self->_build_regexp_from_string($self->pattern);
    }

    return $self->{_compiled_regexp};
}

sub _build_regexp_from_string {
    my ($self, $pattern) = @_;
    my $capture = 0;
    my @params;

    # look for route with params (/hello/:foo)
    if ($pattern =~ /:/) {
        @params = $pattern =~ /:([^\/\.\?]+)/g;
        if (@params) {
            $pattern =~ s/(:[^\/\.\?]+)/\(\[\^\/\]\+\)/g;
            $capture = 1;
        }
    }

    # parse megasplat
    # we use {0,} instead of '*' not to fall in the splat rule
    # same logic for [^\n] instead of '.'
    $capture = 1 if $pattern =~ s!\Q**\E!(?#megasplat)([^\n]+)!g;

    # parse wildcards
    $capture = 1 if $pattern =~ s!\*!(?#splat)([^/]+)!g;

    # escape dots
    $pattern =~ s/\./\\\./g if $pattern =~ /\./;

    # escape slashes
    $pattern =~ s/\//\\\//g;

    $self->{_compiled_regexp} = "^${pattern}\$";
    $self->{_params}          = \@params;
    $self->{_should_capture}  = $capture;

    return $self->{_compiled_regexp};
}

1;<|MERGE_RESOLUTION|>--- conflicted
+++ resolved
@@ -185,11 +185,8 @@
         return $content;
     } catch {
         my ($exception) = @_;
-<<<<<<< HEAD
+        # all other exceptions (dancer or not) are rethrown
         Dancer::Factory::Hook->execute_hooks('on_route_exception', $exception);
-=======
-        # all other exceptions (dancer or not) are rethrown
->>>>>>> 297c92ac
         die $exception;
     };
     my $response = Dancer::SharedData->response;
