package Dancer::Session;

use strict;
use warnings;

use Dancer::Cookies;
use Dancer::Config 'setting';

# Singleton representing the session engine class to use
my $ENGINE = undef;
sub engine {$ENGINE}

sub set_engine {
    my ($engine) = @_;
    $ENGINE = $engine;
    eval "use $ENGINE";
    die "Unable to load session engine `$ENGINE': $@" if $@;
    engine->init();
}

sub get { get_current_session() }

# This wrapper look for the session engine and try to load it.
sub init {
    my ($class, $setting) = @_;

<<<<<<< HEAD
    (exists $ENGINES->{$setting})
      ? set_engine($ENGINES->{$setting})
      : die "unsupported session engine: `$setting'";
=======
    $ENGINE = Dancer::ModuleLoader->class_from_setting(
        'Dancer::Session' => $setting);

    die "unsupported session engine: `$setting'"
        unless Dancer::ModuleLoader->require($ENGINE);

    $ENGINE->init();
>>>>>>> 70afd157
}

# retrieve or create a session for the client
sub get_current_session {
    my $sid     = engine->read_session_id;
    my $session = undef;

    $session = engine->retrieve($sid) if $sid;

    if (not defined $session) {
        $session = engine->create();
        Dancer::Logger->debug("new session created => " . $session->id);
        engine->write_session_id($session->id);
    }
    return $session;
}

sub read {
    my ($class, $key) = @_;
    my $session = get_current_session();
    return $session->{$key};
}

sub write {
    my ($class, $key, $value) = @_;
    my $session = get_current_session();
    $session->{$key} = $value;

    # TODO : should be moved as an "after" filter
    $session->flush;
    return $value;
}

1;
__END__

=pod

=head1 NAME

Dancer::Session - session engine for the Dancer framework

=head1 DESCRIPTION

This module provides support for server-side session for the Dancer micro
framework. The session is accessible to the user via an abstraction layer
implemented by the Dancer::Session class.

=head1 USAGE

=head2 Configuration

The session engine must be first enabled in the environment settings, this can
be done like the following:

In the application code:

    # enabling the YAML-file-based session engine
    set session => 'YAML';

Or in config.yml or environments/$env.yml

    session: "YAML"

By default session are disabled, you must enable them before using it. If the
session engine is disabled, any Dancer::Session call will throw an exception.

=head2 Route Handlers

When enabled, the session engine can be used in a route handler with the keyword
B<session>. This keyword represents a key-value pairs ensemble that is actually
stored to the session.

You can either look for an existing item in the session storage or modify one.
Here is a simple example of two route handlers that implement a basic C</login> and
C</home> actions using the session engine. 

    post '/login' => {
        # look for params and authenticate the user
        # ...
        if ($user) {
            session user_id => $user->id;
        }
    };

    get '/home' => {
        # if a user is present in the session, let him go, otherwise redirect to
        # /login
        if (not session('user_id')) {
            redirect '/login';
        }
    };

=head1 SUPPORTED ENGINES

Dancer has a modular session engine that makes implementing new session backends
pretty easy. If you'd like to write your own, feel free to take a
look at L<Dancer::Session::Abstract>.

The following engines are supported:

=over 4

=item L<Dancer::Session::YAML>

A YAML file-based session backend, pretty convininent for development purposes,
but maybe not the best for production needs.

=item L<Dancer::Session::Memcached>

Session are stored in Memcached servers. This is good for production matters
and is a good way to use a distributed session storage.

=item L<Dancer::Session::Cookie>

This module implements a session engine for sessions stored entirely
inside encrypted cookies (this engine doesn't use a server-side storage).

=back

=head1 DEPENDENCY

Dancer::Session may depends on third-party modules, depending on the session
engine used. See the session engine module for details.


=head1 AUTHORS

This module has been written by Alexis Sukrieh. See the AUTHORS file that comes
with this distribution for details.

=head1 LICENSE

This module is free software and is released under the same terms as Perl
itself.

=head1 SEE ALSO

See L<Dancer> for details about the complete framework.

=cut<|MERGE_RESOLUTION|>--- conflicted
+++ resolved
@@ -24,11 +24,6 @@
 sub init {
     my ($class, $setting) = @_;
 
-<<<<<<< HEAD
-    (exists $ENGINES->{$setting})
-      ? set_engine($ENGINES->{$setting})
-      : die "unsupported session engine: `$setting'";
-=======
     $ENGINE = Dancer::ModuleLoader->class_from_setting(
         'Dancer::Session' => $setting);
 
@@ -36,7 +31,6 @@
         unless Dancer::ModuleLoader->require($ENGINE);
 
     $ENGINE->init();
->>>>>>> 70afd157
 }
 
 # retrieve or create a session for the client
