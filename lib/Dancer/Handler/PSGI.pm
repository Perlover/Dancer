package Dancer::Handler::PSGI;

use strict;
use warnings;
use Carp;
use base 'Dancer::Handler';

use Dancer::GetOpt;
use Dancer::Config;
use Dancer::ModuleLoader;
use Dancer::SharedData;
use Dancer::Logger;

sub new {
    my $class = shift;

    croak "Plack::Request is needed by the PSGI handler"
      unless Dancer::ModuleLoader->load('Plack::Request');

    my $self = {};
    bless $self, $class;
    return $self;
}

sub start {
    my $self = shift;
<<<<<<< HEAD

    my $app = $self->psgi_app();

    if (Dancer::Config::setting('plack_middlewares')) {
        my $middlewares = Dancer::Config::setting('plack_middlewares');

        croak "Plack::Builder is needed for middlewares support"
          unless Dancer::ModuleLoader->load('Plack::Builder');

        my $builder = Plack::Builder->new();


        # XXX remove this after 1.2
        if (ref $middlewares eq 'HASH') {
            carp
              "Listing Plack middlewares as a hash ref is DEPRECATED. Must be listed as an array ref.";
            for my $m (keys %$middlewares) {
                $builder->add_middleware($m, @{$middlewares->{$m}});
            }
        }
        else {
            map {
                Dancer::Logger::core "add middleware " . $_->[0];
                $builder->add_middleware(@$_)
            } @$middlewares;
        }
        $app = $builder->to_app($app);
=======
    my $app = $self->psgi_app();

    if (Dancer::Config::setting('plack_middlewares')) {
        $app = $self->apply_plack_middlewares($app);
>>>>>>> 4ce68b98
    }

    return $app;
}

sub apply_plack_middlewares {
    my ($self, $app) = @_;
    my $middlewares = Dancer::Config::setting('plack_middlewares');

    croak "Plack::Builder is needed for middlewares support"
      unless Dancer::ModuleLoader->load('Plack::Builder');

    my $builder = Plack::Builder->new();
    for my $m (keys %$middlewares) {
        $builder->add_middleware($m, @{$middlewares->{$m}});
    }
    $app = $builder->to_app($app);

    return $app;
}

sub init_request_headers {
    my ($self, $env) = @_;
    my $plack = Plack::Request->new($env);
    Dancer::SharedData->headers($plack->headers);
}

1;<|MERGE_RESOLUTION|>--- conflicted
+++ resolved
@@ -24,40 +24,10 @@
 
 sub start {
     my $self = shift;
-<<<<<<< HEAD
-
-    my $app = $self->psgi_app();
-
-    if (Dancer::Config::setting('plack_middlewares')) {
-        my $middlewares = Dancer::Config::setting('plack_middlewares');
-
-        croak "Plack::Builder is needed for middlewares support"
-          unless Dancer::ModuleLoader->load('Plack::Builder');
-
-        my $builder = Plack::Builder->new();
-
-
-        # XXX remove this after 1.2
-        if (ref $middlewares eq 'HASH') {
-            carp
-              "Listing Plack middlewares as a hash ref is DEPRECATED. Must be listed as an array ref.";
-            for my $m (keys %$middlewares) {
-                $builder->add_middleware($m, @{$middlewares->{$m}});
-            }
-        }
-        else {
-            map {
-                Dancer::Logger::core "add middleware " . $_->[0];
-                $builder->add_middleware(@$_)
-            } @$middlewares;
-        }
-        $app = $builder->to_app($app);
-=======
-    my $app = $self->psgi_app();
+    my $app  = $self->psgi_app();
 
     if (Dancer::Config::setting('plack_middlewares')) {
         $app = $self->apply_plack_middlewares($app);
->>>>>>> 4ce68b98
     }
 
     return $app;
@@ -65,15 +35,30 @@
 
 sub apply_plack_middlewares {
     my ($self, $app) = @_;
+
     my $middlewares = Dancer::Config::setting('plack_middlewares');
 
     croak "Plack::Builder is needed for middlewares support"
       unless Dancer::ModuleLoader->load('Plack::Builder');
 
     my $builder = Plack::Builder->new();
-    for my $m (keys %$middlewares) {
-        $builder->add_middleware($m, @{$middlewares->{$m}});
+
+    # XXX remove this after 1.2
+    if (ref $middlewares eq 'HASH') {
+        carp 'Listing Plack middlewares as a hash ref is DEPRECATED. ' .
+             'Must be listed as an array ref.';
+
+        for my $m (keys %$middlewares) {
+            $builder->add_middleware($m, @{$middlewares->{$m}});
+        }
     }
+    else {
+        map {
+            Dancer::Logger::core "add middleware " . $_->[0];
+            $builder->add_middleware(@$_)
+        } @$middlewares;
+    }
+
     $app = $builder->to_app($app);
 
     return $app;
