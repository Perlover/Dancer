package Dancer::Handler::Standalone;
<<<<<<< HEAD
# ABSTRACT: Web server wrapper for Dancer

=======
BEGIN {
  $Dancer::Handler::Standalone::AUTHORITY = 'cpan:SUKRIA';
}
$Dancer::Handler::Standalone::VERSION = '1.3133'; # TRIAL
>>>>>>> 0af5b5c4
use strict;
use warnings;

use HTTP::Server::Simple::PSGI;
use base 'Dancer::Handler', 'HTTP::Server::Simple::PSGI';

use Dancer::HTTP;
use Dancer::GetOpt;
use Dancer::Config 'setting';
use Dancer::FileUtils qw(read_glob_content);
use Dancer::SharedData;

# in standalone mode, this method initializes the process
# and start an HTTP server
sub start {
    my $self = shift;

    my $ipaddr = setting('server');
    my $port   = setting('port');
    my $dancer = Dancer::Handler::Standalone->new($port);
    $dancer->host($ipaddr);

    my $app = $self->psgi_app();

    $dancer->app($app);

    if (setting('daemon')) {
        my $pid = $dancer->background();
        print_startup_info($pid);
        return $pid;
    }
    else {
        print_startup_info($$);
        $dancer->run();
    }
}

sub print_startup_info {
    my $pid    = shift;
    my $ipaddr = setting('server');
    my $port   = setting('port');

    # we only print the info if we need to
    setting('startup_info') or return;

    # bare minimum
    print STDERR ">> Dancer $Dancer::VERSION server $pid listening " .
                 "on http://$ipaddr:$port\n";

    # all loaded plugins
    foreach my $module ( grep { $_ =~ m{^Dancer/Plugin/} } keys %INC ) {
        $module =~ s{/}{::}g;  # change / to ::
        $module =~ s{\.pm$}{}; # remove .pm at the end
        my $version = $module->VERSION;

        defined $version or $version = 'no version number defined';
        print ">> $module ($version)\n";
    }

}

# Restore expected behavior for wait(), as
# HTTP::Server::Simple sets SIGCHLD to IGNORE.
# (Issue #499)
sub after_setup_listener {
    $SIG{CHLD} = '';
}

1;

__END__

=pod

=encoding UTF-8

=head1 NAME

Dancer::Handler::Standalone

=head1 VERSION

version 1.3133

=head1 AUTHOR

Dancer Core Developers

=head1 COPYRIGHT AND LICENSE

This software is copyright (c) 2010 by Alexis Sukrieh.

This is free software; you can redistribute it and/or modify it under
the same terms as the Perl 5 programming language system itself.

=cut<|MERGE_RESOLUTION|>--- conflicted
+++ resolved
@@ -1,13 +1,9 @@
 package Dancer::Handler::Standalone;
-<<<<<<< HEAD
-# ABSTRACT: Web server wrapper for Dancer
-
-=======
 BEGIN {
   $Dancer::Handler::Standalone::AUTHORITY = 'cpan:SUKRIA';
 }
-$Dancer::Handler::Standalone::VERSION = '1.3133'; # TRIAL
->>>>>>> 0af5b5c4
+# ABSTRACT: Web server wrapper for Dancer
+$Dancer::Handler::Standalone::VERSION = '1.3134';
 use strict;
 use warnings;
 
@@ -86,11 +82,11 @@
 
 =head1 NAME
 
-Dancer::Handler::Standalone
+Dancer::Handler::Standalone - Web server wrapper for Dancer
 
 =head1 VERSION
 
-version 1.3133
+version 1.3134
 
 =head1 AUTHOR
 
