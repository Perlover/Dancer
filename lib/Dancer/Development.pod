--- conflicted
+++ resolved
@@ -13,7 +13,7 @@
 
 =head1 VERSION
 
-version 1.3134
+version 1.3135
 
 =head1 DESCRIPTION
 
@@ -355,11 +355,11 @@
 
 Run all tests in F</t> against the built code.
 
-=item  $ dzil xtest
+=item $ dzil xtest
 
 Run the author tests (in F</xt>) against the built code.
 
-=item    $ dzil listdeps --json
+=item $ dzil listdeps --json
 
 List all the dependencies, in JSON.
 
@@ -376,7 +376,6 @@
 what is uploaded to CPAN. It won't contain any of the changes brought to the codebase since the last
 CPAN release, but for a small patch that shouldn't be a problem.
 
-
 =head1 CODING GUIDELINES
 
 This section describes standards and requirements for coding. For more broad
@@ -432,12 +431,6 @@
 
 For current information on Dancer's plans for the future, see the file TODO at
 L<https://github.com/PerlDancer/Dancer/blob/master/TODO>.
-<<<<<<< HEAD
-=======
-
-=head1 AUTHOR
-
-This document has been written by Alexis Sukrieh L<sukria@cpan.org>
 
 =head1 AUTHOR
 
@@ -450,5 +443,4 @@
 This is free software; you can redistribute it and/or modify it under
 the same terms as the Perl 5 programming language system itself.
 
-=cut
->>>>>>> 8ace3a29
+=cut