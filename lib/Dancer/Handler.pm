--- conflicted
+++ resolved
@@ -70,14 +70,6 @@
 sub render_response {
     my ($self, $response) = @_;
 
-<<<<<<< HEAD
-=======
-    # serializing magick occurs here! (only if needed)
-
-    $response = Dancer::Serializer->process_response($response)
-        if ref $response->{content} && setting('serializer');
-
->>>>>>> 992fc6e9
     my $content = $response->{content};
     unless (ref($content) eq 'GLOB') {
         my $charset = setting('charset');
