package Dancer::SharedData;
<<<<<<< HEAD
# ABSTRACT: Shared-data singleton for Dancer

=======
BEGIN {
  $Dancer::SharedData::AUTHORITY = 'cpan:SUKRIA';
}
$Dancer::SharedData::VERSION = '1.3133'; # TRIAL
>>>>>>> 0af5b5c4
use strict;
use warnings;
use Dancer::Timer;
use Dancer::Response;
use Dancer::Factory::Hook;

Dancer::Factory::Hook->instance->install_hooks(
    qw/on_reset_state/
);

# shared variables
my $vars = {};
sub vars {$vars}

sub var {
    my ($class, $key, $value) = @_;
    $vars->{$key} = $value if (@_ == 3);
    return $vars->{$key};
}

# request headers
my $_headers;
sub headers { (@_ == 2) ? $_headers = $_[1] : $_headers }

# request singleton
my $_request;
sub request { (@_ == 2) ? $_request = $_[1] : $_request }

# current response
my $_response;
sub response {
    if (@_ == 2) {
        $_response = $_[1];
    }else{
        $_response = Dancer::Response->new() if !defined $_response;
        return $_response;
    }
}
sub reset_response { $_response = undef }

# request timer
my $_timer;
sub timer { $_timer ||= Dancer::Timer->new }
sub reset_timer { $_timer = Dancer::Timer->new }

# purging accessor
sub reset_all {
    my ($self, %options) = @_;
    my $is_forward = exists($options{reset_vars}) && ! $options{reset_vars};

    Dancer::Factory::Hook->execute_hooks('on_reset_state', $is_forward);

    if (!$is_forward) {
        $vars = {};
    }
    undef $_request;
    undef $_headers;
    reset_timer();
    reset_response();
}

'Dancer::SharedData';

__END__

=pod

=encoding UTF-8

=head1 NAME

Dancer::SharedData

=head1 VERSION

version 1.3133

=head1 AUTHOR

Dancer Core Developers

=head1 COPYRIGHT AND LICENSE

This software is copyright (c) 2010 by Alexis Sukrieh.

This is free software; you can redistribute it and/or modify it under
the same terms as the Perl 5 programming language system itself.

=cut<|MERGE_RESOLUTION|>--- conflicted
+++ resolved
@@ -1,13 +1,9 @@
 package Dancer::SharedData;
-<<<<<<< HEAD
-# ABSTRACT: Shared-data singleton for Dancer
-
-=======
 BEGIN {
   $Dancer::SharedData::AUTHORITY = 'cpan:SUKRIA';
 }
-$Dancer::SharedData::VERSION = '1.3133'; # TRIAL
->>>>>>> 0af5b5c4
+# ABSTRACT: Shared-data singleton for Dancer
+$Dancer::SharedData::VERSION = '1.3134';
 use strict;
 use warnings;
 use Dancer::Timer;
@@ -79,11 +75,11 @@
 
 =head1 NAME
 
-Dancer::SharedData
+Dancer::SharedData - Shared-data singleton for Dancer
 
 =head1 VERSION
 
-version 1.3133
+version 1.3134
 
 =head1 AUTHOR
 
