package Dancer::Error;
BEGIN {
  $Dancer::Error::AUTHORITY = 'cpan:SUKRIA';
}
#ABSTRACT: class for representing fatal errors
$Dancer::Error::VERSION = '1.3133'; # TRIAL
use strict;
use warnings;
use Carp;
use Scalar::Util qw(blessed);

use base 'Dancer::Object';

use Dancer::Response;
use Dancer::Renderer;
use Dancer::Config 'setting';
use Dancer::Logger;
use Dancer::Factory::Hook;
use Dancer::Session;
use Dancer::FileUtils qw(open_file);
use Dancer::Engine;
use Dancer::Exception qw(:all);

Dancer::Factory::Hook->instance->install_hooks(
    qw/before_error_render after_error_render before_error_init/);

sub init {
    my ($self) = @_;

    Dancer::Factory::Hook->instance->execute_hooks('before_error_init', $self);

    $self->attributes_defaults(
        title => 'Error ' . $self->code,
        type  => 'runtime error',
    );

    $self->has_serializer
      and return;

    my $html_output = "<h2>" . $self->{type} . "</h2>";
    $html_output .= $self->backtrace;
    $html_output .= $self->environment;

    $self->{message} = $html_output;
}

sub has_serializer { setting('serializer') }
sub code           { $_[0]->{code} }
sub title          { $_[0]->{title} }
sub message        { $_[0]->{message} }
sub exception      { $_[0]->{exception} }

sub backtrace {
    my ($self) = @_;

    $self->{message} ||= "";
    my $message =
      qq|<pre class="error">| . _html_encode($self->{message}) . "</pre>";

    # the default perl warning/error pattern
    my ($file, $line) = ($message =~ /at (\S+) line (\d+)/);

    # the Devel::SimpleTrace pattern
    ($file, $line) = ($message =~ /at.*\((\S+):(\d+)\)/)
      unless $file and $line;

    # no file/line found, cannot open a file for context
    return $message unless ($file and $line);

    # file and line are located, let's read the source Luke!
    my $fh = open_file('<', $file) or return $message;
    my @lines = <$fh>;
    close $fh;

    my $backtrace = $message;

    $backtrace
      .= qq|<div class="title">| . "$file around line $line" . "</div>";

    $backtrace .= qq|<pre class="content">|;

    $line--;
    my $start = (($line - 3) >= 0)             ? ($line - 3) : 0;
    my $stop  = (($line + 3) < scalar(@lines)) ? ($line + 3) : scalar(@lines);

    for (my $l = $start; $l <= $stop; $l++) {
        chomp $lines[$l];

        if ($l == $line) {
            $backtrace
              .= qq|<span class="nu">|
              . tabulate($l + 1, $stop + 1)
              . qq|</span> <span style="color: red;">|
              . _html_encode($lines[$l])
              . "</span>\n";
        }
        else {
            $backtrace
              .= qq|<span class="nu">|
              . tabulate($l + 1, $stop + 1)
              . "</span> "
              . _html_encode($lines[$l]) . "\n";
        }
    }
    $backtrace .= "</pre>";


    return $backtrace;
}

sub tabulate {
    my ($number, $max) = @_;
    my $len = length($max);
    return $number if length($number) == $len;
    return " $number";
}

sub dumper {
    my $obj = shift;
    return "Unavailable without Data::Dumper"
      unless Dancer::ModuleLoader->load('Data::Dumper');


    # Take a copy of the data, so we can mask sensitive-looking stuff:
    my $data     = Dancer::ModuleLoader->load('Clone') ?
                   Clone::clone($obj)
                   : eval Data::Dumper->new([$obj])->Purity(1)->Terse(1)->Deepcopy(1)->Dump;

    $data = {%$data} if blessed($data); 

	my $censored = _censor($data);

    #use Data::Dumper;
    my $dd = Data::Dumper->new([$data]);
    $dd->Terse(1)->Quotekeys(0)->Indent(1)->Sortkeys(1);
    my $content = $dd->Dump();
    $content =~ s{(\s*)(\S+)(\s*)=>}{$1<span class="key">$2</span>$3 =&gt;}g;
    if ($censored) {
        $content
            .= "\n\nNote: Values of $censored sensitive-looking key"
            . ($censored == 1 ? '' : 's')
            . " hidden\n";
    }
    return $content;
}

# Given a hashref, censor anything that looks sensitive.  Returns number of
# items which were "censored".
sub _censor {
    my ( $hash, $recursecount ) = @_;
    $recursecount ||= 0;

    # we're checking recursion ourselves, no need to warn
    no warnings 'recursion';

    if ( $recursecount++ > 100 ) {
        warn "Data exceeding 100 levels, truncating\n";
        return $hash;
    }

    if (!$hash || ref $hash ne 'HASH') {
        carp "_censor given incorrect input: $hash";
        return;
    }

    my $censored = 0;
    for my $key (keys %$hash) {
        if (ref $hash->{$key} eq 'HASH') {
            $censored += _censor( $hash->{$key}, $recursecount );
        }
        elsif ($key =~ /(pass|card?num|pan|secret|private_key)/i) {
            $hash->{$key} = "Hidden (looks potentially sensitive)";
            $censored++;
        }
    }

    return $censored;
}

# Replaces the entities that are illegal in (X)HTML.
sub _html_encode {
    my $value = shift;

    $value =~ s/&/&amp;/g;
    $value =~ s/</&lt;/g;
    $value =~ s/>/&gt;/g;
    $value =~ s/'/&#39;/g;
    $value =~ s/"/&quot;/g;

    return $value;
}

sub render {
    my $self = shift;

    my $serializer = setting('serializer');
    Dancer::Factory::Hook->instance->execute_hooks('before_error_render', $self);
    my $response;
    try {
        $response = $serializer ? $self->_render_serialized() : $self->_render_html();
    } continuation {
        my ($continuation) = @_;
        # If we have a Route continuation, run the after hook, then
        # propagate the continuation
        Dancer::Factory::Hook->instance->execute_hooks('after_error_render', $response);
        $continuation->rethrow();
    };
    Dancer::Factory::Hook->instance->execute_hooks('after_error_render', $response);
    $response;
}

sub _render_serialized {
    my $self = shift;

    my $message =
      !ref $self->message ? {error => $self->message} : $self->message;

    if (ref $message eq 'HASH' && defined $self->exception) {
        if (blessed($self->exception)) {
            $message->{exception} = ref($self->exception);
            $message->{exception} =~ s/^Dancer::Exception:://;
        } else {
            $message->{exception} = $self->exception;
        }
    }

    if (setting('show_errors')) {
        Dancer::Response->new(
            status  => $self->code,
            content => Dancer::Serializer->engine->serialize($message),
            headers => ['Content-Type' => Dancer::Serializer->engine->content_type]
            );
    }

    # if show_errors is disabled, we don't expose the real error message to the
    # outside world
    else {
        Dancer::Response->new(
            status => $self->code,
            content => "An internal error occured",
        );
    }

}

sub _render_html {
    my $self = shift;

    # I think it is irrelevant to look into show_errors. In the
    # template the user can hide them if she desires so.
    if (setting("error_template")) {
        my $template_name = setting("error_template");
        my $ops = {
                   title => $self->title,
                   message => $self->message,
                   code => $self->code,
                   defined $self->exception ? ( exception => $self->exception ) : (),
                  };
        my $content = Dancer::Engine->engine("template")->apply_renderer($template_name, $ops);
        return Dancer::Response->new(
            status => $self->code,
            headers => ['Content-Type' => 'text/html'],
            content => $content);
    } else {
        return Dancer::Response->new(
            status  => $self->code,
            headers => ['Content-Type' => 'text/html'],
            content =>
                Dancer::Renderer->html_page($self->title, $self->message, 'error')
        ) if setting('show_errors');

        return Dancer::Renderer->render_error($self->code);
    }
}

sub environment {
    my ($self) = @_;

    my $request = Dancer::SharedData->request;
    my $r_env   = {};
    $r_env = $request->env if defined $request;

    my $env =
        qq|<div class="title">Environment</div><pre class="content">|
      . dumper($r_env)
      . "</pre>";
    my $settings =
        qq|<div class="title">Settings</div><pre class="content">|
      . dumper(Dancer::Config->settings)
      . "</pre>";
    my $source =
        qq|<div class="title">Stack</div><pre class="content">|
      . $self->get_caller
      . "</pre>";
    my $session = "";

    if (setting('session')) {
        $session =
            qq[<div class="title">Session</div><pre class="content">]
          . dumper(Dancer::Session->get)
          . "</pre>";
    }
    return "$source $settings $session $env";
}

sub get_caller {
    my ($self) = @_;
    my @stack;

    my $deepness = 0;
    while (my ($package, $file, $line) = caller($deepness++)) {
        push @stack, "$package in $file l. $line";
    }

    return join("\n", reverse(@stack));
}

1;

__END__

=pod

=encoding UTF-8

=head1 NAME

Dancer::Error - class for representing fatal errors

=head1 VERSION

version 1.3133

=head1 SYNOPSIS

    # taken from send_file:
    use Dancer::Error;

    my $error = Dancer::Error->new(
        code    => 404,
        message => "No such file: `$path'"
    );

    $error->render;

=head1 DESCRIPTION

With Dancer::Error you can throw reasonable-looking errors to the user instead
of crashing the application and filling up the logs.

This is usually used in debugging environments, and it's what Dancer uses as
well under debugging to catch errors and show them on screen.

=head1 ATTRIBUTES

=head2 code

The code that caused the error.

This is only an attribute getter, you'll have to set it at C<new>.

=head2 title

The title of the error page.

This is only an attribute getter, you'll have to set it at C<new>.

=head2 message

The message of the error page.

This is only an attribute getter, you'll have to set it at C<new>.

=head2 exception

The exception that caused the error. If the error was not caused by an
exception, returns undef. Exceptions are usually objects that inherit from
Dancer::Exception.

This is only an attribute getter, you'll have to set it at C<new>.

=head1 METHODS/SUBROUTINES

=head2 new

Create a new Dancer::Error object.

=head3 title

The title of the error page.

=head3 type

What type of error this is.

=head3 code

The code that caused the error.

=head3 message

The message that will appear to the user.

=head3 exception

The exception that will be useable by the rendering.

=head2 backtrace

Create a backtrace of the code where the error is caused.

This method tries to find out where the error appeared according to the actual
error message (using the C<message> attribute) and tries to parse it (supporting
the regular/default Perl warning or error pattern and the L<Devel::SimpleTrace>
output) and then returns an error-highlighted C<message>.

=head2 tabulate

Small subroutine to help output nicer.

=head2 dumper

This uses L<Data::Dumper> to create nice content output with a few predefined
options.

=head2 render

Renders a response using L<Dancer::Response>.

=head2 environment

A main function to render environment information: the caller (using
C<get_caller>), the settings and environment (using C<dumper>) and more.

=head2 get_caller

Creates a stack trace of callers.

=head2 _censor

An internal method that tries to censor out content which should be protected.

C<dumper> calls this method to censor things like passwords and such.

=head2 _html_encode

Internal method to encode entities that are illegal in (X)HTML. We output as
UTF-8, so no need to encode all non-ASCII characters or use a module.
<<<<<<< HEAD
FIXME : this is not true any more, output can be any charset. Need fixing.
=======
FIXME : this is not true anymore, output can be any charset. Need fixing.

=head1 AUTHOR

Dancer Core Developers

=head1 COPYRIGHT AND LICENSE

This software is copyright (c) 2010 by Alexis Sukrieh.

This is free software; you can redistribute it and/or modify it under
the same terms as the Perl 5 programming language system itself.

=cut
>>>>>>> 0af5b5c4
<|MERGE_RESOLUTION|>--- conflicted
+++ resolved
@@ -3,7 +3,7 @@
   $Dancer::Error::AUTHORITY = 'cpan:SUKRIA';
 }
 #ABSTRACT: class for representing fatal errors
-$Dancer::Error::VERSION = '1.3133'; # TRIAL
+$Dancer::Error::VERSION = '1.3134';
 use strict;
 use warnings;
 use Carp;
@@ -329,7 +329,7 @@
 
 =head1 VERSION
 
-version 1.3133
+version 1.3134
 
 =head1 SYNOPSIS
 
@@ -446,10 +446,7 @@
 
 Internal method to encode entities that are illegal in (X)HTML. We output as
 UTF-8, so no need to encode all non-ASCII characters or use a module.
-<<<<<<< HEAD
 FIXME : this is not true any more, output can be any charset. Need fixing.
-=======
-FIXME : this is not true anymore, output can be any charset. Need fixing.
 
 =head1 AUTHOR
 
@@ -462,5 +459,4 @@
 This is free software; you can redistribute it and/or modify it under
 the same terms as the Perl 5 programming language system itself.
 
-=cut
->>>>>>> 0af5b5c4
+=cut