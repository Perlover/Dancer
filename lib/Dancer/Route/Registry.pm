package Dancer::Route::Registry;
<<<<<<< HEAD
# ABSTRACT: Route registry for Dancer

=======
BEGIN {
  $Dancer::Route::Registry::AUTHORITY = 'cpan:SUKRIA';
}
$Dancer::Route::Registry::VERSION = '1.3133'; # TRIAL
>>>>>>> 0af5b5c4
use strict;
use warnings;
use Carp;
use Dancer::Route;
use base 'Dancer::Object';
use Dancer::Logger;
use Dancer::Exception qw(:all);

Dancer::Route::Registry->attributes(qw( id ));

my $id = 1;

sub init {
    my ($self) = @_;

    unless (defined $self->{id}) {
        $self->id($id++);
    }
    $self->{routes} = {};

    return $self;
}

sub is_empty {
    my ($self) = @_;
    for my $method ( keys %{ $self->routes } ) {
        return 0 if $self->routes($method);
    }
    return 1;
}

# replace any ':foo' by '(.+)' and stores all the named
# matches defined in $REG->{route_params}{$route}
sub routes {
    my ($self, $method) = @_;

    if ($method) {
        my $route = $self->{routes}{$method};
        return $route ? $route : [];
    }
    else {
        return $self->{routes};
    }
}

sub add_route {
    my ($self, $route) = @_;
    $self->{routes}{$route->method} ||= [];
    my @registered = @{$self->routes($route->method)};
    my $last       = $registered[-1];
    $route->set_previous($last) if defined $last;

    # if the route have options, we store the route at the beginning
    # of the routes. This way, we can have the following routes:
    # get '/' => sub {} and ajax '/' => sub {}
    # and the user won't have to declare the ajax route before the get
    if (keys %{$route->{options}}) {
        unshift @{$self->routes($route->method)}, $route;
    }
    else {
        push @{$self->routes($route->method)}, $route;
    }
    return $route;
}

# sugar for add_route

sub register_route {
    my ($self, %args) = @_;

    # look if the caller (where the route is declared) exists as a Dancer::App
    # object
    my ($package) = caller(2);
    if ($package && Dancer::App->app_exists($package)) {
        my $app = Dancer::App->get($package);
        my $route = Dancer::Route->new(prefix => $app->prefix, %args);
        return $app->registry->add_route($route);
    }
    else {

        # FIXME maybe this code is useless, drop it later if so
        my $route = Dancer::Route->new(%args);
        return $self->add_route($route);
    }
}

# sugar for Dancer.pm
# class, any, ARRAY(0x9864818), '/path', CODE(0x990ac88)
# or
# class, any, '/path', CODE(0x990ac88)
sub any_add {
    my ($self, $pattern, @rest) = @_;

    my @methods = qw(get post put patch delete options head);

    if (ref($pattern) eq 'ARRAY') {
        @methods = @$pattern;
        # 'get' defaults to 'get' and 'head'
        push @methods, 'head' if ((grep { $_ eq 'get' } @methods) and
                                 not (grep { $_ eq 'head' } @methods));
        $pattern = shift @rest;
    }

    raise core_route => "Syntax error, methods should be provided as an ARRAY ref"
      if grep {$_ eq $pattern} @methods;

    $self->universal_add($_, $pattern, @rest) for @methods;
    return scalar(@methods);
}

sub universal_add {
    my ($self, $method, $pattern, @rest) = @_;

    my %options;
    my $code;

    if (@rest == 1) {
        $code = $rest[0];
    }
    else {
        %options = %{$rest[0]};
        $code    = $rest[1];
    }

    my %route_args = (
        method  => $method,
        code    => $code,
        options => \%options,
        pattern => $pattern,
    );

    return $self->register_route(%route_args);
}

# look for a route in the given array
sub find_route {
    my ($self, $r, $reg) = @_;
    foreach my $route (@$reg) {
        return $route if $r->equals($route);
    }
    return;
}

1;

__END__

=pod

=encoding UTF-8

=head1 NAME

Dancer::Route::Registry

=head1 VERSION

version 1.3133

=head1 AUTHOR

Dancer Core Developers

=head1 COPYRIGHT AND LICENSE

This software is copyright (c) 2010 by Alexis Sukrieh.

This is free software; you can redistribute it and/or modify it under
the same terms as the Perl 5 programming language system itself.

=cut<|MERGE_RESOLUTION|>--- conflicted
+++ resolved
@@ -1,13 +1,9 @@
 package Dancer::Route::Registry;
-<<<<<<< HEAD
-# ABSTRACT: Route registry for Dancer
-
-=======
 BEGIN {
   $Dancer::Route::Registry::AUTHORITY = 'cpan:SUKRIA';
 }
-$Dancer::Route::Registry::VERSION = '1.3133'; # TRIAL
->>>>>>> 0af5b5c4
+# ABSTRACT: Route registry for Dancer
+$Dancer::Route::Registry::VERSION = '1.3134';
 use strict;
 use warnings;
 use Carp;
@@ -161,11 +157,11 @@
 
 =head1 NAME
 
-Dancer::Route::Registry
+Dancer::Route::Registry - Route registry for Dancer
 
 =head1 VERSION
 
-version 1.3133
+version 1.3134
 
 =head1 AUTHOR
 
