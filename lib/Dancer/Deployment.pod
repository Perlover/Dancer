--- conflicted
+++ resolved
@@ -395,15 +395,9 @@
 =head4 Script
 
 This example uses a script based virtual host.
-<<<<<<< HEAD
 
 Your lighttpd configuration:
 
-=======
-
-Your lighttpd configuration:
-
->>>>>>> 122c78fb
     $HTTP["url"] == "^/app" {
         fastcgi.server += (
             ".fcgi" => ((
@@ -455,8 +449,9 @@
 
 Launch your application:
 
-<<<<<<< HEAD
     plackup -s FCGI --listen /tmp/fcgi.sock app.pl
+
+(see L<Plack::Handler::FCGI>)
 
 =head4 NOTE
 
@@ -464,8 +459,3 @@
 following directive:
 
     "fix-root-scriptname" => "enable"
-
-(see L<Plack::Handler::FCGI>)
-=======
-    plackup -s FCGI --listen /tmp/fcgi.sock app.pl
->>>>>>> 122c78fb
