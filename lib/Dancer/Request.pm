package Dancer::Request;

use strict;
use warnings;
use Carp;

use Dancer::Object;
use Dancer::Request::Upload;
use Dancer::SharedData;
use Encode;
use HTTP::Body;
use URI;
use URI::Escape;

use base 'Dancer::Object';
my @http_env_keys = (
    'user_agent',      'host',       'accept_language', 'accept_charset',
    'accept_encoding', 'keep_alive', 'connection',      'accept',
    'accept_type',     'referer',
);
my $count = 0;

Dancer::Request->attributes(

    # query
    'env',          'path',    'method',
    'content_type', 'content_length',
    'body',         'id',      'request_uri',
    'uploads',      'headers', 'path_info',
    'ajax',
    @http_env_keys,
);

# aliases
sub agent                 { $_[0]->user_agent }
sub remote_address        { $_[0]->{env}->{'REMOTE_ADDR'} }
sub forwarded_for_address { $_[0]->{env}->{'X_FORWARDED_FOR'} }
sub is_head               { $_[0]->{method} eq 'HEAD' }
sub is_post               { $_[0]->{method} eq 'POST' }
sub is_get                { $_[0]->{method} eq 'GET' }
sub is_put                { $_[0]->{method} eq 'PUT' }
sub is_delete             { $_[0]->{method} eq 'DELETE' }
sub header                { $_[0]->{headers}->header($_[1]) }

# public interface compat with CGI.pm objects
sub request_method { method(@_) }
sub Vars           { params(@_) }
sub input_handle   { $_[0]->{env}->{'psgi.input'} || $_[0]->{env}->{'PSGI.INPUT'} }

sub new {
    my ($class, $env) = @_;

    $env ||= {};

    my $self = {
        path           => undef,
        method         => undef,
        params         => {},
        body           => '',
        content_length => $env->{CONTENT_LENGTH} || 0,
        content_type   => $env->{CONTENT_TYPE} || '',
        env            => $env,
        id             => ++$count,
        _chunk_size    => 4096,
        _read_position => 0,
        _body_params   => undef,
        _query_params  => undef,
        _route_params  => {},
    };

    bless $self, $class;
    $self->_init();

    return $self;
}

sub to_string {
    my ($self) = @_;
    return "[#" . $self->id . "] " . $self->method . " " . $self->path;
}

# helper for building a request object by hand
# with the given method, path, params, body and headers.
sub new_for_request {
    my ($class, $method, $path, $params, $body, $headers) = @_;
    $params ||= {};
    $method = uc($method);

    my $req =
      $class->new({%ENV, PATH_INFO => $path, REQUEST_METHOD => $method});
    $req->{params} = {%{$req->{params}}, %{$params}};
    $req->{body} = $body if defined $body;
    $req->{headers} = $headers if $headers;

    return $req;
}

sub base {
    my $self = shift;

    my @env_names = qw(
      SERVER_NAME HTTP_HOST SERVER_PORT SCRIPT_NAME psgi.url_scheme
    );

    my ($server, $host, $port, $path, $scheme) = @{$self->{env}}{@env_names};

    $scheme ||= $self->{'env'}{'PSGI.URL_SCHEME'};    # Windows

    my $uri = URI->new;
    $uri->scheme($scheme);
    $uri->authority($host || "$server:$port");
    $uri->path($path      || '/');

    return $uri->canonical;
}

sub uri_for {
    my ($self, $part, $params, $dont_escape) = @_;
    my $uri = $self->base;

    # Make sure there's exactly one slash between the base and the new part
    my $base = $uri->path;
    $base =~ s|/$||;
    $part =~ s|^/||;
    $uri->path("$base/$part");

    $uri->query_form($params) if $params;

    return $dont_escape ? uri_unescape($uri->canonical) : $uri->canonical;
}


sub params {
    my ($self, $source) = @_;

    my @caller = caller;

    if (not $self->{_params_are_decoded}) {
        $self->{params} = _decode($self->{params});
        $self->{_body_params} = _decode($self->{_body_params});
        $self->{_query_params} = _decode($self->{_query_params});
        $self->{_route_params} = _decode($self->{_route_params});
        $self->{_params_are_decoded} = 1;
    }

    return %{$self->{params}} if wantarray && @_ == 1;
    return $self->{params} if @_ == 1;

    if ($source eq 'query') {
        return %{$self->{_query_params}} if wantarray;
        return $self->{_query_params};
    }
    elsif ($source eq 'body') {
        return %{$self->{_body_params}} if wantarray;
        return $self->{_body_params};
    }
    if ($source eq 'route') {
        return %{$self->{_route_params}} if wantarray;
        return $self->{_route_params};
    }
    else {
        croak "Unknown source params \"$source\".";
<<<<<<< HEAD
    }
}

sub _decode {
    my ($h) = @_;
    return if not defined $h;

    if (not ref($h)) {
        return decode('UTF-8', $h);
    }

    if (ref($h) eq 'HASH') {
        while (my ($k, $v) = each(%$h)) {
            $h->{$k} = _decode($v);
        }
        return $h;
    }

    if (ref($h) eq 'ARRAY') {
        return [ map { _decode($_) } @$h ];
=======
>>>>>>> 4ce68b98
    }

    return $h;
}

sub is_ajax {
    my $self = shift;

    return 0 unless defined $self->headers;
    return 0 unless defined $self->header('X-Requested-With');
    return 0 if $self->header('X-Requested-With') ne 'XMLHttpRequest';
    return 1;
}

# context-aware accessor for uploads
sub upload {
    my ($self, $name) = @_;
    my $res = $self->{uploads}{$name};

    return $res unless wantarray;
    return ()   unless defined $res;
    return (ref($res) eq 'ARRAY') ? @$res : $res;
}

# private

sub _init {
    my ($self) = @_;

    $self->_build_headers();
    $self->_build_request_env();
    $self->_build_path()      unless $self->path;
    $self->_build_method()    unless $self->method;
    $self->_build_path_info() unless $self->path_info;

    $self->{_http_body} =
      HTTP::Body->new($self->content_type, $self->content_length);
    $self->{_http_body}->cleanup(1);
    $self->_build_params();
    $self->_build_uploads unless $self->uploads;
    $self->{ajax} = $self->is_ajax;
}

# Some Dancer's core components sometimes need to alter
# the parsed request params, these protected accessors are provided
# for this purpose
sub _set_route_params {
    my ($self, $params) = @_;
    $params = _decode_params($params);
    $self->{_route_params} = $params;
    $self->_build_params();
}

sub _set_body_params {
    my ($self, $params) = @_;
    $params = _decode_params($params);
    $self->{_body_params} = $params;
    $self->_build_params();
}

sub _set_query_params {
    my ($self, $params) = @_;
    $params = _decode_params($params);
    $self->{_query_params} = $params;
    $self->_build_params();
}

sub _decode_params {
    my ($params) = @_;
    require Dancer::Config;
    my $cs = Dancer::Config::setting('charset');
    if ($cs eq 'UTF-8') {
        for my $p (keys %{$params}) {
            $params->{$p} = decode('UTF-8', $params->{$p});
        }
    }
    return $params;
}

sub _build_request_env {
    my ($self) = @_;

   # Don't refactor that, it's called whenever a request object is needed, that
   # means at least once per request. If refactored in a loop, this will cost 4
   # times more than the following static map.
    $self->{user_agent}       = $self->{env}{HTTP_USER_AGENT};
    $self->{host}             = $self->{env}{HTTP_HOST};
    $self->{accept_language}  = $self->{env}{HTTP_ACCEPT_LANGUAGE};
    $self->{accept_charset}   = $self->{env}{HTTP_ACCEPT_CHARSET};
    $self->{accept_encoding}  = $self->{env}{HTTP_ACCEPT_ENCODING};
    $self->{keep_alive}       = $self->{env}{HTTP_KEEP_ALIVE};
    $self->{connection}       = $self->{env}{HTTP_CONNECTION};
    $self->{accept}           = $self->{env}{HTTP_ACCEPT};
    $self->{accept_type}      = $self->{env}{HTTP_ACCEPT_TYPE};
    $self->{referer}          = $self->{env}{HTTP_REFERER};
    $self->{x_requested_with} = $self->{env}{HTTP_X_REQUESTED_WITH};
}

sub _build_headers {
    my ($self) = @_;
    $self->{headers} = Dancer::SharedData->headers;
}

sub _build_params {
    my ($self) = @_;
    
    # params may have been populated by before filters
    # _before_ we get there, so we have to save it first
    my $previous = $self->{params};

    # now parse environement params...
    $self->_parse_get_params();
    $self->_parse_post_params();


    # and merge everything
    $self->{params} = {
        %$previous,                %{$self->{_query_params}},
        %{$self->{_route_params}}, %{$self->{_body_params}},
    };

}

# Written from PSGI specs:
# http://search.cpan.org/dist/PSGI/PSGI.pod
sub _build_path {
    my ($self) = @_;
    my $path = "";

    $path .= $self->{env}{'SCRIPT_NAME'}
      if defined $self->{env}->{'SCRIPT_NAME'};
    $path .= $self->{env}->{'PATH_INFO'}
      if defined $self->{env}->{'PATH_INFO'};

    # fallback to REQUEST_URI if nothing found
    # we have to decode it, according to PSGI specs.
    if (defined $self->{env}->{REQUEST_URI}) {
        $self->{request_uri} = $self->{env}->{REQUEST_URI};
        $path ||= $self->_url_decode($self->{request_uri});
    }

    croak "Cannot resolve path" if not $path;
    $self->{path} = $path;
}

sub _build_path_info {
    my ($self) = @_;
    my $info = $self->{env}->{'PATH_INFO'};
    if (defined $info) {

        # Empty path info will be interpreted as "root".
        $info ||= '/';
    }
    else {
        $info = $self->path;
    }
    $self->{path_info} = $info;
}

sub _build_method {
    my ($self) = @_;
    $self->{method} = $self->{env}->{REQUEST_METHOD}
      || $self->{request}->request_method();
}

sub _url_decode {
    my ($self, $encoded) = @_;
    my $clean = $encoded;
    $clean =~ tr/\+/ /;
    $clean =~ s/%([a-fA-F0-9]{2})/pack "H2", $1/eg;
    return $clean;
}

sub _parse_post_params {
    my ($self) = @_;
    return $self->{_body_params} if defined $self->{_body_params};

    my $body = $self->_read_to_end();
    $self->{_body_params} = $self->{_http_body}->param;
}

sub _parse_get_params {
    my ($self) = @_;
    return $self->{_query_params} if defined $self->{_query_params};
    $self->{_query_params} = {};

    my $source = $self->{env}{QUERY_STRING} || '';
    foreach my $token (split /[&;]/, $source) {
        my ($key, $val) = split(/=/, $token);
        next unless defined $key;
        $val = (defined $val) ? $val : '';
        $key = $self->_url_decode($key);
        $val = $self->_url_decode($val);

        # looking for multi-value params
        if (exists $self->{_query_params}{$key}) {
            my $prev_val = $self->{_query_params}{$key};
            if (ref($prev_val) && ref($prev_val) eq 'ARRAY') {
                push @{$self->{_query_params}{$key}}, $val;
            }
            else {
                $self->{_query_params}{$key} = [$prev_val, $val];
            }
        }

        # simple value param (first time we see it)
        else {
            $self->{_query_params}{$key} = $val;
        }
    }
    return $self->{_query_params};
}

sub _read_to_end {
    my ($self) = @_;

    my $content_length = $self->content_length;
    return unless $self->_has_something_to_read();

    if ($content_length > 0) {
        while (my $buffer = $self->_read()) {
            $self->{body} .= $buffer;
            $self->{_http_body}->add($buffer);
        }
    }

    return $self->{body};
}

sub _has_something_to_read {
    my ($self) = @_;
    return 0 unless defined $self->input_handle;
}

# taken from Miyagawa's Plack::Request::BodyParser
sub _read {
    my ($self,)   = @_;
    my $remaining = $self->{env}->{CONTENT_LENGTH} - $self->{_read_position};
    my $maxlength = $self->{_chunk_size};

    return if ($remaining <= 0);

    my $readlen = ($remaining > $maxlength) ? $maxlength : $remaining;
    my $buffer;
    my $rc;

    $rc = $self->input_handle->read($buffer, $readlen);

    if (defined $rc) {
        $self->{_read_position} += $rc;
        return $buffer;
    }
    else {
        croak "Unknown error reading input: $!";
    }
}

# Taken gently from Plack::Request, thanks to Plack authors.
sub _build_uploads {
    my ($self) = @_;

    my $uploads = $self->{_http_body}->upload;
    my %uploads;

    for my $name (keys %{$uploads}) {
        my $files = $uploads->{$name};
        $files = ref $files eq 'ARRAY' ? $files : [$files];

        my @uploads;
        for my $upload (@{$files}) {
            push(
                @uploads,
                Dancer::Request::Upload->new(
                    headers  => $upload->{headers},
                    tempname => $upload->{tempname},
                    size     => $upload->{size},
                    filename => $upload->{filename},
                )
            );
        }
        $uploads{$name} = @uploads > 1 ? \@uploads : $uploads[0];

        # support access to the filename as a normal param
        my @filenames = map { $_->{filename} } @uploads;
        $self->{_body_params}{$name} =
          @filenames > 1 ? \@filenames : $filenames[0];
    }

    $self->{uploads} = \%uploads;
    $self->_build_params();
}

1;

__END__

=pod

=head1 NAME

Dancer::Request - interface for accessing incoming requests

=head1 DESCRIPTION

This class implements a common interface for accessing incoming requests in
a Dancer application.

In a route handler, the current request object can be accessed by the C<request>
method, like in the following example:

    get '/foo' => sub {
        request->params; # request, params parsed as a hash ref
        request->body; # returns the request body, unparsed
        request->path; # the path requested by the client
        # ...
    };

A route handler should not read the environment by itself, but should instead
use the current request object.

=head1 PUBLIC INTERFACE

=head2 new($env)

The constructor of the class, used internally by Dancer's core to create request
objects. It uses the environment hash table given to build the request object.

=head2 new_for_request($method, $path, $params, $body, $headers)

An alternate constructor convinient for test scripts which creates a request
object with the arguments given.

=head2 to_string()

Return a string represeting the request object (eg: C<"GET /some/path">)

=head2 method()

Return the HTTP method used by the client to access the application.

While this method returns the method string as provided by the environment, it's
better to use one of the following boolean accessors if you want to inspect the
requested method.

=head2 is_get()

Return true if the method requested by the client is 'GET'

=head2 is_head()

Return true if the method requested by the client is 'HEAD'

=head2 is_post()

Return true if the method requested by the client is 'POST'

=head2 is_put()

Return true if the method requested by the client is 'PUT'

=head2 is_delete()

Return true if the method requested by the client is 'DELETE'

=head2 path()

Return the path requested by the client.

=head2 base()

Returns an absolute URI for the base of the application

=head2 uri_for(path, params)

Constructs a URI from the base and the passed path.  If params (hashref) is
supplied, these are added to the query string of the uri.  If the base is
C<http://localhost:5000/foo>, C<< request->uri_for('/bar', { baz => 'baz' }) >>
would return C<http://localhost:5000/foo/bar?baz=baz>.

=head2 params($source)

Called in scalar context, returns a hashref of params, either from the specified
source (see below for more info on that) or merging all sources.

So, you can use, for instance:

    my $foo = params->{foo}

If called in list context, returns a list of key => value pairs, so you could use:

    my %allparams = params;


=head3 Fetching only params from a given source

If a required source isn't specified, a mixed hashref (or list of key value
pairs, in list context) will be returned; this will contain params from all
sources (route, query, body).

In practical terms, this means that if the param C<foo> is passed both on the
querystring and in a POST body, you can only access one of them.

If you want to see only params from a given source, you can say so by passing
the C<$source> param to C<params()>:

    my %querystring_params = params('query');
    my %route_params       = params('route');
    my %post_params        = params('body');

If source equals C<route>, then only params parsed from the route pattern
are returned.

If source equals C<query>, then only params parsed from the query string are
returned.

If source equals C<body>, then only params sent in the request body will be
returned.

If another value is given for C<$source>, then an exception is triggered.

=head2 Vars

Alias to the C<params> accessor, for backward-compatibility with C<CGI> interface.

=head2 request_method

Alias to the C<method> accessor, for backward-compatibility with C<CGI> interface.

=head2 input_handle

Alias to the PSGI input handle (C<< <request->env->{psgi.input}> >>)

=head2 content_type()

Return the content type of the request.

=head2 content_length()

Return the content length of the request.

=head2 header($name)

Return the value of the given header, if present. If the header has multiple
values, returns an the list of values if called in list context, the first one
in scalar.

=head2 body()

Return the raw body of the request, unparsed.

If you need to access the body of the request, you have to use this accessor and
should not try to read C<psgi.input> by hand. C<Dancer::Request> already did it for you
and kept the raw body untouched in there.

=head2 is_ajax()

Return true if the value of the header C<X-Requested-With> is XMLHttpRequest.

=head2 env()

Return the current environment (C<%ENV>), as a hashref.

=head2 uploads()

Returns a reference to a hash containing uploads. Values can be either a
L<Dancer::Request::Upload> object, or an arrayref of L<Dancer::Request::Upload>
objects.

You should probably use the C<upload($name)> accessor instead of manually accessing the
C<uploads> hash table.

=head2 upload($name)

Context-aware accessor for uploads. It's a wrapper around an access to the hash
table provided by C<uploads()>. It looks at the calling context and returns a
corresponding value.

If you have many file uploads under the same name, and call C<upload('name')> in
an array context, the accesor will unroll the ARRA ref for you:

    my @uploads = request->upload('many_uploads'); # OK

Whereas with a manual access to the hash table, you'll end up with one element
in @uploads, being the ARRAY ref:

    my @uploads = request->uploads->{'many_uploads'}; # $uploads[0]: ARRAY(0xXXXXX)

That is why this accessor should be used instead of a manual access to
C<uploads>.

=head1 HTTP environment variables

All HTTP environment variables that are in %ENV will be provided in the
Dancer::Request object through specific accessors, here are those supported:

=over 4

=item C<user_agent>

=item C<agent> (alias for C<user_agent>)

=item C<host>

=item C<accept_language>

=item C<accept_charset>

=item C<accept_encoding>

=item C<keep_alive>

=item C<connection>

=item C<accept>

=item C<forwarded_for_address>

=item C<remote_address>

=back

=head1 AUTHORS

This module has been written by Alexis Sukrieh and was mostly
inspired by L<Plack::Request>, written by Tatsuiko Miyagawa.

Tatsuiko Miyagawa also gave a hand for the PSGI interface.

=head1 LICENCE

This module is released under the same terms as Perl itself.

=head1 SEE ALSO

L<Dancer>

=cut<|MERGE_RESOLUTION|>--- conflicted
+++ resolved
@@ -160,7 +160,6 @@
     }
     else {
         croak "Unknown source params \"$source\".";
-<<<<<<< HEAD
     }
 }
 
@@ -181,8 +180,6 @@
 
     if (ref($h) eq 'ARRAY') {
         return [ map { _decode($_) } @$h ];
-=======
->>>>>>> 4ce68b98
     }
 
     return $h;
@@ -231,35 +228,20 @@
 # for this purpose
 sub _set_route_params {
     my ($self, $params) = @_;
-    $params = _decode_params($params);
     $self->{_route_params} = $params;
     $self->_build_params();
 }
 
 sub _set_body_params {
     my ($self, $params) = @_;
-    $params = _decode_params($params);
     $self->{_body_params} = $params;
     $self->_build_params();
 }
 
 sub _set_query_params {
     my ($self, $params) = @_;
-    $params = _decode_params($params);
     $self->{_query_params} = $params;
     $self->_build_params();
-}
-
-sub _decode_params {
-    my ($params) = @_;
-    require Dancer::Config;
-    my $cs = Dancer::Config::setting('charset');
-    if ($cs eq 'UTF-8') {
-        for my $p (keys %{$params}) {
-            $params->{$p} = decode('UTF-8', $params->{$p});
-        }
-    }
-    return $params;
 }
 
 sub _build_request_env {
