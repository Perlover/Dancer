# PODNAME: Dancer::Cookbook
# ABSTRACT: a quick-start guide to the Dancer web framework

__END__

=pod

=encoding UTF-8

=head1 NAME

Dancer::Cookbook - a quick-start guide to the Dancer web framework

=head1 VERSION

version 1.3134

=head1 DESCRIPTION

A quick-start guide with examples to get you up and running with the Dancer web
framework.

=head1 BEGINNER'S DANCE

=head2 Your first Dancer web app

Dancer has been designed to be easy to work with. It's trivial to write a
simple web app, but still has the power to work with larger projects.  To start
with, let's make an incredibly simple "Hello World" example:

    #!/usr/bin/perl

    use Dancer;

    get '/hello/:name' => sub {
        return "Why, hello there " . params->{name};
    };

    dance;

Yes, the above is a fully-functioning web app; running that script will launch
a webserver listening on the default port (3000). Now you can make a request

    $ curl http://localhost:3000/hello/Bob
    Why, hello there Bob

(or the name of the machine you ran it on, if it's not your local system),
and it will say hello.  The C<:name> part is a named parameter within the
route specification whose value is made available through C<params>
- more on that later.

Note that you don't need to use the C<strict> and C<warnings> pragma, they are
already loaded by Dancer.  (If you don't want the C<warnings> pragma (which can
lead to undesired warnings about use of undef values, for example), then set the
L<import_warnings|Dancer::Config/import_warnings> setting to a false value.

=head2 Starting a Dancer project

The first simple example is fine for trivial projects, but for anything more
complex you'll want a more maintainable solution - enter the C<dancer> helper
script, which will build the framework of your application with a single
command:

    $ dancer -a mywebapp
    + mywebapp
    + mywebapp/bin
    + mywebapp/bin/app.pl
    + mywebapp/config.yml
    + mywebapp/environments
    + mywebapp/environments/development.yml
    + mywebapp/environments/production.yml
    + mywebapp/views
    + mywebapp/views/index.tt
    + mywebapp/views/layouts
    + mywebapp/views/layouts/main.tt
    + mywebapp/MANIFEST.SKIP
    + mywebapp/lib
    + mywebapp/lib/mywebapp.pm
    + mywebapp/public
    + mywebapp/public/css
    + mywebapp/public/css/style.css
    + mywebapp/public/css/error.css
    + mywebapp/public/images
    + mywebapp/public/500.html
    + mywebapp/public/404.html
    + mywebapp/public/dispatch.fcgi
    + mywebapp/public/dispatch.cgi
    + mywebapp/public/javascripts
    + mywebapp/public/javascripts/jquery.min.js
    + mywebapp/t
    + mywebapp/t/002_index_route.t
    + mywebapp/t/001_base.t
    + mywebapp/Makefile.PL

As you can see, it creates a directory named after the name of the app, along
with a configuration file, a views directory (where your templates and layouts
will live), an environments directory (where environment-specific settings
live), a module containing the actual guts of your application, a script to
start it - or to run your web app via Plack/PSGI - more on that later.

=head1 DANCE ROUTINES: ROUTES

=head2 Declaring routes

To control what happens when a web request is received by your webapp, you'll
need to declare C<routes>.  A route declaration indicates for which HTTP method(s)
it is valid, the path it matches (e.g. /foo/bar), and a coderef to execute,
which returns the response.

    get '/hello/:name' => sub {
        return "Hi there " . params->{name};
    };

The above route specifies that, for GET requests to '/hello/...', the code block
provided should be executed.

=head2 Handling multiple HTTP request methods

Routes can use C<any> to match all, or a specified list of HTTP methods.

The following will match any HTTP request to the path /myaction:

    any '/myaction' => sub {
        # code
    }

The following will match GET or POST requests to /myaction:

    any ['get', 'post'] => '/myaction' => sub {
        # code
    };

For convenience, any route which matches GET requests will also match HEAD
requests.

=head2 Retrieving request parameters

The L<params|Dancer/params> keyword returns a hashref of request parameters; 
these will be parameters supplied on the query string, within the path itself 
(with named placeholders), and, for HTTP POST requests, the content of the 
POST body.

=head2 Named parameters in route path declarations

As seen above, you can use C<:somename> in a route's path to capture part of the
path; this will become available by calling L<params|Dancer/params>.

So, for a web app where you want to display information on a company, you might
use something like:

    get '/company/view/:companyid' => sub {
        my $company_id = params->{companyid};
        # Look up the company and return appropriate page
    };

=head2 Wildcard path matching and splat

You can also declare wildcards in a path, and retrieve the values they matched
with the L<splat|Dancer/splat> keyword:

    get '/*/*' => sub {
        my ($action, $id) = splat;
        if (my $action eq 'view') {
            return display_item($id);
        } elsif ($action eq 'delete') {
            return delete_item($id);
        } else {
            status 'not_found';
            return "What?";
        }
    };

=head2 Before hooks - processed before a request

A before L<hook|Dancer/hook> declares code which should be handled before 
a request is passed to the appropriate route.

    hook 'before' => sub {
        var note => 'Hi there';
        request->path_info('/foo/oversee')
    };

    get '/foo/*' => sub {
        my ($match) = splat; # 'oversee';
        vars->{note}; # 'Hi there'
    };

The above declares a before hook which uses C<var> to set a variable which
will later be available within the route handler, then amends the path of the
request to C</foo/oversee>; this means that, whatever path was requested, it
will be treated as though the path requested was C</foo/oversee>.

=head2 Default route

In case you want to avoid a I<404 error>, or handle multiple routes in the same
way and you don't feel like configuring all of them, you can set up a default
route handler.

The default route handler will handle any request that doesn't get served by
any other route.

All you need to do is set up the following route as the B<last> route:

    any qr{.*} => sub {
        status 'not_found';
        template 'special_404', { path => request->path };
    };

Then you can set up the template as such:

    You tried to reach <% path %>, but it is unavailable at the moment.

    Please try again or contact us at our email at <...>.

=head2 Using the auto_page feature for automatic route creation

For simple "static" pages, you can simply enable the C<auto_page> config
setting; this means that you need not declare a route handler for those pages;
if a request is for C</foo/bar>, Dancer will check for a matching view (e.g.
C</foo/bar.tt> and render it with the default layout etc if found.  For full
details, see the documentation for the 
L<auto_page setting|Dancer::Config/"auto_page">.

=head2 Why should I use the Ajax plugin

As an Ajax query is just an HTTP query, it's similar to a GET or POST
route. You may ask yourself why you may want to use the C<ajax>
keyword (from the L<Dancer::Plugin::Ajax> plugin) instead of a simple
C<get>.

Let's say you have a path like '/user/:user' in your application. You
may want to be able to serve this page, with a layout and HTML
content. But you may also want to be able to call this same url from a
javascript query using Ajax.

So, instead of having the following code:

    get '/user/:user' => sub {
         if (request->is_ajax) {
             # create xml, set headers to text/xml, blablabla
              header('Content-Type' => 'text/xml');
              header('Cache-Control' =>  'no-store, no-cache, must-revalidate');
              to_xml({...})
         }else{
             template users, {....}
         }
    };

you can have

    get '/user/:user' => sub {
        template users, {...}
    }

and

    ajax '/user/:user' => sub {
         to_xml({...}, RootName => undef);
    }

Because it's an Ajax query you know you need to return XML content,
so the content type of the response is set for you.

=head2 Using the prefix feature to split your application

For better maintainability you may want to separate some of your application
components to different packages. Let's say we have a simple web app with an
admin section, and want to maintain this in a different package:

    package myapp;
    use Dancer ':syntax';
    use myapp::admin;

    prefix undef;

    get '/' => sub {...};

    1;

    package myapp::admin;
    use Dancer ':syntax';

    prefix '/admin';

    get '/' => sub {...};

    1;

The following routes will be generated for us:

    - get /
    - get /admin/
    - head /
    - head /admin/

=head1 MUSCLE MEMORY: STORING DATA

=head2 Handling sessions

It's common to want to use sessions to give your web applications state; for
instance, allowing a user to log in, creating a session, and checking that
session on subsequent requests.

To make use of sessions you must first enable the session engine. Pick the
session engine you want to use, then declare it in your config file:

    session: Simple

The L<Dancer::Session::Simple> backend implements very simple in-memory session
storage.  This will be fast and useful for testing, but sessions do not persist
between restarts of your app.

You can also use the L<Dancer::Session::YAML> backend included with Dancer,
which stores session data on disc in YAML files (since YAML is a nice
human-readable format, it makes inspecting the contents of sessions a breeze):

    session: YAML

Or, to enable session support from within your code,

    set session => 'YAML';

(Controlling settings is best done from your config file, though).  'YAML' in
the example is the session backend to use; this is shorthand for
L<Dancer::Session::YAML>.  There are other session backends you may wish to use,
for instance L<Dancer::Session::Memcache>, but the YAML backend is a simple and
easy to use example which stores session data in a YAML file in sessions).

You can then use the L<session|Dancer/session> keyword to manipulate the
session:

=head3 Storing data in the session

Storing data in the session is as easy as:

    session varname => 'value';

=head3 Retrieving data from the session

Retrieving data from the session is as easy as:

    session('varname')

Or, alternatively,

    session->{varname}

=head3 Controlling where sessions are stored

For disc-based session back ends like L<Dancer::Session::YAML>,
L<Dancer::Session::Storable> etc, session files are written to the session dir
specified by the C<session_dir> setting, which defaults to C<appdir/sessions>.

If you need to control where session files are created, you can do so quickly
and easily within your config file. For example:

    session_dir: /tmp/dancer-sessions

If the directory you specify does not exist, Dancer will attempt to create it
for you.

=head3 Destroying a session

When you're done with your session, you can destroy it:

    session->destroy

=head2 Sessions and logging in

A common requirement is to check the user is logged in, and, if not, require
them to log in before continuing.

This can easily be handled with a before L<hook|Dancer/hook> to check their session:

    hook 'before' => sub {
        if (! session('user') && request->path_info !~ m{^/login}) {
            var requested_path => request->path_info;
            request->path_info('/login');
        }
    };

    get '/login' => sub {
        # Display a login page; the original URL they requested is available as
        # vars->{requested_path}, so could be put in a hidden field in the form
        template 'login', { path => vars->{requested_path} };
    };

    post '/login' => sub {
        # Validate the username and password they supplied
        if (params->{user} eq 'bob' && params->{pass} eq 'letmein') {
            session user => params->{user};
            redirect params->{path} || '/';
        } else {
            redirect '/login?failed=1';
        }
    };

In your login page template, you'll want a text field named user, a password
field named pass, and a hidden field named path, which will be populated with
the path originally requested, so that it's sent back in the POST submission,
and can be used by the post route to redirect onwards to the page originally
requested once you're logged in.

Of course you'll probably want to validate your users against a database table,
or maybe via IMAP/LDAP/SSH/POP3/local system accounts via PAM etc.
L<Authen::Simple> is probably a good starting point here!

A simple working example of handling authentication against a database table
yourself (using L<Dancer::Plugin::Database> which provides the C<database>
keyword, and L<Crypt::SaltedHash> to handle salted hashed passwords (well, you
wouldn't store your users' passwords in the clear, would you?)) follows:

    post '/login' => sub {
        my $user = database->quick_select('users', 
            { username => params->{user} }
        );
        if (!$user) {
            warning "Failed login for unrecognised user " . params->{user};
            redirect '/login?failed=1';
        } else {
            if (Crypt::SaltedHash->validate($user->{password}, params->{pass}))
            {
                debug "Password correct";
                # Logged in successfully
                session user => $user;
                redirect params->{path} || '/';
            } else {
                debug("Login failed - password incorrect for " . params->{user});
                redirect '/login?failed=1';
            }
        }
    };

=head3 Retrieve complete hash stored in session

Get complete hash stored in session:

    my $hash = session;

=head1 APPEARANCE

=head2 Using templates - views and layouts

Returning plain content is all well and good for examples or trivial apps, but
soon you'll want to use templates to maintain separation between your code and
your content.  Dancer makes this easy.

Your route handlers can use the L<template|Dancer/template> keyword to render
templates.

=head3 Views

It's possible to render the action's content with a template, this is called a
view. The `appdir/views' directory is the place where views are located.

You can change this location by changing the setting 'views'.

By default, the internal template engine L<Dancer::Template::Simple> is used,
but you may want to upgrade to Template::Toolkit. If you do so, you have to
enable this engine in your settings as explained in
L<Dancer::Template::TemplateToolkit>.  If you do so, you'll also have to
import the L<Template> module in your application code.

Note that, by default, Dancer configures the Template::Toolkit engine to use
C<<% %>> brackets instead of its default C<[% %]> brackets.  You can change this
by using the following in your config file:

    template: template_toolkit

    engines:
        template_toolkit:
            start_tag: '[%'
            stop_tag: '%]'

All views must have a '.tt' extension. This may change in the future.

To render a view just call the C<template|Dancer/template> keyword at
the end of the action by giving the view name and the HASHREF of tokens to
interpolate in the view (note that for convenience, the request, session, params
and vars are automatically accessible in the view, named C<request>, C<session>,
C<params> and C<vars>). For example:

    hook 'before' => sub { var time => scalar(localtime) };

    get '/hello/:name' => sub {
        my $name = params->{name};
        template 'hello.tt', { name => $name };
    };

The template 'hello.tt' could contain, for example:

    <p>Hi there, <% name %>!</p>
    <p>You're using <% request.user_agent %></p>
    <% IF session.username %>
        <p>You're logged in as <% session.username %>
    <% END %>
    It's currently <% vars.time %>

For a full list of the tokens automatically added to your template
(like C<session>, C<request> and C<vars>, refer to
L<Dancer::Template::Abstract>).

=head3 Layouts

A layout is a special view, located in the 'layouts' directory (inside the views
directory) which must have a token named 'content'. That token marks the place
to render the action view. This lets you define a global layout for your
actions, and have each individual view contain only the specific content.  This
is a good thing to avoid lots of needless duplication of HTML :)

Here is an example of a layout: C<views/layouts/main.tt> :

    <html>
        <head>...</head>
        <body>
        <div id="header">
        ...
        </div>

        <div id="content">
        <% content %>
        </div>

        </body>
    </html>

You can tell your app which layout to use with C<layout: name> in the config
file, or within your code:

    set layout => 'main';

You can control which layout to use (or whether to use a layout at all) for a
specific request without altering the layout setting by passing an options
hashref as the third param to the template keyword:

    template 'index.tt', {}, { layout => undef };

If your application is not mounted under root (B</>), you can use a
before_template_render hook instead of hardcoding the path to your
application for your css, images and javascript:

    hook 'before_template_render' => sub {
        my $tokens = shift;
        $tokens->{uri_base} = request->base->path;
    };

Then in your layout, modify your css inclusion as follows:

    <link rel="stylesheet" href="<% uri_base %>/css/style.css" />

From now on, you can mount your application wherever you want, without
any further modification of the css inclusion

=head3 template and unicode

If you use L<Plack> and have some unicode problem with your Dancer application,
don't forget to check if you have set your template engine to use unicode, and
set the default charset to UTF-8. So, if you are using template toolkit, your
config.yml will look like this:

    charset: UTF-8
    engines:
      template_toolkit:
        ENCODING: utf8

=head3 TT's WRAPPER directive in Dancer (META variables, SETs)

Dancer already provides a WRAPPER-like ability, which we call a "layout". The
reason we do not use TT's WRAPPER (which also makes it incompatible with Dancer) is
because not all template systems support it. Actually, most don't.

However, you might want to use it, and be able to define META variables and
regular L<Template::Toolkit> variables.

These few steps will get you there:

=over 4

=item * Disable the layout in Dancer

You can do this by simply commenting (or removing) the C<layout> configuration
in the F<config.yml> file.

=item * Use Template Toolkit template engine

Change the configuration of the template to Template Toolkit:

    # in config.yml
    template: "template_toolkit"

=item * Tell the Template Toolkit engine who's your wrapper

    # in config.yml
    # ...
    engines:
        template_toolkit:
            WRAPPER: layouts/main.tt

=back

Done! Everything will work fine out of the box, including variables and META
variables.

=head1 SETTING THE STAGE: CONFIGURATION AND LOGGING

=head2 Configuration and environments

Configuring a Dancer application can be done in many ways. The easiest one (and
maybe the dirtiest) is to put all your settings statements at the top of
your script, before calling the dance() method.

Other ways are possible. You can define all your settings in the file
`appdir/config.yml'. For this, you must have installed the YAML module, and of
course, write the config file in YAML.

That's better than the first option, but it's still not perfect as you can't
switch easily from one environment to another without rewriting the config.yml
file.

The better way is to have one config.yml file with default global settings,
like the following:

    # appdir/config.yml
    logger: 'file'
    layout: 'main'

And then write as many environment files as you like in C<appdir/environments>.
That way the appropriate environment config file will be loaded according to
the running environment (if none is specified, it will be 'development').

Note that you can change the running environment using the C<--environment>
command line switch.

Typically, you'll want to set the following values in a development config file:

    # appdir/environments/development.yml
    log: 'debug'
    startup_info: 1
    show_errors:  1

And in a production one:

    # appdir/environments/production.yml
    log: 'warning'
    startup_info: 0
    show_errors:  0

=head2 Accessing configuration information from your app

A Dancer application can use the 'config' keyword to easily access the settings
within its config file, for instance:

    get '/appname' => sub {
        return "This is " . config->{appname};
    };

This makes keeping your application's settings all in one place simple and easy.
You shouldn't need to worry about implementing all that yourself :)

=head2 Accessing configuration information from a separate script

You may well want to access your webapp's configuration from outside your
webapp. You could, of course, use the YAML module of your choice and load your
webapps's config.yml, but chances are that this is not convenient.

Use Dancer instead. Without any ado, magic or too big jumps, you can use the
values from config.yml and some additional default values:

	# bin/script1.pl
	use Dancer ':script';
	print "template:".config->{template}."\n"; #simple
	print "log:".config->{log}."\n"; #undef

Note that config->{log} should result in an undef error on a default scaffold since
you did not load the environment and in the default scaffold log is defined in
the environment and not in config.yml. Hence undef.

If you want to load an environment you need to tell Dancer where to look for it.
One way to do so, is to tell Dancer where the webapp lives. From there Dancer
deduces where the config.yml file is (typically $webapp/config.yml).

	# bin/script2.pl
	use FindBin;
	use Cwd qw/realpath/;
	use Dancer ':script';

	#tell the Dancer where the app lives
	my $appdir=realpath( "$FindBin::Bin/..");

	Dancer::Config::setting('appdir',$appdir);
	Dancer::Config::load();

	#getter
	print "environment:".config->{environment}."\n"; #development
	print "log:".config->{log}."\n"; #value from development environment

By default Dancer loads development environment (typically
$webapp/environment/development.yml). In contrast to the example before, you
do have a value from the development environment (environment/development.yml)
now. Also note that in the above example Cwd and FindBin are used. They are
likely to be already loaded by Dancer anyways, so it's not a big overhead. You
could just as well hand over a simple path for the app if you like that better,
e.g.:

	Dancer::Config::setting('appdir','/path/to/app/dir');

If you want to load an environment other than the default, try this:

	# bin/script2.pl
	use Dancer ':script';

	#tell the Dancer where the app lives
	Dancer::Config::setting('appdir','/path/to/app/dir');

	#which environment to load
	config->{environment}='production';

	Dancer::Config::load();

	#getter
	print "log:".config->{log}."\n"; #has value from production environment

By the way, you not only get values, you can also set values straightforward
like we do above with config->{environment}='production'. Of course, this value
does not get written in any file; it only lives in memory and your webapp
doesn't have access to it, but you can use it inside your script.

=head2 Logging

=head3 Configuring logging

It's possible to log messages generated by the application and by Dancer itself.

To start logging, select the logging engine you wish to use with the C<logger>
setting; Dancer includes built-in log engines named C<file> and C<console>,
which log to a logfile and to the console respectively.

To enable logging to a file, add the following to your config.yml:

    logger: 'file'

Then you can choose which kind of messages you want to actually log:

    log: 'core'      # will log all messages, including messages from
                     # Dancer itself
    log: 'debug'     # will log debug, info, warning and error messages
    log: 'info'      # will log info, warning and error messages
    log: 'warning'   # will log warning and error messages
    log: 'error'     # will log error messages

If you're using the C<file> logging engine, a directory C<appdir/logs> will be
created and will host one logfile per environment. The log message contains the
time it was written, the PID of the current process, the message and the caller
information (file and line).

=head3 Logging your own messages

Just call  L<debug|Dancer/debug>, L<warning|Dancer/warning>,
L<error|Dancer/error> or L<info|Dancer/info> with your message:

    debug "This is a debug message from my app.";

=head1 RESTING

=head2 Writing a REST application

With Dancer, it's easy to write REST applications. Dancer provides helpers to
serialize and deserialize for the following data formats:

=over 4

=item JSON

=item YAML

=item XML

=item Data::Dumper

=back

To activate this feature, you only have to set the C<serializer> setting to the
format you require, for instance in your config.yml:

   serializer: JSON

Or right in your code:

   set serializer => 'JSON';

From now, all HashRefs or ArrayRefs returned by a route will be serialized to
the format you chose, and all data received from B<POST> or B<PUT> requests
will be automatically deserialized.

    get '/hello/:name' => sub {
        # this structure will be returned to the client as
        # {"name":"$name"}
        return {name => params->{name}};
    };

It's possible to let the client choose which serializer he wants to use. For
this, use the B<mutable> serializer, and an appropriate serializer will be
chosen from the B<Content-Type> header.

It's also possible to return a custom error, using the
L<send_error|Dancer/send_error> keyword..
When you don't use a serializer, the C<send_error> function will take a string
as the first parameter (the message), and an optional HTTP code. When using a
serializer, the message can be a string, an ArrayRef or a HashRef:

    get '/hello/:name' => sub {
        if (...) {
           send_error("you can't do that");
           # or
           send_error({reason => 'access denied', message => "no"});
        }
    };

The content of the error will be serialized using the appropriate serializer.

=head2 Deploying your Dancer applications

For examples on deploying your Dancer applications including standalone, behind
proxy/load-balancing software, and using common web servers including Apache to
run via CGI/FastCGI etc, see L<Dancer::Deployment>.

=head1 DANCER ON THE STAGE: DEPLOYMENT

=head2 Plack middlewares

If you deploy with Plack and use some Plack middlewares, you can enable them
directly from Dancer's configuration files.

=head3 Generic middlewares

To enable middlewares in Dancer, you just have to set the plack_middlewares
setting like the following:

    set plack_middlewares => [
        [ 'SomeMiddleware' => qw(some options for somemiddleware) ],
    ];

For instance, if you want to enable L<Plack::Middleware::Debug> in your Dancer
application, all you have to do is to set C<plack_middlewares> like that:

    set plack_middlewares => [
        [ 'Debug' => ( 'panels' => [qw(DBITrace Memory Timer)] ) ],
    ];

Of course, you can also put this configuration into your config.yml file, or
even in your environment configuration files:

    # environments/development.yml
    ...
    plack_middlewares:
      -
        - Debug          # first element of the array is the name of the middleware
        - panels         # following elements are the configuration ofthe middleware
        -
            - DBITrace
            - Memory
            - Timer

=head3 Path-based middlewares

If you want to set up a middleware for a specific path, you can do that using
C<plack_middlewares_map>. You'll need L<Plack::App::URLMap> to do that.

    plack_middlewares_map:
        '/':      ['Debug']
        '/timer': ['Timer'],

=head1 DEVELOPMENT TOOLS

<<<<<<< HEAD
=head2 Auto-reloading code

When you are furiously hacking on your Dancer app, it might come in handy to
have the application auto-detect changes in the code and reload itself.

To do that, you can use L<Plack::Loader::Shotgun>, L<Plack::Middleware::Refresh>,
or plackup with the C<-r> switch:

   plackup -r bin/appl.pl  (will restart the app whenever a file in ./bin or ./lib is modified
=======
Dancer contributors - see AUTHORS file.

=head1 AUTHOR

Dancer Core Developers

=head1 COPYRIGHT AND LICENSE

This software is copyright (c) 2010 by Alexis Sukrieh.

This is free software; you can redistribute it and/or modify it under
the same terms as the Perl 5 programming language system itself.

=cut
>>>>>>> 8ace3a29
<|MERGE_RESOLUTION|>--- conflicted
+++ resolved
@@ -13,7 +13,7 @@
 
 =head1 VERSION
 
-version 1.3134
+version 1.3135
 
 =head1 DESCRIPTION
 
@@ -872,7 +872,6 @@
 
 =head1 DEVELOPMENT TOOLS
 
-<<<<<<< HEAD
 =head2 Auto-reloading code
 
 When you are furiously hacking on your Dancer app, it might come in handy to
@@ -882,8 +881,6 @@
 or plackup with the C<-r> switch:
 
    plackup -r bin/appl.pl  (will restart the app whenever a file in ./bin or ./lib is modified
-=======
-Dancer contributors - see AUTHORS file.
 
 =head1 AUTHOR
 
@@ -896,5 +893,4 @@
 This is free software; you can redistribute it and/or modify it under
 the same terms as the Perl 5 programming language system itself.
 
-=cut
->>>>>>> 8ace3a29
+=cut