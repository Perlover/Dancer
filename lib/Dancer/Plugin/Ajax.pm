--- conflicted
+++ resolved
@@ -3,7 +3,7 @@
   $Dancer::Plugin::Ajax::AUTHORITY = 'cpan:SUKRIA';
 }
 #ABSTRACT: a plugin for adding Ajax route handlers
-$Dancer::Plugin::Ajax::VERSION = '1.3132';
+$Dancer::Plugin::Ajax::VERSION = '1.3133'; # TRIAL
 use strict;
 use warnings;
 
@@ -66,8 +66,6 @@
 
 =pod
 
-<<<<<<< HEAD
-=======
 =encoding UTF-8
 
 =head1 NAME
@@ -76,9 +74,8 @@
 
 =head1 VERSION
 
-version 1.3132
+version 1.3133
 
->>>>>>> 60d2e460
 =head1 SYNOPSIS
 
     package MyWebApp;
@@ -115,10 +112,6 @@
 
 =back
 
-=head1 NAME
-
-Dancer::Plugin::Ajax - 
-
 =head1 CONFIGURATION
 
 By default the plugin will use a content-type of 'text/xml' but this can be overwritten
