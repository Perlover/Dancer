--- conflicted
+++ resolved
@@ -993,11 +993,7 @@
 You can't store more complex structure than this. All your keys in your hash
 should be scalars; storing references will not work.
 
-<<<<<<< HEAD
 See L<Dancer::Cookie> for further options when creating your cookie.
-=======
-Check L<Dancer::Cookie> for further details about the cookie object.
->>>>>>> e0b88a77
 
 =head2 session
 
