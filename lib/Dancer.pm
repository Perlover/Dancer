--- conflicted
+++ resolved
@@ -123,16 +123,12 @@
 sub header          { goto &headers }
 sub push_header     { Dancer::SharedData->response->push_header(@_); }
 sub headers         { Dancer::SharedData->response->headers(@_); }
-<<<<<<< HEAD
 sub hook            { Dancer::Hook->new(@_) }
-sub layout          { set(layout => shift) }
-=======
 sub layout          {
     Dancer::Deprecation->deprecated(reason => "use 'set layout => \"value\"'",
                                     version => '1.3050',
                                     fatal => 0);
     set(layout => shift) }
->>>>>>> 11c0dc6b
 sub load            { require $_ for @_ }
 sub load_app        { goto &_load_app } # goto doesn't add a call frame. So caller() will work as expected
 sub logger          {
