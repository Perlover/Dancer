package Dancer;

use strict;
use warnings;
use vars qw($VERSION $AUTHORITY @EXPORT);

use Dancer::Config 'setting';
use Dancer::Route;
use Dancer::Renderer;
use Dancer::Response;
use Dancer::FileUtils;
use Dancer::SharedData;
use Dancer::Helpers;

use HTTP::Server::Simple::CGI;
use base 'Exporter', 'HTTP::Server::Simple::CGI';

$AUTHORITY = 'SUKRIA';
$VERSION = '0.1';
@EXPORT = qw(
    set
    get 
    post 
    status
    content_type
    pass
    true
    false
    r
    dirname
    path
    params
    vars
    var
    splat
<<<<<<< HEAD
    before
    request
=======
    send_file
    mime_type
    template
    layout
>>>>>>> 9080cd83
);

# Dancer's syntax 
sub get          { Dancer::Route->add('get', @_) }
sub post         { Dancer::Route->add('post', @_) }
sub r            { {regexp => $_[0]} }
sub set          { setting(@_) }
sub mime_type    { Dancer::Config::mime_types(@_) }
sub dirname      { Dancer::FileUtils::dirname(@_) }
sub path         { Dancer::FileUtils::path(@_) }
sub true         { 1 }
sub false        { 0 }
sub params       { Dancer::SharedData->params  }
sub splat        { @{ Dancer::SharedData->params->{splat} } }
<<<<<<< HEAD
sub var          { Dancer::SharedData->var(@_) }
sub vars         { Dancer::SharedData->vars }
sub before       { Dancer::Route->before_filter(@_) }
sub request      { Dancer::SharedData->cgi }
=======
sub pass         { Dancer::Response::pass() }
sub status       { Dancer::Response::status(@_) }
sub content_type { Dancer::Response::content_type(@_) }
sub send_file    { Dancer::Helpers::send_file(@_) }
sub template     { Dancer::Helpers::template(@_) }
sub layout       { set(layout => shift) }
>>>>>>> 9080cd83

# The run method to call for starting the job
sub dance { 
    my $class = shift;
    my $ipaddr = setting 'server';
    my $port   = setting 'port';

    print ">> Listening on $ipaddr:$port\n";
    my $pid = $class->new($port)->run();
}

# HTTP server overload comes here
sub handle_request {
<<<<<<< HEAD
    my ($self, $cgi) = @_;
    
    Dancer::SharedData->cgi($cgi);

    return Dancer::Renderer->render_file
        || Dancer::Renderer->render_action
        || Dancer::Renderer->render_error;
=======
    my ($self, $request) = @_;
    
    return Dancer::Renderer->render_file($request) 
        || Dancer::Renderer->render_action($request)
        || Dancer::Renderer->render_error($request);
>>>>>>> 9080cd83
}

sub print_banner {
    print "== Entering the dance floor ...\n";
}

# When importing the package, strict and warnings pragma are loaded, 
# and the appdir detection is performed.
sub import {
    my ($package, $script) = caller;
    strict->import;
    warnings->import;

    setting appdir => dirname(File::Spec->rel2abs($script));
    setting public => path(setting('appdir'), 'public');
    setting views  => path(setting('appdir'), 'views');

    Dancer->export_to_level(1, @_);
}

'Dancer';
__END__

=pod 

=head1 NAME

Dancer 

=head1 WARNING

This is under heavy development

=head1 DESCRIPTION

Dancer is a framework for writing web applications with minimal effort. It was
inspired by Sinatra, from the Ruby's community.

Dancer is here to provide the simpliest way for writing a web application.

=head1 USAGE

As soon as Dancer is imported to a script, that script becomes a webapp.

All the script has to do is to declare a list of B<routes> which are basically:
    
=over 4

=item a B<pattern> for matching HTTP requests 

=item a B<block of code> that has to return a string supposed to be the content
to render.

=back

Routes are defined for a given HTTP method (get or post). For each method
supported, a keyword is exported by the module. 

Here is an example of a route definition:

    get '/hello/:name' => sub {
        # do something important here
        
        return "Hello ".params->{name};
    };

The route is defined for the method 'get', so only GET requests will be honoured
by that route.

The route action is the code reference declared, it can access parameters through 
the `params' keyword, which returns an hashref.
This hashref is a merge of the route pattern matches and the request params.

Below are all the possible ways to define a route, note that it is not
possible to mix them up. Don't expect to have a working application if you mix
different kinds of route!

=head2 NAMED MATCHING

A route pattern can contain one or more tokens (a word prefixed with ':'). Each
token found in a route pattern is used as a named-pattern match. Any match will
be set in the params hashref.


    get '/hello/:name' => sub {
        "Hey ".params->{name}.", welcome here!";
    };

=head2 WILDCARDS MATCHING 

A route can contain a wildcard (represented by a '*'). Each wildcard match will
be returned in an arrayref, accessible via the `splat' keyword.

    get '/download/*.* => sub {
        my ($file, $ext) = splat;
        # do something with $file.$ext here
    };

=head2 REGULAR EXPRESSION MATCHING

A route can be defined with a Perl regular expression. The syntax is assumed to
be a classic Perl regexp except for the slashes that will be escaped before
running the match.

For instance, don't do '\/hello\/(.+)' but rather: '/hello/(.+)'

In order to tell Dancer to consider the route as a real regexp, the route must
be defined explicitly with the keyword 'r', like the following:
    
    get r( '/hello/([\w]+)' ) => sub {
        my ($name) = splat;
        return "Hello $name";
    };

=head1 ACTION SKIPPING

An action can choose not to serve the current request and ask Dancer to process
the request with the next matching route.

This is done with the B<pass> keyword, like in the following example
    
    get '/say/:word' => sub {
        pass if (params->{word} =~ /^\d+$/);
        "I say a word: ".params->{word};
    };

    get '/say/:number' => sub {
        "I say a number: ".params->{number};
    };

=head1 ACTION RESPONSES

The action's return value is always considered to be the content to render. So
take care to your return value.

In order to change the default behaviour of the rendering of an action, you can
use the following keywords.

=head2 status

By default, an action will produce an 'HTTP 200 OK' status code, meaning
everything is OK. It's possible to change that with the keyword B<status> :

    get '/download/:file' => {
        if (! -f params->{file}) {
            status 'not_found';
            return "File does not exist, unable to download";
        }
        # serving the file...
    };

In that example, Dancer will notice that the status has changed, and will
render the response accordingly.

The status keyword receives the name of the status to render, it can be either
an HTTP code or its alias, as defined in L<Dancer::HTTP>.

=head2 content_type

You can also change the content type rendered in the same maner, with the
keyword B<content_type>

    get '/cat/:txtfile' => {
        content_type 'text/plain';

        # here we can dump the contents of params->{txtfile}
    };

<<<<<<< HEAD
=head1 FILTERS

=head2 Before filters

Before filters are evaluated before each request within the context of the
request and can modify the request and response. It's possible to define variable 
that will be accessible in the action blocks with the keyword 'var'.

    before sub {
        var note => 'Hi there';
        request->path_info('/foo/oversee')
    };
    
    get '/foo/*' => sub {
        my ($match) = splat; # 'oversee';
        vars->{note}; # 'Hi there'
    };

before => sub {
    var note => 'Hi there';
    request->path_info('bar/baz')
};

get '/foo/*' => sub {
    vars->{note}; # 'Hi There'
    my ($match) = splat; # ('bar/baz')
};


=======
=head1 USING TEMPLATES

=head1 VIEWS 

It's possible to render the action's content with a template, this is called a
view. The `appdir/views' directory is the place where views are located. 

You can change this location by changing the setting 'views', for instance if
your templates are located in the 'templates' directory, do the following:

    set views => path(dirname(__FILE__), 'templates');

A view should have a '.tt' extension and is rendered with the
L<Template> module. You have to import the `Template' module in your script if
you want to render views within your actions.

In order to render a view, just call the 'template' keyword at the end of the
action by giving the view name and the HASHREF of tokens to interpolate in the
view (note that all the route params are accessible in the view):

    use Dancer;
    use Template;

    get '/hello/:name' => sub {
        template 'hello' => {var => 42};
    };

And the appdir/views/hello.tt view can contain the following code:

   <html>
    <head></head>
    <body>
        <h1>Hello <% params.name %></h1>
    </body>
   </html>

=head2 LAYOUTS

A layout is a special view, located in the 'layouts' directory (inside the
views directory) which must have a token named `content'. That token marks the
place where to render the action view. This lets you define a global layout for
your actions. 

Here is an example of a layout: views/layouts/main.tt :

    <html>
        <head>...</head>
        <body>
        <div id="header">
        ...
        </div>

        <div id="content">
        <% content %>
        </div>

        </body>
    </html>

This layout can be used like the following:

    use Dancer;
    use Template; 

    layout 'main';

    get '/' => sub {
        template 'index';
    };
>>>>>>> 9080cd83

=head1 STATIC FILES

=head2 STATIC DIRECTORY

Static files are served from the ./public directory. You can specify a
different location by setting the 'public' option:

    set public => path(dirname(__FILE__), 'static');

Note that the public directory name is not included in the URL. A file
./public/css/style.css is made available as example.com/css/style.css. 

=head2 MIME-TYPES CONFIGURATION

By default, Dancer will automatically detect the mime-types to use for 
the static files accessed.

It's possible to choose specific mime-type per file extensions. For instance,
we can imagine you want to sever *.foo as a text/foo content, instead of
text/plain (which would be the content type detected by Dancer if *.foo are
text files).

        mime_type foo => 'text/foo';

This configures the 'text/foo' content type for any file matching '*.foo'.

=head2 STATIC FILE FROM A ROUTE HANDLER

It's possible for a route handler to pass the batton to a static file, like
the following.

    get '/download/*' => sub {
        my $params = shift;
        my ($file) = @{ $params->{splat} };

        send_file $file;
    };

Or even if you want your index page to be a plain old index.html file, just do:

    get '/' => sub {
        send_file '/index.html'
    };

=head1 SETTINGS

It's possible to change quite every parameter of the application via the
settings mechanism.

A setting is key/value pair assigned by the keyword B<set>:

    set setting_name => 'setting_value';

See L<Dancer::Config> for complete details about supported settings.

=head1 EXAMPLE

This is a possible webapp created with Dancer :

    #!/usr/bin/perl
    
    # make this script a webapp
    use Dancer;

    # declare routes/actions
    get '/' => sub { 
        "Hello World";
    };

    get '/hello/:name' => sub {
        "Hello ".params->{name}"
    };

    # run the webserver
    Dancer->dance;

=head1 AUTHOR

This module has been written by Alexis Sukrieh <sukria@cpan.org>

=head1 SOURCE CODE

The source code for this module is hosted on GitHub
L<http://github.com/sukria/Dancer>

=head1 DEPENDENCIES

Dancer depends on the following modules:

=over 4

=item L<HTTP::Server::Simple>

=item L<CGI>

=item L<File::MimeInfo>

=item L<File::Spec>

=item L<File::Basename>

=back

=head1 LICENSE

This module is free software and is published under the same
terms as Perl itself.

=head1 SEE ALSO

The concept behind this module comes from the Sinatra ruby project, 
see L<http://www.sinatrarb.com> for details.

=cut<|MERGE_RESOLUTION|>--- conflicted
+++ resolved
@@ -33,42 +33,37 @@
     vars
     var
     splat
-<<<<<<< HEAD
     before
     request
-=======
     send_file
     mime_type
     template
     layout
->>>>>>> 9080cd83
 );
 
 # Dancer's syntax 
+
+sub before       { Dancer::Route->before_filter(@_) }
+sub content_type { Dancer::Response::content_type(@_) }
+sub dirname      { Dancer::FileUtils::dirname(@_) }
+sub false        { 0 }
 sub get          { Dancer::Route->add('get', @_) }
+sub layout       { set(layout => shift) }
+sub mime_type    { Dancer::Config::mime_types(@_) }
+sub params       { Dancer::SharedData->params  }
+sub pass         { Dancer::Response::pass() }
+sub path         { Dancer::FileUtils::path(@_) }
 sub post         { Dancer::Route->add('post', @_) }
 sub r            { {regexp => $_[0]} }
+sub request      { Dancer::SharedData->cgi }
+sub send_file    { Dancer::Helpers::send_file(@_) }
 sub set          { setting(@_) }
-sub mime_type    { Dancer::Config::mime_types(@_) }
-sub dirname      { Dancer::FileUtils::dirname(@_) }
-sub path         { Dancer::FileUtils::path(@_) }
+sub splat        { @{ Dancer::SharedData->params->{splat} } }
+sub status       { Dancer::Response::status(@_) }
+sub template     { Dancer::Helpers::template(@_) }
 sub true         { 1 }
-sub false        { 0 }
-sub params       { Dancer::SharedData->params  }
-sub splat        { @{ Dancer::SharedData->params->{splat} } }
-<<<<<<< HEAD
 sub var          { Dancer::SharedData->var(@_) }
 sub vars         { Dancer::SharedData->vars }
-sub before       { Dancer::Route->before_filter(@_) }
-sub request      { Dancer::SharedData->cgi }
-=======
-sub pass         { Dancer::Response::pass() }
-sub status       { Dancer::Response::status(@_) }
-sub content_type { Dancer::Response::content_type(@_) }
-sub send_file    { Dancer::Helpers::send_file(@_) }
-sub template     { Dancer::Helpers::template(@_) }
-sub layout       { set(layout => shift) }
->>>>>>> 9080cd83
 
 # The run method to call for starting the job
 sub dance { 
@@ -82,7 +77,6 @@
 
 # HTTP server overload comes here
 sub handle_request {
-<<<<<<< HEAD
     my ($self, $cgi) = @_;
     
     Dancer::SharedData->cgi($cgi);
@@ -90,13 +84,6 @@
     return Dancer::Renderer->render_file
         || Dancer::Renderer->render_action
         || Dancer::Renderer->render_error;
-=======
-    my ($self, $request) = @_;
-    
-    return Dancer::Renderer->render_file($request) 
-        || Dancer::Renderer->render_action($request)
-        || Dancer::Renderer->render_error($request);
->>>>>>> 9080cd83
 }
 
 sub print_banner {
@@ -265,7 +252,6 @@
         # here we can dump the contents of params->{txtfile}
     };
 
-<<<<<<< HEAD
 =head1 FILTERS
 
 =head2 Before filters
@@ -284,18 +270,9 @@
         vars->{note}; # 'Hi there'
     };
 
-before => sub {
-    var note => 'Hi there';
-    request->path_info('bar/baz')
-};
-
-get '/foo/*' => sub {
-    vars->{note}; # 'Hi There'
-    my ($match) = splat; # ('bar/baz')
-};
-
-
-=======
+The request keyword returns the current CGI object representing the incoming request.
+See the documentation of the L<CGI> module for details.
+
 =head1 USING TEMPLATES
 
 =head1 VIEWS 
@@ -365,7 +342,6 @@
     get '/' => sub {
         template 'index';
     };
->>>>>>> 9080cd83
 
 =head1 STATIC FILES
 
