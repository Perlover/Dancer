--- conflicted
+++ resolved
@@ -93,15 +93,9 @@
 
 # Dancer's syntax
 
-<<<<<<< HEAD
 sub ajax         { Dancer::Route::Registry->universal_add('ajax', @_) }
 sub any          { Dancer::Route::Registry->universal_add('any', @_) }
 sub before       { Dancer::Route::Registry->before_filter(@_) }
-=======
-sub ajax         { Dancer::Route->add_ajax(@_) }
-sub any          { Dancer::Route->add_any(@_) }
-sub before       { Dancer::Route->before_filter(@_) }
->>>>>>> 99f35be4
 sub captures   { Dancer::SharedData->request->params->{captures} }
 sub cookies      { Dancer::Cookies->cookies }
 sub config       { Dancer::Config::settings() }
@@ -133,15 +127,9 @@
 sub path       { Dancer::FileUtils::path(@_) }
 sub post       { Dancer::Route::Registry->universal_add('post', @_) }
 sub prefix     { Dancer::Route->prefix(@_) }
-<<<<<<< HEAD
 sub del        { Dancer::Route::Registry->universal_add('delete', @_) }
 sub options    { Dancer::Route::Registry->universal_add('options', @_) }
 sub put        { Dancer::Route::Registry->universal_add('put', @_) }
-=======
-sub del        { Dancer::Route->add('delete', @_) }
-sub options    { Dancer::Route->add('options', @_) }
-sub put        { Dancer::Route->add('put', @_) }
->>>>>>> 99f35be4
 sub r          { warn "'r' is DEPRECATED use qr{} instead" ; return {regexp => $_[0]} }
 sub redirect   { Dancer::Helpers::redirect(@_) }
 sub request    { Dancer::SharedData->request }
@@ -174,8 +162,8 @@
 sub vars     { Dancer::SharedData->vars }
 sub warning  { goto &Dancer::Logger::warning }
 
+# FIXME handle previous usage of load_app with multiple app names
 sub load_app {
-<<<<<<< HEAD
     my ($app_name, %options) = @_;
     Dancer::Logger::core("loading application $app_name");
     
@@ -192,15 +180,6 @@
 
     # restore the main application
     Dancer::App->set_running_app('main');
-=======
-    for my $app (@_) {
-        Dancer::Logger::core("loading application $app");
-
-        # we want to propagate loading errors, so don't use ModuleLoader here
-        eval "use lib path(setting('appdir'), 'lib'); use $app;";
-        die "unable to load application $app : $@" if $@;
-    }
->>>>>>> 99f35be4
 }
 
 sub load_plugin {
@@ -601,15 +580,9 @@
 instead. You should not use r() but qr{} instead:
 
 Don't do this:
-<<<<<<< HEAD
 
     get r('/some/pattern(.*)') => sub { };
 
-=======
-
-    get r('/some/pattern(.*)') => sub { };
-
->>>>>>> 99f35be4
 But rather this:
 
     get qr{/some/pattern(.*)} => sub { };
@@ -834,13 +807,9 @@
 
 =head2 captures
 
-<<<<<<< HEAD
-If there are named captures in the route Regexp, captures returns a reference to a copy of %+
-=======
 If there are named captures in the route Regexp, captures returns a reference to a copy of %+.
 
 Named captures are a feature of Perl 5.10, and are not supported in earlier versions.
->>>>>>> 99f35be4
 
     get qr{
 	/ (?<object> user   | ticket | comment )
