package Dancer;

use strict;
use warnings;
use vars qw($VERSION $AUTHORITY @EXPORT);

use Dancer::Config 'setting';
use Dancer::FileUtils;
use Dancer::GetOpt;
use Dancer::Helpers;
use Dancer::Renderer;
use Dancer::Response;
use Dancer::Route;
use Dancer::SharedData;

use HTTP::Server::Simple::CGI;
use base 'Exporter', 'HTTP::Server::Simple::CGI';

$AUTHORITY = 'SUKRIA';
$VERSION = '0.9901';
@EXPORT = qw(
    before
    content_type
    dirname
    false
    get 
    layout
    mime_type
    params
    pass
    path
    post 
    r
    request
    send_file
    set
    splat
    status
    template
    true
    var
    vars
);

# Dancer's syntax 

sub before       { Dancer::Route->before_filter(@_) }
sub content_type { Dancer::Response::content_type(@_) }
sub dirname      { Dancer::FileUtils::dirname(@_) }
sub false        { 0 }
sub get          { Dancer::Route->add('get', @_) }
sub layout       { set(layout => shift) }
sub mime_type    { Dancer::Config::mime_types(@_) }
sub params       { Dancer::SharedData->params  }
sub pass         { Dancer::Response::pass() }
sub path         { Dancer::FileUtils::path(@_) }
sub post         { Dancer::Route->add('post', @_) }
sub r            { {regexp => $_[0]} }
sub request      { Dancer::SharedData->cgi }
sub send_file    { Dancer::Helpers::send_file(@_) }
sub set          { setting(@_) }
sub splat        { @{ Dancer::SharedData->params->{splat} } }
sub status       { Dancer::Response::status(@_) }
sub template     { Dancer::Helpers::template(@_) }
sub true         { 1 }
sub var          { Dancer::SharedData->var(@_) }
sub vars         { Dancer::SharedData->vars }

# The run method to call for starting the job
sub dance { 
    my $class = shift;

    # read options on the command line and set 
    # settings accordingly
    Dancer::GetOpt->process_args();

    my $ipaddr = setting 'server';
    my $port   = setting 'port';

    if (setting('daemon')) {
        my $pid = $class->new($port)->background();
        print ">> Process $pid listening on $ipaddr:$port\n";
    }
    else {
        print ">> Listening on $ipaddr:$port\n";
        $class->new($port)->run();
    }
}

# HTTP server overload comes here
sub handle_request {
    my ($self, $cgi) = @_;
    
    Dancer::SharedData->cgi($cgi);

    return Dancer::Renderer->render_file
        || Dancer::Renderer->render_action
        || Dancer::Renderer->render_error;
}

sub print_banner {
    print "== Entering the dance floor ...\n";
}

# When importing the package, strict and warnings pragma are loaded, 
# and the appdir detection is performed.
sub import {
    my ($package, $script) = caller;
    strict->import;
    warnings->import;

    setting appdir => dirname(File::Spec->rel2abs($script));
    setting public => path(setting('appdir'), 'public');
    setting views  => path(setting('appdir'), 'views');

    Dancer->export_to_level(1, @_);
}

'Dancer';
__END__

=pod 

=head1 NAME

Dancer 

<<<<<<< HEAD
=head1 WARNING

This is under heavy development

=head1 Dependencies
Dancer need following modules :
- HTTP-Server-Simple
- File-MimeInfo

=======
>>>>>>> ebd7648e
=head1 DESCRIPTION

Dancer is a web application framework designed to be as effortless as possible
for the developer.

Dancer is here to provide the simpliest way for writing a web application.

It can be use to write light-weight web services or small standalone web
applications.

If you don't want to write a CGI by hand and find Catalyst too big for your
project, Dancer is what you need.

=head1 USAGE

As soon as Dancer is imported to a script, that script becomes a webapp.

All the script has to do is to declare a list of B<routes>.
    
A route handler is composed by an HTTP method, a path pattern and a code block.

The code block given to the route handler has to return a string which will be
used as the content to render to the client.

Routes are defined for a given HTTP method (get or post). For each method
supported, a keyword is exported by the module. 

Here is an example of a route definition:

    get '/hello/:name' => sub {
        # do something important here
        
        return "Hello ".params->{name};
    };

The route is defined for the method 'get', so only GET requests will be honoured
by that route.

The route action is the code reference declared, it can access parameters through 
the `params' keyword, which returns an hashref.
This hashref is a merge of the route pattern matches and the request params.

Below are all the possible ways to define a route, note that it is not
possible to mix them up. Don't expect to have a working application if you mix
different kinds of route!

=head2 NAMED MATCHING

A route pattern can contain one or more tokens (a word prefixed with ':'). Each
token found in a route pattern is used as a named-pattern match. Any match will
be set in the params hashref.


    get '/hello/:name' => sub {
        "Hey ".params->{name}.", welcome here!";
    };

=head2 WILDCARDS MATCHING 

A route can contain a wildcard (represented by a '*'). Each wildcard match will
be returned in an arrayref, accessible via the `splat' keyword.

    get '/download/*.* => sub {
        my ($file, $ext) = splat;
        # do something with $file.$ext here
    };

=head2 REGULAR EXPRESSION MATCHING

A route can be defined with a Perl regular expression. The syntax is assumed to
be a classic Perl regexp except for the slashes that will be escaped before
running the match.

For instance, don't do '\/hello\/(.+)' but rather: '/hello/(.+)'

In order to tell Dancer to consider the route as a real regexp, the route must
be defined explicitly with the keyword 'r', like the following:
    
    get r( '/hello/([\w]+)' ) => sub {
        my ($name) = splat;
        return "Hello $name";
    };

=head1 ACTION SKIPPING

An action can choose not to serve the current request and ask Dancer to process
the request with the next matching route.

This is done with the B<pass> keyword, like in the following example
    
    get '/say/:word' => sub {
        pass if (params->{word} =~ /^\d+$/);
        "I say a word: ".params->{word};
    };

    get '/say/:number' => sub {
        "I say a number: ".params->{number};
    };

=head1 ACTION RESPONSES

The action's return value is always considered to be the content to render. So
take care to your return value.

In order to change the default behaviour of the rendering of an action, you can
use the following keywords.

=head2 status

By default, an action will produce an 'HTTP 200 OK' status code, meaning
everything is OK. It's possible to change that with the keyword B<status> :

    get '/download/:file' => {
        if (! -f params->{file}) {
            status 'not_found';
            return "File does not exist, unable to download";
        }
        # serving the file...
    };

In that example, Dancer will notice that the status has changed, and will
render the response accordingly.

The status keyword receives the name of the status to render, it can be either
an HTTP code or its alias, as defined in L<Dancer::HTTP>.

=head2 content_type

You can also change the content type rendered in the same maner, with the
keyword B<content_type>

    get '/cat/:txtfile' => {
        content_type 'text/plain';

        # here we can dump the contents of params->{txtfile}
    };

=head1 FILTERS

=head2 Before filters

Before filters are evaluated before each request within the context of the
request and can modify the request and response. It's possible to define variable 
that will be accessible in the action blocks with the keyword 'var'.

    before sub {
        var note => 'Hi there';
        request->path_info('/foo/oversee')
    };
    
    get '/foo/*' => sub {
        my ($match) = splat; # 'oversee';
        vars->{note}; # 'Hi there'
    };

The request keyword returns the current CGI object representing the incoming request.
See the documentation of the L<CGI> module for details.

=head1 USING TEMPLATES

=head1 VIEWS 

It's possible to render the action's content with a template, this is called a
view. The `appdir/views' directory is the place where views are located. 

You can change this location by changing the setting 'views', for instance if
your templates are located in the 'templates' directory, do the following:

    set views => path(dirname(__FILE__), 'templates');

A view should have a '.tt' extension and is rendered with the
L<Template> module. You have to import the `Template' module in your script if
you want to render views within your actions.

In order to render a view, just call the 'template' keyword at the end of the
action by giving the view name and the HASHREF of tokens to interpolate in the
view (note that all the route params are accessible in the view):

    use Dancer;
    use Template;

    get '/hello/:name' => sub {
        template 'hello' => {var => 42};
    };

And the appdir/views/hello.tt view can contain the following code:

   <html>
    <head></head>
    <body>
        <h1>Hello <% params.name %></h1>
    </body>
   </html>

=head2 LAYOUTS

A layout is a special view, located in the 'layouts' directory (inside the
views directory) which must have a token named `content'. That token marks the
place where to render the action view. This lets you define a global layout for
your actions. 

Here is an example of a layout: views/layouts/main.tt :

    <html>
        <head>...</head>
        <body>
        <div id="header">
        ...
        </div>

        <div id="content">
        <% content %>
        </div>

        </body>
    </html>

This layout can be used like the following:

    use Dancer;
    use Template; 

    layout 'main';

    get '/' => sub {
        template 'index';
    };

=head1 STATIC FILES

=head2 STATIC DIRECTORY

Static files are served from the ./public directory. You can specify a
different location by setting the 'public' option:

    set public => path(dirname(__FILE__), 'static');

Note that the public directory name is not included in the URL. A file
./public/css/style.css is made available as example.com/css/style.css. 

=head2 MIME-TYPES CONFIGURATION

By default, Dancer will automatically detect the mime-types to use for 
the static files accessed.

It's possible to choose specific mime-type per file extensions. For instance,
we can imagine you want to sever *.foo as a text/foo content, instead of
text/plain (which would be the content type detected by Dancer if *.foo are
text files).

        mime_type foo => 'text/foo';

This configures the 'text/foo' content type for any file matching '*.foo'.

=head2 STATIC FILE FROM A ROUTE HANDLER

It's possible for a route handler to pass the batton to a static file, like
the following.

    get '/download/*' => sub {
        my $params = shift;
        my ($file) = @{ $params->{splat} };

        send_file $file;
    };

Or even if you want your index page to be a plain old index.html file, just do:

    get '/' => sub {
        send_file '/index.html'
    };

=head1 SETTINGS

It's possible to change quite every parameter of the application via the
settings mechanism.

A setting is key/value pair assigned by the keyword B<set>:

    set setting_name => 'setting_value';

See L<Dancer::Config> for complete details about supported settings.

=head1 EXAMPLE

This is a possible webapp created with Dancer :

    #!/usr/bin/perl
    
    # make this script a webapp
    use Dancer;

    # declare routes/actions
    get '/' => sub { 
        "Hello World";
    };

    get '/hello/:name' => sub {
        "Hello ".params->{name}"
    };

    # run the webserver
    Dancer->dance;

=head1 AUTHOR

This module has been written by Alexis Sukrieh <sukria@cpan.org>

=head1 SOURCE CODE

The source code for this module is hosted on GitHub
L<http://github.com/sukria/Dancer>

=head1 DEPENDENCIES

Dancer depends on the following modules:

=over 4

=item L<HTTP::Server::Simple>

=item L<CGI>

=item L<File::MimeInfo>

=item L<File::Spec>

=item L<File::Basename>

=back

=head1 LICENSE

This module is free software and is published under the same
terms as Perl itself.

=head1 SEE ALSO

The concept behind this module comes from the Sinatra ruby project, 
see L<http://www.sinatrarb.com> for details.

=cut<|MERGE_RESOLUTION|>--- conflicted
+++ resolved
@@ -125,18 +125,6 @@
 
 Dancer 
 
-<<<<<<< HEAD
-=head1 WARNING
-
-This is under heavy development
-
-=head1 Dependencies
-Dancer need following modules :
-- HTTP-Server-Simple
-- File-MimeInfo
-
-=======
->>>>>>> ebd7648e
 =head1 DESCRIPTION
 
 Dancer is a web application framework designed to be as effortless as possible
