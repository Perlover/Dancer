package Dancer;

use strict;
use warnings;
use Carp 'confess';
use vars qw($VERSION $AUTHORITY @EXPORT);

use Dancer::Config 'setting';
use Dancer::FileUtils;
use Dancer::GetOpt;
use Dancer::Error;
use Dancer::Exceptions;
use Dancer::Helpers;
use Dancer::Logger;
use Dancer::Renderer;
use Dancer::Response;
use Dancer::Route;
use Dancer::Session;
use Dancer::SharedData;
use Dancer::Handler;

use base 'Exporter';

$AUTHORITY = 'SUKRIA';
<<<<<<< HEAD
$VERSION = '1.123';
@EXPORT = qw(
    any
    before
    cookies
    content_type
    dance
    debug
    del
    dirname
    error
    false
    get
    header
    headers
    layout
    load
    logger
    mime_type
    options
    params
    pass
    path
    post
    prefix
    put
    r
    redirect
    request
    send_file
    send_error
    set
    set_cookie
    session
    splat
    status
    template
    true
    var
    vars
    warning
=======
$VERSION   = '1.130';
@EXPORT    = qw(
  any
  before
  cookies
  content_type
  dance
  debug
  del
  dirname
  error
  false
  get
  header
  headers
  layout
  load
  logger
  mime_type
  options
  params
  pass
  path
  post
  prefix
  put
  r
  redirect
  request
  send_file
  send_error
  set
  set_cookie
  session
  splat
  status
  template
  true
  var
  vars
  warning
>>>>>>> 6d28e001
);

# Dancer's syntax

sub any          { Dancer::Route->add_any(@_) }
sub before       { Dancer::Route->before_filter(@_) }
sub cookies      { Dancer::Cookies->cookies }
sub content_type { Dancer::Response::content_type(@_) }
sub debug        { Dancer::Logger->debug(@_) }
sub dirname      { Dancer::FileUtils::dirname(@_) }
sub error        { Dancer::Logger->error(@_) }
sub send_error   { Dancer::Helpers->error(@_) }
sub false        {0}

sub get {
    Dancer::Route->add('head', @_);
    Dancer::Route->add('get',  @_);
}
sub headers   { Dancer::Response::headers(@_); }
sub header    { goto &headers; }                   # goto ftw!
sub layout    { set(layout => shift) }
sub logger    { set(logger => @_) }
sub load      { require $_ for @_ }
sub mime_type { Dancer::Config::mime_types(@_) }
sub params    { Dancer::SharedData->params }

# sub pass         { Dancer::Response::pass() }
<<<<<<< HEAD
sub pass         { pass_exception }
sub path         { Dancer::FileUtils::path(@_) }
sub post         { Dancer::Route->add('post', @_) }
sub prefix       { Dancer::Route->prefix(@_) }
sub del          { Dancer::Route->add('delete', @_) }
sub options      { Dancer::Route->add('options', @_) }
sub put          { Dancer::Route->add('put', @_) }
sub r            { {regexp => $_[0]} }
sub redirect     { Dancer::Helpers::redirect(@_) }
sub request      { Dancer::SharedData->request }
sub send_file    { Dancer::Helpers::send_file(@_) }
sub set          { setting(@_) }
sub set_cookie   { Dancer::Helpers::set_cookie(@_) }
sub session      {
=======
sub pass       {pass_exception}
sub path       { Dancer::FileUtils::path(@_) }
sub post       { Dancer::Route->add('post', @_) }
sub prefix     { Dancer::Route->prefix(@_) }
sub del        { Dancer::Route->add('delete', @_) }
sub options    { Dancer::Route->add('options', @_) }
sub put        { Dancer::Route->add('put', @_) }
sub r          { {regexp => $_[0]} }
sub redirect   { Dancer::Helpers::redirect(@_) }
sub request    { Dancer::SharedData->request }
sub send_file  { Dancer::Helpers::send_file(@_) }
sub set        { setting(@_) }
sub set_cookie { Dancer::Helpers::set_cookie(@_) }

sub session {
>>>>>>> 6d28e001
    if (@_ == 0) {
        return Dancer::Session->get;
    }
    else {
        return (@_ == 1)
          ? Dancer::Session->read(@_)
          : Dancer::Session->write(@_);
    }
}
sub splat    { @{Dancer::SharedData->params->{splat}} }
sub status   { Dancer::Response::status(@_) }
sub template { Dancer::Helpers::template(@_) }
sub true     {1}
sub var      { Dancer::SharedData->var(@_) }
sub vars     { Dancer::SharedData->vars }
sub warning  { Dancer::Logger->warning(@_) }

# When importing the package, strict and warnings pragma are loaded,
# and the appdir detection is performed.
sub import {
    my ($class,   $symbol) = @_;
    my ($package, $script) = caller;
    strict->import;
    warnings->import;

    $class->export_to_level(1, $class, @EXPORT);

    # if :syntax option exists, don't change settings
    if ($symbol && $symbol eq ':syntax') {
        return;
    }

    setting appdir => dirname(File::Spec->rel2abs($script));
    setting public => path(setting('appdir'), 'public');
    setting views  => path(setting('appdir'), 'views');
    setting logger => 'file';
}

# Start/Run the application with the chosen apphandler
sub dance {
    my ($class, $request) = @_;
    Dancer::Config->load;
    Dancer::Handler->get_handler()->dance($request);
}

1;
__END__

=pod

=head1 NAME

Dancer

=head1 DESCRIPTION

Dancer is a web application framework designed to be as effortless as possible
for the developer.

Dancer is here to provide the simpliest way for writing a web application.

It can be use to write light-weight web services or small standalone web
applications.

If you don't want to write a CGI by hand and find Catalyst too big for your
project, Dancer is what you need.

=head1 USAGE

As soon as Dancer is imported to a script, that script becomes a webapp.  All
the script has to do is to declare a list of B<routes>.  A route handler is
composed by an HTTP method, a path pattern and a code block.

The code block given to the route handler has to return a string which will be
used as the content to render to the client.

Routes are defined for a given HTTP method. For each method
supported, a keyword is exported by the module.

Here is an example of a route definition:

    get '/hello/:name' => sub {
        # do something important here

        return "Hello ".params->{name};
    };

The route is defined for the method 'get', so only GET requests will be honoured
by that route.

=head2 HTTP METHODS

All existing HTTP methods are defined in the RFC 2616
L<http://www.w3.org/Protocols/rfc2616/rfc2616-sec9.html>.

Here are the ones you can use to define your route handlers.

=over 8

=item B<GET>        The GET method retrieves information (when defining a route
                    handler for the GET method, Dancer automatically defines a
                    route handler for the HEAD method, in order to honour HEAD
                    requests for each of your GET route handlers).
                    To define a GET action, use the B<get> keyword.

=item B<POST>       The POST method is used to create a ressource on the
                    server.
                    To define a POST action, use the B<post> keyword.

=item B<PUT>        The PUT method is used to update an existing ressource.
                    To define a PUT action, use the B<put> keyword.

=item B<DELETE>     The DELETE method requests that the origin server delete
                    the resource identified by the Request-URI.
                    To define a DELETE action, use the B<del> keyword.

=back

You can also use the special keyword B<any> to define a route for multiple
methods at once. For instance, you may want to define a route for both GET and
POST methods, this is done like the following:

    any ['get', 'post'] => '/myaction' => sub {
        # code
    };

Or even, a route handler that would match any HTTP methods:

    any '/myaction' => sub {
        # code
    };


=head2 ROUTE HANDLERS

The route action is the code reference declared, it can access parameters through
the `params' keyword, which returns an hashref.
This hashref is a merge of the route pattern matches and the request params.

Below are all the possible ways to define a route, note that it is not
possible to mix them up. Don't expect to have a working application if you mix
different kinds of route!

Routes may include some matching conditions (on the useragent and the hostname at the moment):

    get '/foo', {agent => 'Songbird (\d\.\d)[\d\/]*?'} => sub {
      'foo method for songbird'
    }

    get '/foo' => sub {
      'all browsers except songbird'
    }

=head2 PREFIX

A prefix can be defined for each route handler, like this:

    prefix '/home';

From here, any route handler is defined to /home/*

    get '/page1' => sub {}; # will match '/home/page1'

You can unset the prefix value

    prefix undef;
    get '/page1' => sub {}; will match /page1

=head2 NAMED MATCHING

A route pattern can contain one or more tokens (a word prefixed with ':'). Each
token found in a route pattern is used as a named-pattern match. Any match will
be set in the params hashref.


    get '/hello/:name' => sub {
        "Hey ".params->{name}.", welcome here!";
    };

=head2 WILDCARDS MATCHING

A route can contain a wildcard (represented by a '*'). Each wildcard match will
be returned in an arrayref, accessible via the `splat' keyword.

    get '/download/*.* => sub {
        my ($file, $ext) = splat;
        # do something with $file.$ext here
    };

=head2 REGULAR EXPRESSION MATCHING

A route can be defined with a Perl regular expression. The syntax is assumed to
be a classic Perl regexp except for the slashes that will be escaped before
running the match.

For instance, don't do '\/hello\/(.+)' but rather: '/hello/(.+)'

In order to tell Dancer to consider the route as a real regexp, the route must
be defined explicitly with the keyword 'r', like the following:

    get r( '/hello/([\w]+)' ) => sub {
        my ($name) = splat;
        return "Hello $name";
    };

=head2 RUNNING THE WEBSERVER

Once the script is ready, you can run the webserver just by running the
script. The following options are supported:

=over 8

=item B<--port=XXXX>    set the port to listen to (default is 3000)

=item B<--daemon>       run the webserver in the background

=item B<--help>         display a detailed help message

=back

=head1 ACTION SKIPPING

An action can choose not to serve the current request and ask Dancer to process
the request with the next matching route.

This is done with the B<pass> keyword, like in the following example

    get '/say/:word' => sub {
        pass if (params->{word} =~ /^\d+$/);
        "I say a word: ".params->{word};
    };

    get '/say/:number' => sub {
        "I say a number: ".params->{number};
    };

=head1 ACTION RESPONSES

The action's return value is always considered to be the content to render. So
take care to your return value.

In order to change the default behaviour of the rendering of an action, you can
use the following keywords.

=head2 redirect

The redirect action is a helper and shortcut to a common HTTP response code (302).
You can either redirect to a complete different site or you can also do it
within the application:

    get '/twitter', sub {
	    redirect 'http://twitter.com/me';
    };

You can also force Dancer to return an specific 300-ish HTTP response code:

    get '/old/:resouce', sub {
        redirect '/new/'.params->{resource}, 301;
    };

=head2 status

By default, an action will produce an 'HTTP 200 OK' status code, meaning
everything is OK. It's possible to change that with the keyword B<status> :

    get '/download/:file' => {
        if (! -f params->{file}) {
            status 'not_found';
            return "File does not exist, unable to download";
        }
        # serving the file...
    };

In that example, Dancer will notice that the status has changed, and will
render the response accordingly.

The status keyword receives the name of the status to render, it can be either
an HTTP code or its alias, as defined in L<Dancer::HTTP>.

=head2 content_type

You can also change the content type rendered in the same maner, with the
keyword B<content_type>

    get '/cat/:txtfile' => {
        content_type 'text/plain';

        # here we can dump the contents of params->{txtfile}
    };

=head2 header(s)

It is possible to add custom headers to responses with the B<header> (or B<headers>)
keyword:

    get '/send/header', sub {
	    header 'X-My-Header' => 'shazam!';
    }

or...

    get '/send/headers', sub {
        headers 'X-Foo' => 'bar', X-Bar => 'foo';
    }

You can use both undistinctly, they do exactly what you expect them to do.

=head1 ERROR HANDLING

=head2 DEFAULT ERROR PAGES

When an error is renderered (the action responded with a status code different
than 200), Dancer first looks in the public directory for an HTML file matching
the error code (eg: 500.html or 404.html).

If such a file exists, it's used to render the error, otherwise, a default
error page will be rendered on the fly.

=head2 EXECUTION ERRORS

When an error occurs during the route execution, Dancer will render an error
page with the HTTP status code 500.

It's possible either to display the content of the error message or to hide it
with a generic error page.

This is a choice left to the end-user and can be set with the
B<show_errors> setting.

Note that you can also choose to consider all warnings in your route handlers
as errors when the setting B<warnings> is set to 1.

=head1 FILTERS

=head2 Before filters

Before filters are evaluated before each request within the context of the
request and can modify the request and response. It's possible to define variable
that will be accessible in the action blocks with the keyword 'var'.

    before sub {
        var note => 'Hi there';
        request->path_info('/foo/oversee')
    };

    get '/foo/*' => sub {
        my ($match) = splat; # 'oversee';
        vars->{note}; # 'Hi there'
    };

The request keyword returns the current CGI object representing the incoming request.
See the documentation of the L<CGI> module for details.

=head1 CONFIGURATION AND ENVIRONMENTS

Configuring a Dancer application can be done in many ways. The easiest one (and
maybe the the dirtiest) is to put all your settings statements at the top of
your script, before calling the dance() method.

Other ways are possible, you can write all your setting calls in the file
`appdir/config.yml'. For this, you must have installed the YAML module, and of
course, write the conffile in YAML.

That's better than the first option, but it's still not
perfect as you can't switch easily from an environment to another without
rewriting the config.yml file.

The better way is to have one config.yml file with default global settings,
like the following:

    # appdir/config.yml
    logger: 'file'
    layout: 'main'

And then write as many environment file as you like in appdir/environements.
That way, the good environment config file will be loaded according to the
running environment (if none specified, it will be 'development').

Note that you can change the running environment using the --environment
commandline switch.

Typically, you'll want to set the following values in a development config
file:

    # appdir/environments/development.yml
    log: 'debug'
    access_log: 1

And in a production one:

    # appdir/environments/production.yml
    log: 'warning'
    access_log: 0

=head2 load

You can use the load method to include additional routes into your application:

    get '/go/:value', sub {
        # foo
    };

    load 'more_routes.pl';

    # then, in the file more_routes.pl:
    get '/yes', sub {
        'orly?';
    };

B<load> is just a wrapper for B<require>, but you can also specify a list of
routes files:

    load 'login_routes.pl', 'session_routes.pl', 'misc_routes.pl';

=head1 importing just the syntax

If you want to use more complex files hierarchies, you can import just the syntax of Dancer.

    package App;

    use Dancer;            # App may contain generic routes
    use App::User::Routes; # user-related routes

Then in App/User/Routes.pm:

    use Dancer ':syntax';

    get '/user/view/:id' => sub {
        ...
    };

=head1 LOGGING

It's possible to log messages sent by the application. In the current version,
only one method is possible for logging messages but it may come in future
releases new methods.

In order to enable the logging system for your application, you first have to
start the logger engine in your config.yml

    log: 'file'

Then you can choose which kind of messages you want to actually log:

    log: 'debug'     # will log debug, warning and errors
    log: 'warning'   # will log warning and errors
    log: 'error'     # will log only errors

A directory appdir/logs will be created and will host one logfile per
environment. The log message contains the time it was written, the PID of the
current process, the message and the caller information (file and line).

=head1 USING TEMPLATES

=head1 VIEWS

It's possible to render the action's content with a template, this is called a
view. The `appdir/views' directory is the place where views are located.

You can change this location by changing the setting 'views', for instance if
your templates are located in the 'templates' directory, do the following:

    set views => path(dirname(__FILE__), 'templates');

By default, the internal template engine is used (L<Dancer::Template::Simple>)
but you may want to upgrade to Template::Toolkit. If you do so, you have to
enable this engine in your settings as explained in
L<Dancer::Template::TemplateToolkit>. If you do so, you'll also have to import
the L<Template> module in your application code. Note that Dancer configures
the Template::Toolkit engine to use <% %> brackets instead of its default
[% %] brackets.

All views must have a '.tt' extension. This may change in the future.

In order to render a view, just call the 'template' keyword at the end of the
action by giving the view name and the HASHREF of tokens to interpolate in the
view (note that all the route params are accessible in the view):

    use Dancer;
    use Template;

    get '/hello/:name' => sub {
        template 'hello' => {var => 42};
    };

And the appdir/views/hello.tt view can contain the following code:

   <html>
    <head></head>
    <body>
        <h1>Hello <% params.name %></h1>
    </body>
   </html>

=head2 LAYOUTS

A layout is a special view, located in the 'layouts' directory (inside the
views directory) which must have a token named `content'. That token marks the
place where to render the action view. This lets you define a global layout for
your actions.

Here is an example of a layout: views/layouts/main.tt :

    <html>
        <head>...</head>
        <body>
        <div id="header">
        ...
        </div>

        <div id="content">
        <% content %>
        </div>

        </body>
    </html>

This layout can be used like the following:

    use Dancer;
    use Template;

    layout 'main';

    get '/' => sub {
        template 'index';
    };

=head1 STATIC FILES

=head2 STATIC DIRECTORY

Static files are served from the ./public directory. You can specify a
different location by setting the 'public' option:

    set public => path(dirname(__FILE__), 'static');

Note that the public directory name is not included in the URL. A file
./public/css/style.css is made available as example.com/css/style.css.

=head2 MIME-TYPES CONFIGURATION

By default, Dancer will automatically detect the mime-types to use for
the static files accessed.

It's possible to choose specific mime-type per file extensions. For instance,
we can imagine you want to sever *.foo as a text/foo content, instead of
text/plain (which would be the content type detected by Dancer if *.foo are
text files).

        mime_type foo => 'text/foo';

This configures the 'text/foo' content type for any file matching '*.foo'.

=head2 STATIC FILE FROM A ROUTE HANDLER

It's possible for a route handler to pass the batton to a static file, like
the following.

    get '/download/*' => sub {
        my $params = shift;
        my ($file) = @{ $params->{splat} };

        send_file $file;
    };

Or even if you want your index page to be a plain old index.html file, just do:

    get '/' => sub {
        send_file '/index.html'
    };

=head1 SETTINGS

It's possible to change quite every parameter of the application via the
settings mechanism.

A setting is key/value pair assigned by the keyword B<set>:

    set setting_name => 'setting_value';

See L<Dancer::Config> for complete details about supported settings.

=head1 EXAMPLE

This is a possible webapp created with Dancer :

    #!/usr/bin/perl

    # make this script a webapp
    use Dancer;

    # declare routes/actions
    get '/' => sub {
        "Hello World";
    };

    get '/hello/:name' => sub {
        "Hello ".params->{name}"
    };

    # run the webserver
    Dancer->dance;

=head1 AUTHOR

This module has been written by Alexis Sukrieh <sukria@cpan.org> and others,
see the AUTHORS file that comes with this distribution for details.

=head1 SOURCE CODE

The source code for this module is hosted on GitHub
L<http://github.com/sukria/Dancer>

=head1 DEPENDENCIES

Dancer depends on the following modules:

The following modules are mandatory (Dancer cannot run without them)

=over 8

=item L<HTTP::Server::Simple>

=item L<CGI>

=item L<Template>

=back

The following modules are optional

=over 8

=item L<YAML> : needed for configuration file support

=item L<File::MimeInfo::Simple>

=back

=head1 LICENSE

This module is free software and is published under the same
terms as Perl itself.

=head1 SEE ALSO

The concept behind this module comes from the Sinatra ruby project,
see L<http://www.sinatrarb.com> for details.

=cut<|MERGE_RESOLUTION|>--- conflicted
+++ resolved
@@ -22,49 +22,6 @@
 use base 'Exporter';
 
 $AUTHORITY = 'SUKRIA';
-<<<<<<< HEAD
-$VERSION = '1.123';
-@EXPORT = qw(
-    any
-    before
-    cookies
-    content_type
-    dance
-    debug
-    del
-    dirname
-    error
-    false
-    get
-    header
-    headers
-    layout
-    load
-    logger
-    mime_type
-    options
-    params
-    pass
-    path
-    post
-    prefix
-    put
-    r
-    redirect
-    request
-    send_file
-    send_error
-    set
-    set_cookie
-    session
-    splat
-    status
-    template
-    true
-    var
-    vars
-    warning
-=======
 $VERSION   = '1.130';
 @EXPORT    = qw(
   any
@@ -106,7 +63,6 @@
   var
   vars
   warning
->>>>>>> 6d28e001
 );
 
 # Dancer's syntax
@@ -134,22 +90,6 @@
 sub params    { Dancer::SharedData->params }
 
 # sub pass         { Dancer::Response::pass() }
-<<<<<<< HEAD
-sub pass         { pass_exception }
-sub path         { Dancer::FileUtils::path(@_) }
-sub post         { Dancer::Route->add('post', @_) }
-sub prefix       { Dancer::Route->prefix(@_) }
-sub del          { Dancer::Route->add('delete', @_) }
-sub options      { Dancer::Route->add('options', @_) }
-sub put          { Dancer::Route->add('put', @_) }
-sub r            { {regexp => $_[0]} }
-sub redirect     { Dancer::Helpers::redirect(@_) }
-sub request      { Dancer::SharedData->request }
-sub send_file    { Dancer::Helpers::send_file(@_) }
-sub set          { setting(@_) }
-sub set_cookie   { Dancer::Helpers::set_cookie(@_) }
-sub session      {
-=======
 sub pass       {pass_exception}
 sub path       { Dancer::FileUtils::path(@_) }
 sub post       { Dancer::Route->add('post', @_) }
@@ -165,7 +105,6 @@
 sub set_cookie { Dancer::Helpers::set_cookie(@_) }
 
 sub session {
->>>>>>> 6d28e001
     if (@_ == 0) {
         return Dancer::Session->get;
     }
