package Dancer;

use strict;
use warnings;
use Carp;
use Cwd 'realpath';

use vars qw($VERSION $AUTHORITY @EXPORT);

$VERSION   = '1.3011';
$AUTHORITY = 'SUKRIA';

use Dancer::Config;
use Dancer::FileUtils;
use Dancer::GetOpt;
use Dancer::Error;
use Dancer::Logger;
use Dancer::Plugin;
use Dancer::Renderer;
use Dancer::Response;
use Dancer::Route;
use Dancer::Serializer::JSON;
use Dancer::Serializer::YAML;
use Dancer::Serializer::XML;
use Dancer::Serializer::Dumper;
use Dancer::Session;
use Dancer::SharedData;
use Dancer::Handler;
use Dancer::ModuleLoader;
use Dancer::MIME;
use File::Spec;

use base 'Exporter';

@EXPORT    = qw(
  after
  any
  before
  before_template
  cookies
  config
  content_type
  dance
  debug
  del
  dirname
  error
  engine
  false
  forward
  from_dumper
  from_json
  from_yaml
  from_xml
  get
  halt
  header
  headers
  layout
  load
  load_app
  logger
  mime_type
  options
  params
  pass
  path
  post
  prefix
  put
  r
  redirect
  render_with_layout
  request
  send_file
  send_error
  set
  setting
  set_cookie
  session
  splat
  status
  start
  template
  to_dumper
  to_json
  to_yaml
  to_xml
  true
  upload
  captures
  uri_for
  var
  vars
  warning
);

# Dancer's syntax

sub after           { Dancer::Route::Registry->hook('after', @_) }
sub any             { Dancer::App->current->registry->any_add(@_) }
sub before          { Dancer::Route::Registry->hook('before', @_) }
sub before_template { Dancer::Route::Registry->hook('before_template', @_) }
sub captures        { Dancer::SharedData->request->params->{captures} }
sub cookies         { Dancer::Cookies->cookies }
sub config          { Dancer::Config::settings() }
sub content_type    { Dancer::SharedData->response->content_type(@_) }
sub dance           { Dancer::start(@_) }
sub debug           { goto &Dancer::Logger::debug }
sub dirname         { Dancer::FileUtils::dirname(@_) }
sub engine          { Dancer::Engine->engine(@_) }
sub error           { goto &Dancer::Logger::error }
<<<<<<< HEAD
sub send_error {
    my ( $content, $status ) = @_;
    $status ||= 500;
    my $error = Dancer::Error->new( code => $status, message => $content );
    Dancer::Response->set( $error->render );
}
sub false           { 0 }
sub forward         { Dancer::Response->forward(shift) }
=======
sub send_error      { Dancer::Helpers->error(@_) }
sub false           {0}
sub forward         { Dancer::SharedData->response->forward(shift) }
>>>>>>> bc033994
sub from_dumper     { Dancer::Serializer::Dumper::from_dumper(@_) }
sub from_json       { Dancer::Serializer::JSON::from_json(@_) }
sub from_yaml       { Dancer::Serializer::YAML::from_yaml(@_) }
sub from_xml        { Dancer::Serializer::XML::from_xml(@_) }
<<<<<<< HEAD
sub get             { map { my $r = $_; Dancer::App->current->registry->universal_add($r, @_) } qw(head get)  }
sub halt            { Dancer::Response->halt(@_) }
sub headers         { Dancer::Response->headers(@_) }
sub header          { goto &headers }
sub layout          { set(layout => shift) }
sub load            { require $_ for @_ }
sub logger          { set(logger => @_) }
sub mime_type       {
=======

sub get {
    Dancer::App->current->registry->universal_add('head', @_);
    Dancer::App->current->registry->universal_add('get',  @_);
}
sub halt      { Dancer::SharedData->response->halt(@_) }
sub headers   { Dancer::SharedData->response->headers(@_); }
sub header    { goto &headers; }                            # goto ftw!
sub layout    { set(layout => shift) }
sub load      { require $_ for @_ }
sub logger    { set(logger => @_) }
sub mime_type {
>>>>>>> bc033994
    my $mime = Dancer::MIME->instance();
    if    (scalar(@_)==2) { $mime->add_mime_type(@_) }
    elsif (scalar(@_)==1) { $mime->mime_type_for(@_) }
    else                  { $mime->aliases           }
}
<<<<<<< HEAD
sub params          { Dancer::SharedData->request->params(@_) }
sub pass            { Dancer::Response->pass }
sub path            { realpath(Dancer::FileUtils::path(@_)) }
sub post            { Dancer::App->current->registry->universal_add('post', @_) }
sub prefix          { Dancer::App->current->set_prefix(@_) }
sub del             { Dancer::App->current->registry->universal_add('delete',  @_) }
sub options         { Dancer::App->current->registry->universal_add('options', @_) }
sub put             { Dancer::App->current->registry->universal_add('put',     @_) }
sub r               { croak "'r' is DEPRECATED, use qr{} instead" }
sub redirect  {
    my ($destination, $status) = @_;
    if ($destination =~ m!^(\w://)?/!) {
        # no absolute uri here, build one, RFC 2616 forces us to do so
        my $request = Dancer::SharedData->request;
        $destination = $request->uri_for($destination, {}, 1);
=======
sub params    { Dancer::SharedData->request->params(@_) }
sub pass      { Dancer::SharedData->response->pass }
sub path      { realpath(Dancer::FileUtils::path(@_)) }
sub post   { Dancer::App->current->registry->universal_add('post', @_) }
sub prefix { Dancer::App->current->set_prefix(@_) }
sub del     { Dancer::App->current->registry->universal_add('delete',  @_) }
sub options { Dancer::App->current->registry->universal_add('options', @_) }
sub put     { Dancer::App->current->registry->universal_add('put',     @_) }
sub r { croak "'r' is DEPRECATED use qr{} instead"; }
sub redirect  { Dancer::Helpers::redirect(@_) }
sub render_with_layout { Dancer::Helpers::render_with_layout(@_); }
sub request   { Dancer::SharedData->request }
sub send_file { Dancer::Helpers::send_file(@_) }
sub set       { goto &setting }

sub setting {
    if (Dancer::App->applications) {
        return Dancer::App->current->setting(@_);
>>>>>>> bc033994
    }
    Dancer::Response->status($status || 302);
    Dancer::Response->headers('Location' => $destination);
}
sub render_with_layout {
        my ($content, $tokens, $options) = @_;
    carp "'render_with_layout' is DEPRECATED, use the 'engine' keyword "
       . "to get the template engine, and use 'apply_layout' on the result";

    my $full_content = Dancer::Template->engine->apply_layout($content, $tokens, $options);

    if (! defined $full_content) {
        my $error = Dancer::Error->new(
            code    => 404,
            message => "Page not found",
        );
        return Dancer::Response::set($error->render);
    }
    return $full_content;
}
sub request         { Dancer::SharedData->request }
sub send_file {
    my ($path) = @_;

    my $request = Dancer::Request->new_for_request('GET' => $path);
    Dancer::SharedData->request($request);

    my $resp = Dancer::Renderer::get_file_response();
    return $resp if $resp;

    my $error = Dancer::Error->new(
        code    => 404,
        message => "No such file: `$path'"
    );
    Dancer::Response->set($error->render);
}
sub set             { goto &setting }
sub setting         { Dancer::App->applications ? Dancer::App->current->setting(@_) : Dancer::Config::setting(@_) }
# set_cookie name => value,
#     expires => time() + 3600, domain => '.foo.com'
sub set_cookie {
    my ( $name, $value, %options ) = @_;
    Dancer::Cookies->cookies->{$name} = Dancer::Cookie->new(
        name  => $name,
        value => $value,
        %options
    );
}
sub session {
    croak "Must specify session engine in settings prior to using 'session' keyword" unless setting('session');
    if (@_ == 0) {
        return Dancer::Session->get;
    }
    else {
        return (@_ == 1)
          ? Dancer::Session->read(@_)
          : Dancer::Session->write(@_);
    }
}
<<<<<<< HEAD
sub splat           { @{ Dancer::SharedData->request->params->{splat} || [] } }
sub status          { Dancer::Response->status(@_) }
sub template {
    my ( $view, $tokens, $options ) = @_;

    my $content;

    if ($view) {
        $content = Dancer::Template->engine->apply_renderer( $view, $tokens );
        if ( !defined $content ) {
            my $error = Dancer::Error->new(
                code    => 404,
                message => "Page not found",
            );
            return Dancer::Response->set( $error->render );
        }
    }
    else {
        $options ||= {};
        $content = delete $options->{content};
    }
=======
sub splat     {
    my $splat = Dancer::SharedData->request->params->{splat};
    return ref $splat ? @$splat : (); 
}
sub status    { Dancer::SharedData->response->status(@_) }
sub template  { Dancer::Helpers::template(@_) }
sub true      {1}
sub to_dumper { Dancer::Serializer::Dumper::to_dumper(@_) }
sub to_json   { Dancer::Serializer::JSON::to_json(@_) }
sub to_yaml   { Dancer::Serializer::YAML::to_yaml(@_) }
sub to_xml    { Dancer::Serializer::XML::to_xml(@_) }
sub upload    { Dancer::SharedData->request->upload(@_) }
sub uri_for   { Dancer::SharedData->request->uri_for(@_) }
sub var       { Dancer::SharedData->var(@_) }
sub vars      { Dancer::SharedData->vars }
sub warning   { goto &Dancer::Logger::warning }
>>>>>>> bc033994

    my $full_content =
      Dancer::Template->engine->apply_layout( $content, $tokens, $options );
    defined $full_content
      and return $full_content;

    my $error = Dancer::Error->new(
        code    => 404,
        message => "Page not found",
    );
    return Dancer::Response::set( $error->render );
}
sub true            { 1 }
sub to_dumper       { Dancer::Serializer::Dumper::to_dumper(@_) }
sub to_json         { Dancer::Serializer::JSON::to_json(@_) }
sub to_yaml         { Dancer::Serializer::YAML::to_yaml(@_) }
sub to_xml          { Dancer::Serializer::XML::to_xml(@_) }
sub upload          { Dancer::SharedData->request->upload(@_) }
sub uri_for         { Dancer::SharedData->request->uri_for(@_) }
sub var             { Dancer::SharedData->var(@_) }
sub vars            { Dancer::SharedData->vars }
sub warning         { goto &Dancer::Logger::warning }
# FIXME handle previous usage of load_app with multiple app names
sub load_app {
    my ($app_name, %options) = @_;
    Dancer::Logger::core("loading application $app_name");

    # set the application
    my $app = Dancer::App->set_running_app($app_name);

    # Application options
    $app->prefix($options{prefix})     if $options{prefix};
    $app->settings($options{settings}) if $options{settings};

    # load the application
    my ($package, $script) = caller;
    _init($script);
    my ($res, $error) = Dancer::ModuleLoader->load($app_name);
    $res or croak "unable to load application $app_name : $error";

    # restore the main application
    Dancer::App->set_running_app('main');
}

# When importing the package, strict and warnings pragma are loaded,
# and the appdir detection is performed.
sub import {
    my ($class,   $symbol) = @_;
    my ($package, $script) = caller;

    strict->import;
    utf8->import;
    $class->export_to_level(1, $class, @EXPORT);

    # if :syntax option exists, don't change settings
    if ($symbol && $symbol eq ':syntax') {
        return;
    }

    Dancer::GetOpt->process_args();

    _init($script);
    Dancer::Config->load;
}

# Start/Run the application with the chosen apphandler
sub start {
    my ($class, $request) = @_;
    Dancer::Config->load;

    # Backward compatibility for app.psgi that has sub { Dancer->dance($req) }
    if ($request) {
        return Dancer::Handler->handle_request($request);
    }

    my $handler = Dancer::Handler->get_handler;
    Dancer::Logger::core("loading handler '".ref($handler)."'");
    return $handler->dance;
}


sub _init {
    my $script = shift;
    
    my ($script_vol, $script_dirs, $script_name) =
      File::Spec->splitpath(File::Spec->rel2abs($script));
    my @script_dirs = File::Spec->splitdir($script_dirs);
    my $script_path = Dancer::FileUtils::d_catdir($script_vol, $script_dirs);

    my $LAYOUT_PRE_DANCER_1_2 = 1;

    # in bin/ or public/ we need to go one level upper to find the appdir
    $LAYOUT_PRE_DANCER_1_2 = 0
      if ($script_dirs[$#script_dirs - 1] eq 'bin')
      or ($script_dirs[$#script_dirs - 1] eq 'public');

    setting appdir => $ENV{DANCER_APPDIR}
      || (
          $LAYOUT_PRE_DANCER_1_2
        ? $script_path
        : File::Spec->rel2abs(path($script_path, '..'))
      );

    # once the dancer_appdir have been defined, we export to env
    $ENV{DANCER_APPDIR} = setting('appdir');

    Dancer::Logger::core(
        "initializing appdir to: `" . setting('appdir') . "'");

    setting confdir => $ENV{DANCER_CONFDIR}
      || setting('appdir');

    setting public => $ENV{DANCER_PUBLIC}
      || Dancer::FileUtils::path_no_verify(setting('appdir'), 'public');

    setting views => $ENV{DANCER_VIEWS}
      || Dancer::FileUtils::path_no_verify(setting('appdir'), 'views');

    setting logger => 'file';

    my ($res, $error) = Dancer::ModuleLoader->use_lib(Dancer::FileUtils::path_no_verify(setting('appdir'), 'lib'));
    $res or croak "unable to set libdir : $error";
}

1;
__END__

=pod

=head1 NAME

Dancer - lightweight yet powerful web application framework

=head1 SYNOPSIS

    #!/usr/bin/perl
    use Dancer;

    get '/hello/:name' => sub {
        return "Why, hello there " . params->{name};
    };

    dance;

The above is a basic but functional web app created with Dancer.  If you want
to see more examples and get up and running quickly, check out the
L<Dancer::Introduction> and the L<Dancer::Cookbook>.  For examples on
deploying your Dancer applications, see L<Dancer::Deployment>.

=head1 DESCRIPTION

Dancer is a web application framework designed to be as effortless as possible
for the developer, taking care of the boring bits as easily as possible, yet
staying out of your way and letting you get on with writing your code.

Dancer aims to provide the simplest way for writing web applications, and
offers the flexibility to scale between a very simple lightweight web service
consisting of a few lines of code in a single file, all the way up to a more
complex fully-fledged web application with session support, templates for views
and layouts, etc.

If you don't want to write CGI scripts by hand, and find Catalyst too big or
cumbersome for your project, Dancer is what you need.

Dancer has few pre-requisites, so your Dancer webapps will be easy to deploy.

Dancer apps can be used with a an embedded web server (great for easy testing),
and can run under PSGI/Plack for easy deployment in a variety of webserver
environments.

=head1 MORE DOCUMENTATION

This documentation describes all the exported symbols of Dancer. If you want
a quick start guide to discover the framework, you should look at
L<Dancer::Introduction>, or L<Dancer::Tutorial> to learn by example.

If you want to have specific examples of code for real-life problems, see the
L<Dancer::Cookbook>.

If you want to see configuration examples of different deployment solutions
involving Dancer and Plack, see L<Dancer::Deployment>.

You can find out more about the many useful plugins available for Dancer in
L<Dancer::Plugins>.

=head1 METHODS

=head2 after

Add a hook at the B<after> position:

    after sub {
        my $response = shift;
        # do something with request
    };

The anonymous function which is given to C<after> will be executed after
having executed a route.

You can define multiple after filters, using the C<after> helper as
many times as you wish; each filter will be executed, in the order you added
them.

=head2 any

Defines a route for multiple HTTP methods at once:

    any ['get', 'post'] => '/myaction' => sub {
        # code
    };

Or even, a route handler that would match any HTTP methods:

    any '/myaction' => sub {
        # code
    };

=head2 before

Defines a before filter:

    before sub {
        # do something with request, vars or params
    };

The anonymous function which is given to C<before> will be executed before
executing a route handler to handle the request.

If the function modifies the request's C<path_info> or C<method>, a new
search for a matching route is performed and the filter is re-executed
again. Considering that this can lead to an infinite loop, this mechanism
is stopped after 10 times with an exception.

The before filter can set a response with a redirection code (either
301 or 302): in this case the matched route (if any) will be ignored and the
redirection will be performed immediately.

You can define multiple before filters, using the C<before> helper as
many times as you wish; each filter will be executed in the order you added
them.

=head2 before_template

Defines a before_template filter:

    before_template sub {
        my $tokens = shift;
        # do something with request, vars or params
    };

The anonymous function which is given to C<before_template> will be executed
before sending data and tokens to the template. Receives a hashref of the
tokens that will be inserted into the template.

This filter works as the C<before> and C<after> filter.

=head2 cookies

Accesses cookies values, which returns a hashref of L<Dancer::Cookie> objects:

    get '/some_action' => sub {
        my $cookie = cookies->{name};
        return $cookie->value;
    };

In the case you have stored something else than a scalar in your cookie:

    get '/some_action' => sub {
        my $cookie = cookies->{oauth};
        my %values = $cookie->value;
        return ($values{token}, $values{token_secret});
    };

=head2 config

Accesses the configuration of the application:

    get '/appname' => sub {
        return "This is " . config->{appname};
    };

=head2 content_type

Sets the B<content-type> rendered, for the current route handler:

    get '/cat/:txtfile' => sub {
        content_type 'text/plain';

        # here we can dump the contents of params->{txtfile}
    };

You can use abbreviations for content types. For instance:

    get '/svg/:id' => sub {
        content_type 'svg';

        # here we can dump the image with id params->{id}
    };

Note that if you want to change the default content-type for every route, you
have to change the setting C<content_type> instead.

=head2 dance

Alias for the C<start> keyword.

=head2 debug

Logs a message of debug level:

    debug "This is a debug message";

=head2 dirname

Returns the dirname of the path given:

    my $dir = dirname($some_path);

=head2 engine

Given an namespace, returns the current engine object

    my $template_engine = engine 'template';
    my $html = $template_engine->apply_renderer(...);
    $template_engine->apply_layout($html);

=head2 error

Logs a message of error level:

    error "This is an error message";

=head2 false

Constant that returns a false value (0).

=head2 forward

Runs an internal redirect of the current request to another request. This helps
you avoid having to redirect the user using HTTP and set another request to your
application.

It effectively lets you chain routes together in a clean manner.

    get qr{ /demo/articles/(.+) }x => sub {
        my ($article_id) = splat;

        # you'll have to implement this next sub yourself :)
        change_the_main_database_to_demo();

        forward '/articles/$article_id';
    };

In the above example, the users that reach I</demo/articles/30> will actually
reach I</articles/30> but we've changed the database to demo before.

This is pretty cool because it lets us retain our paths and offer a demo
database by merely going to I</demo/...>.

You'll notice that in the example we didn't indicate whether it was B<GET> or
B<POST>. That is because C<forward> chains the same type of route the user
reached. If it was a B<GET>, it will remain a B<GET>.

Broader functionality might be added in the future.

It is important to note that issuing a forward by itself does not exit and
forward immediately, forwarding is deferred until after the current route
or filter has been processed. To exit and forward immediately, use the return
function, e.g.

    get '/some/path => sub {
        if ($condition) {
            return forward '/articles/$article_id';
        }

        more_stuff();
    };

You probably always want to use C<return> with forward.

=head2 from_dumper ($structure)

Deserializes a Data::Dumper structure.

=head2 from_json ($structure, %options)

Deserializes a JSON structure. Can receive optional arguments. Thoses arguments are valid L<JSON> arguments to change the behavior of the default C<JSON::from_json> function.

=head2 from_yaml ($structure)

Deserializes a YAML structure.

=head2 from_xml ($structure, %options)

Deserializes a XML structure. Can receive optional arguments. Thoses arguments are valid L<XML::Simple> arguments to change the behavior of the default C<XML::Simple::XMLin> function.

=head2 get

Defines a route for HTTP B<GET> requests to the given path:

    get '/' => sub {
        return "Hello world";
    }

=head2 halt

Sets a response object with the content given.

When used as a return value from a filter, this breaks the execution flow and
renders the response immediately:

    before sub {
        if ($some_condition) {
            return halt("Unauthorized");
        }
    };

    get '/' => sub {
        "hello there";
    };

=head2 headers

Adds custom headers to responses:

    get '/send/headers', sub {
        headers 'X-Foo' => 'bar', X-Bar => 'foo';
    }

=head2 header

Adds a custom header to response:

    get '/send/header', sub {
        header 'X-My-Header' => 'shazam!';
    }

=head2 layout

Allows you to set the default layout to use when rendering a view.  Syntactic
sugar around the C<layout> setting:

    layout 'user';

=head2 logger

Allows you to set the logger engine to use.  Syntactic sugar around the
C<logger> setting:

    logger 'console';

=head2 load

Loads one or more perl scripts in the current application's namespace. Syntactic
sugar around Perl's C<require>:

    load 'UserActions.pl', 'AdminActions.pl';

=head2 load_app

Loads a Dancer package. This method takes care to set the libdir to the curent
C<./lib> directory:

    # if we have lib/Webapp.pm, we can load it like:
    load_app 'Webapp';

Note that a package loaded using load_app B<must> import Dancer with the
C<:syntax> option, in order not to change the application directory
(which has been previously set for the caller script).

=head2 mime_type

Returns all the user-defined mime-types when called without parameters.
Behaves as a setter/getter when given parameters

    # get the global hash of user-defined mime-types:
    my $mimes = mime_types;

    # set a mime-type
    mime_types foo => 'text/foo';

    # get a mime-type
    my $m = mime_types 'foo';

=head2 params

I<This method should be called from a route handler>.
Alias for the L<Dancer::Request> params accessor.

=head2 pass

I<This method should be called from a route handler>.
Tells Dancer to pass the processing of the request to the next
matching route.

You should always C<return> after calling C<pass>:

    get '/some/route' => sub {
        if (...) {
            # we want to let the next matching route handler process this one
            return pass();
        }
    };

=head2 path

Concatenates multiple path together, without worrying about the underlying
operating system:

    my $path = path(dirname($0), 'lib', 'File.pm');

=head2 post

Defines a route for HTTP B<POST> requests to the given URL:

    POST '/' => sub {
        return "Hello world";
    }

=head2 prefix

Defines a prefix for each route handler, like this:

    prefix '/home';

From here, any route handler is defined to /home/*:

    get '/page1' => sub {}; # will match '/home/page1'

You can unset the prefix value:

    prefix undef;
    get '/page1' => sub {}; will match /page1

=head2 del

Defines a route for HTTP B<DELETE> requests to the given URL:

    del '/resource' => sub { ... };

=head2 options

Defines a route for HTTP B<OPTIONS> requests to the given URL:

    options '/resource' => sub { ... };

=head2 put

Defines a route for HTTP B<PUT> requests to the given URL:

    put '/resource' => sub { ... };

=head2 r

Defines a route pattern as a regular Perl regexp.

This method is B<DEPRECATED>. Dancer now supports real Perl Regexp objects
instead. You should not use r() but qr{} instead:

Don't do this:

    get r('/some/pattern(.*)') => sub { };

But rather this:

    get qr{/some/pattern(.*)} => sub { };

=head2 redirect

Generates a HTTP redirect (302).  You can either redirect to a complete
different site or within the application:

    get '/twitter', sub {
        redirect 'http://twitter.com/me';
    };

You can also force Dancer to return a specific 300-ish HTTP response code:

    get '/old/:resource', sub {
        redirect '/new/'.params->{resource}, 301;
    };
    
It is important to note that issuing a redirect by itself does not exit and
redirect immediately, redirection is deferred until after the current route
or filter has been processed. To exit and redirect immediately, use the return
function, e.g.

    get '/restricted', sub {
        return redirect '/login' if accessDenied();
        return 'Welcome to the restricted section';
    };

=head2 render_with_layout

Allows a handler to provide plain HTML (or other content), but have it rendered
within the layout still.

This method is B<DEPRECATED>, and will be removed soon. Instead, you should be
using the C<engine> keyword:

    get '/foo' => sub {
        # Do something which generates HTML directly (maybe using
        # HTML::Table::FromDatabase or something)
        my $content = ...;

        # get the template engine
        my $template_engine = engine 'template';

        # apply the layout (not the renderer), and return the result
        $template_engine->apply_layout($content)
    };

It works very similarly to C<template> in that you can pass tokens to be used in
the layout, and/or options to control the way the layout is rendered.  For
instance, to use a custom layout:

    render_with_layout $content, {}, { layout => 'layoutname' };


=head2 request

Returns a L<Dancer::Request> object representing the current request.

=head2 send_error

Returns a HTTP error.  By default the HTTP code returned is 500:

    get '/photo/:id' => sub {
        if (...) {
            send_error("Not allowed", 403);
        } else {
           # return content
        }
    }

This will not cause your route handler to return immediately, so be careful that
your route handler doesn't then override the error.  You can avoid that by
saying C<return send_error(...)> instead.


=head2 send_file

Lets the current route handler send a file to the client.

    get '/download/:file' => sub {
        send_file(params->{file});
    }

The content-type will be set depending on the current mime-types definition
(see C<mime_type> if you want to define your own).

The path of the file must be relative to the B<public> directory.

=head2 set

Defines a setting:

    set something => 'value';

=head2 setting

Returns the value of a given setting:

    setting('something'); # 'value'

=head2 set_cookie

Creates or updates cookie values:

    get '/some_action' => sub {
        set_cookie 'name' => 'value',
            'expires' => (time + 3600),
            'domain'  => '.foo.com';
    };

In the example above, only 'name' and 'value' are mandatory.

You can also store more complex structure in your cookies:

    get '/some_auth' => sub {
        set_cookie oauth => {
            token        => $twitter->request_token,
            token_secret => $twitter->secret_token,
            ...
        };
    };

You can't store more complex structure than this. All your keys in your hash should be scalar.

=head2 session

Provides access to all data stored in the current
session engine (if any).

It can also be used as a setter to add new data to the current session engine:

    # getter example
    get '/user' => sub {
        if (session('user')) {
            return "Hello, ".session('user')->name;
        }
    };

    # setter example
    post '/user/login' => sub {
        ...
        if ($logged_in) {
            session user => $user;
        }
        ...
    };

You may also need to clear a session:

    # destroy session
    get '/logout' => sub {
        ...
        session->destroy;
        ...
    };

=head2 splat

Returns the list of captures made from a route handler with a route pattern
which includes wildcards:

    get '/file/*.*' => sub {
        my ($file, $extension) = splat;
        ...
    };

=head2 start

Starts the application or the standalone server (depending on the deployment
choices).

This keyword should be called at the very end of the script, once all routes
are defined.  At this point, Dancer takes over control.

=head2 status

Changes the status code provided by an action.  By default, an action will
produce an C<HTTP 200 OK> status code, meaning everything is OK:

    get '/download/:file' => {
        if (! -f params->{file}) {
            status 'not_found';
            return "File does not exist, unable to download";
        }
        # serving the file...
    };

In that example, Dancer will notice that the status has changed, and will
render the response accordingly.

The status keyword receives either a status code or its name in lower case, with
underscores as a separator for blanks.

=head2 template

Tells the route handler to build a response with the current template engine:

    get '/' => sub {
        ...
        template 'some_view', { token => 'value'};
    };

The first parameter should be a template available in the views directory, the
second one (optional) is a hashref of tokens to interpolate, and the third
(again optional) is a hashref of options.

For example, to disable the layout for a specific request:

    get '/' => sub {
        template 'index.tt', {}, { layout => undef };
    };


=head2 to_dumper ($structure)

Serializes a structure with Data::Dumper.

=head2 to_json ($structure, %options)

Serializes a structure to JSON. Can receive optional arguments. Thoses arguments are valid L<JSON> arguments to change the behavior of the default C<JSON::to_json> function.

=head2 to_yaml ($structure)

Serializes a structure to YAML.

=head2 to_xml ($structure, %options)

Serializes a structure to XML. Can receive optional arguments. Thoses arguments are valid L<XML::Simple> arguments to change the behavior of the default C<XML::Simple::XMLout> function.

=head2 true

Constant that returns a true value (1).

=head2 upload

Provides access to file uploads.  Any uploaded file is accessible as a
L<Dancer::Request::Upload> object. You can access all parsed uploads via:

    post '/some/route' => sub {
        my $file = upload('file_input_foo');
        # file is a Dancer::Request::Upload object
    };

If you named multiple input of type "file" with the same name, the upload
keyword will return an array of Dancer::Request::Upload objects:

    post '/some/route' => sub {
        my ($file1, $file2) = upload('files_input');
        # $file1 and $file2 are Dancer::Request::Upload objects
    };

You can also access the raw hashref of parsed uploads via the current request
object:

    post '/some/route' => sub {
        my $all_uploads = request->uploads;
        # $all_uploads->{'file_input_foo'} is a Dancer::Request::Upload object
        # $all_uploads->{'files_input'} is an array ref of Dancer::Request::Upload objects
    };

Note that you can also access the filename of the upload received via the params
keyword:

    post '/some/route' => sub {
        # params->{'files_input'} is the filename of the file uploaded
    };

See L<Dancer::Request::Upload> for details about the interface provided.

=head2 uri_for

Returns a fully-qualified URI for the given path:

    get '/' => sub {
        redirect uri_for('/path');
        # can be something like: http://localhost:3000/path
    };

=head2 captures

Returns a reference to a copy of C<%+>, if there are named captures in the route Regexp.

Named captures are a feature of Perl 5.10, and are not supported in earlier versions:

    get qr{
        / (?<object> user   | ticket | comment )
        / (?<action> delete | find )
        / (?<id> \d+ )
        /?$
    }x
    , sub {
        my $value_for = captures;
        "i don't want to $$value_for{action} the $$value_for{object} $$value_for{id} !"
    };


=head2 var

Defines a variable shared between filters and route handlers.

    before sub {
        var foo => 42;
    };

Route handlers and other filters will be able to read that variable with the
C<vars> keyword.

=head2 vars

Returns the hashref of all shared variables set during the filter/route
chain:

    get '/path' => sub {
        if (vars->{foo} eq 42) {
            ...
        }
    };

=head2 warning

Logs a warning message through the current logger engine.

=head1 AUTHOR

This module has been written by Alexis Sukrieh <sukria@cpan.org> and others,
see the AUTHORS file that comes with this distribution for details.

=head1 SOURCE CODE

The source code for this module is hosted on GitHub
L<http://github.com/sukria/Dancer>


=head1 GETTING HELP / CONTRIBUTING

The Dancer development team can be found on #dancer on irc.perl.org:
L<irc://irc.perl.org/dancer>

If you don't have an IRC client installed/configured, there is a simple web chat
client at L<http://www.perldancer.org/irc> for you.

There is also a Dancer users mailing list available - subscribe at:

L<http://lists.perldancer.org/cgi-bin/listinfo/dancer-users>


=head1 DEPENDENCIES

The following modules are mandatory (Dancer cannot run without them):

=over 8

=item L<HTTP::Server::Simple::PSGI>

=item L<HTTP::Body>

=item L<MIME::Types>

=item L<URI>

=back

The following modules are optional:

=over 8

=item L<Template> : In order to use TT for rendering views

=item L<YAML> : needed for configuration file support

=item L<File::MimeInfo::Simple>

=back


=head1 LICENSE

This module is free software and is published under the same
terms as Perl itself.


=head1 SEE ALSO

Main Dancer web site: L<http://perldancer.org/>.

The concept behind this module comes from the Sinatra ruby project,
see L<http://www.sinatrarb.com/> for details.

=cut<|MERGE_RESOLUTION|>--- conflicted
+++ resolved
@@ -110,7 +110,6 @@
 sub dirname         { Dancer::FileUtils::dirname(@_) }
 sub engine          { Dancer::Engine->engine(@_) }
 sub error           { goto &Dancer::Logger::error }
-<<<<<<< HEAD
 sub send_error {
     my ( $content, $status ) = @_;
     $status ||= 500;
@@ -118,47 +117,26 @@
     Dancer::Response->set( $error->render );
 }
 sub false           { 0 }
-sub forward         { Dancer::Response->forward(shift) }
-=======
-sub send_error      { Dancer::Helpers->error(@_) }
-sub false           {0}
 sub forward         { Dancer::SharedData->response->forward(shift) }
->>>>>>> bc033994
 sub from_dumper     { Dancer::Serializer::Dumper::from_dumper(@_) }
 sub from_json       { Dancer::Serializer::JSON::from_json(@_) }
 sub from_yaml       { Dancer::Serializer::YAML::from_yaml(@_) }
 sub from_xml        { Dancer::Serializer::XML::from_xml(@_) }
-<<<<<<< HEAD
 sub get             { map { my $r = $_; Dancer::App->current->registry->universal_add($r, @_) } qw(head get)  }
-sub halt            { Dancer::Response->halt(@_) }
-sub headers         { Dancer::Response->headers(@_) }
+sub halt            { Dancer::SharedData->response->halt(@_) }
+sub headers         { Dancer::SharedData->response->headers(@_); }
 sub header          { goto &headers }
 sub layout          { set(layout => shift) }
 sub load            { require $_ for @_ }
 sub logger          { set(logger => @_) }
 sub mime_type       {
-=======
-
-sub get {
-    Dancer::App->current->registry->universal_add('head', @_);
-    Dancer::App->current->registry->universal_add('get',  @_);
-}
-sub halt      { Dancer::SharedData->response->halt(@_) }
-sub headers   { Dancer::SharedData->response->headers(@_); }
-sub header    { goto &headers; }                            # goto ftw!
-sub layout    { set(layout => shift) }
-sub load      { require $_ for @_ }
-sub logger    { set(logger => @_) }
-sub mime_type {
->>>>>>> bc033994
     my $mime = Dancer::MIME->instance();
     if    (scalar(@_)==2) { $mime->add_mime_type(@_) }
     elsif (scalar(@_)==1) { $mime->mime_type_for(@_) }
     else                  { $mime->aliases           }
 }
-<<<<<<< HEAD
 sub params          { Dancer::SharedData->request->params(@_) }
-sub pass            { Dancer::Response->pass }
+sub pass            { Dancer::SharedData->response->pass }
 sub path            { realpath(Dancer::FileUtils::path(@_)) }
 sub post            { Dancer::App->current->registry->universal_add('post', @_) }
 sub prefix          { Dancer::App->current->set_prefix(@_) }
@@ -172,26 +150,6 @@
         # no absolute uri here, build one, RFC 2616 forces us to do so
         my $request = Dancer::SharedData->request;
         $destination = $request->uri_for($destination, {}, 1);
-=======
-sub params    { Dancer::SharedData->request->params(@_) }
-sub pass      { Dancer::SharedData->response->pass }
-sub path      { realpath(Dancer::FileUtils::path(@_)) }
-sub post   { Dancer::App->current->registry->universal_add('post', @_) }
-sub prefix { Dancer::App->current->set_prefix(@_) }
-sub del     { Dancer::App->current->registry->universal_add('delete',  @_) }
-sub options { Dancer::App->current->registry->universal_add('options', @_) }
-sub put     { Dancer::App->current->registry->universal_add('put',     @_) }
-sub r { croak "'r' is DEPRECATED use qr{} instead"; }
-sub redirect  { Dancer::Helpers::redirect(@_) }
-sub render_with_layout { Dancer::Helpers::render_with_layout(@_); }
-sub request   { Dancer::SharedData->request }
-sub send_file { Dancer::Helpers::send_file(@_) }
-sub set       { goto &setting }
-
-sub setting {
-    if (Dancer::App->applications) {
-        return Dancer::App->current->setting(@_);
->>>>>>> bc033994
     }
     Dancer::Response->status($status || 302);
     Dancer::Response->headers('Location' => $destination);
@@ -251,9 +209,8 @@
           : Dancer::Session->write(@_);
     }
 }
-<<<<<<< HEAD
 sub splat           { @{ Dancer::SharedData->request->params->{splat} || [] } }
-sub status          { Dancer::Response->status(@_) }
+sub status          { Dancer::SharedData->response->status(@_) }
 sub template {
     my ( $view, $tokens, $options ) = @_;
 
@@ -273,24 +230,6 @@
         $options ||= {};
         $content = delete $options->{content};
     }
-=======
-sub splat     {
-    my $splat = Dancer::SharedData->request->params->{splat};
-    return ref $splat ? @$splat : (); 
-}
-sub status    { Dancer::SharedData->response->status(@_) }
-sub template  { Dancer::Helpers::template(@_) }
-sub true      {1}
-sub to_dumper { Dancer::Serializer::Dumper::to_dumper(@_) }
-sub to_json   { Dancer::Serializer::JSON::to_json(@_) }
-sub to_yaml   { Dancer::Serializer::YAML::to_yaml(@_) }
-sub to_xml    { Dancer::Serializer::XML::to_xml(@_) }
-sub upload    { Dancer::SharedData->request->upload(@_) }
-sub uri_for   { Dancer::SharedData->request->uri_for(@_) }
-sub var       { Dancer::SharedData->var(@_) }
-sub vars      { Dancer::SharedData->vars }
-sub warning   { goto &Dancer::Logger::warning }
->>>>>>> bc033994
 
     my $full_content =
       Dancer::Template->engine->apply_layout( $content, $tokens, $options );
