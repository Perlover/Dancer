--- conflicted
+++ resolved
@@ -58,9 +58,7 @@
     - File::MimeInfo
     - File::Spec
     - File::Basename
-<<<<<<< HEAD
     - Template
-=======
 
 Dancer may also depend on other modules if optional features are used:
 
@@ -69,5 +67,4 @@
 === WEBSITE ===
 
 For more details about the project, checkout the official website:
-http://dancer.sukria.net
->>>>>>> 027127e6
+http://dancer.sukria.net