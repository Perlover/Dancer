<<<<<<< HEAD
Dancer 1.174
=======
Dancer 1.80

	[ Alexis Sukrieh ]
	* New logger for sending log message to STDERR: Dancer::Logger::Console
	  Thanks to Gabor Szabo for the idea.
	* Logger engines don't have anymore to implement _format(), they can use
	  $self->format_message instead.
	* New log level: "core" for letting Dancer's core express itself on crucial events.
	  That way, when the app config sets log to "core", any core messages is
	  sent to the logger, and the end-user can see which route is chosen for
	  each request received.
	  Thanks to Gabor Szabo for the idea.
	* New class Dancer::Timer added so any logger engine can now show a timer string.
	  If Time::HiRes is available, use it to produce microseconds ticks.

	[ Alex Kapranof ]
	* Support for on-the-fly charset encoding when the setting is set and a content
	  is sent by Dancer and needs to be encoded.
	  The response Content-Type is updated accordingly as well.

    [ Sawyer X ]
    * Adding "import_warnings" settings. On by default, but allows to disable
      auto-import of "warnings" pragram. Reported by Adam Kennedy.

Dancer 1.xxx
>>>>>>> 404abb9e
    [ Gabor Szabo ]
    * Docs fixes, typo in warning.
    * TestUtils.pm is now in "t/lib".

    [ David Precious ]
    * Support semi-colons as name=value pair separators when parsing
      querystring.  Satisfies feature request/issue 59.
      Thanks to deepakg for requesting this feature.

    [ Sawyer X ]
    * RT #56381 reported by Jonathan Yu on behalf on Debian Perl team.
      (Adding LICENSE file)

Dancer 1.173_01 (Developer release)
    [ Franck Cuny ]
    * Doc fixes.
      (Thanks to poisonbit)
    * Plugins configuration
    * Cleaning up tests

	[ Alexis Sukrieh ]
	* New serializer: Dumper for easily output dumped variable 
	  in text/plain.
	* Before filters can now access route params
    * Support for '.' as a token separator in params parsing
	* The standalone server respect the 'access_log' setting, 
	  the starting banner is printed on STDERR only if the 
	  setting is set to true.

    [ Sawyer X ]
    * Fixed Windows PSGI.URL_SCHEME bug, causing tests to fail
      (Thanks to ADAMK for reporting)

Dancer 1.173
    [ Alexis Sukrieh ]
    * Documenting set_cookie in Dancer.pm.

    [ Franck Cuny ]
    * Cleaning up serializer test.

    [ François Charlier ]
    * Documenting layout disabling.

    [ Sawyer X ]
    * Fix a few failing tests because of compilation errors.
    * Add init{} subs for all serializers.
    * Dancer::Engine documentation

    [ David Precious ]
    * Fix issue 52 - creating invalid cookie expiration dates.
      Thanks to Juanjo (reidrac) for reporting!

Dancer 1.172
    [ Alexis Sukrieh ]
    * Plugin support.

    [ Franck Cuny ]
    * Prevent usage of reserved Dancer keywords in plugins.
    * Tests cleanups.

    [ Robert Olson ]
    * Fixing docs to clarify layouts can use variables too.

Dancer 1.171
    [ Alexis Sukrieh ]
    * Removed bogus TestApp/ directory

Dancer 1.170
    [ David Precious ]
    * Fixed bug with status keyword not converting aliases (e.g. 'not_found') to
      real usable status lines with valid HTTP codes.
      Thanks to P Kishor for reporting this on the dancer-users mailing list!
    * Accept end_tag as a synonym for stop_tag when configuring TemplateToolkit.
      Thanks to James Ronan for bringing this up.

    [ Sawyer X]
    * Route::Cache store_route = store_path, beefed up docs
    * Changed names of limits in settings
    * Added documentation for it in Dancer.pm
    * More documentation about Module::Refresh dependency 
      (closes bug #48)
    * uri_for now accepts a boolean for not escaping URIs,
      and redirect calls uri_for with that boolean.
      (closes: bug #47)

    [ Alexis Sukrieh ]
    * Query string params are not dropped anymore when their value is 0. thanks
      to "Squeeks" for the report.
      (closes: bug #49)
    * Support for file uploads
      The Dancer::Request class provides a common interface to access file
      uploads. Syntactic sugar has been added to Dancer's as well
      (keyword 'upload').
      (closes whish #36)

    [ Franck Cuny ]
    * Support for automatic serialization/deserialization
      Dancer is now able to serialize route handler's response in various
      format (JSON, YAML, XML); and can also deserialize request body when
      appropriate.
      (closes: wish #29)


Dancer 1.160

    [ David Precious ]
    * Added session backend Dancer::Session::Simple
    * Dump session contents on development error page, if session is in use
    * Censor sensitive-looking information on development error page settings /
      session dumps, to help avoid passwords / card details etc being leaked.
    * Add deployment guide

    [ Alexis Sukrieh ]
    * Dancer helper propagates its perl executable into the generated
      $appname.pl script (FIX for RT #54759).
    * FIX for issue #34
      No more warnings undeer Win32 for tests script that needs a tempdir
    * FIX (unknown bug)
      The standalone server now parses commandline options (was broken
      since 1.140).
    * FIX for issue #37
      A new setting "confdir" is provided for making Dancer
      read the application configuration files from an
      alternate location.
    * Core settings can be initialized via environment
      variables, prefixed with "DANCER_" (e.g.  "DANCER_DAEMON"
      for the setting "daemon").
    * Config and command-line arguments are parsed and loaded at import time,
      rather than when the handler is initialized.
    * Routes are compiled at startup instead of being compiled whenever a 
      request is handled.  This can increase performances up to 50%.
    * FIX Params are not polluted anymore by the 'splat' keyword when no capture
      is needed by the pattern.
    * New feature 'auto_page' (closes: #41)
	  Lets the user have automatic route resolution for 
      requests that match an existing template in the views dir. Thanks to 
      David Precious for the idea and his help.

    [ Daniel Tasov ]
    * Plack environment is propagated to Dancer if none specified.

    [ Sawyer X ]
    * Route Caching with size and path number limits: Dancer::Route::Cache.
    * FIX for issue #39.
    * Dancer::ModuleLoader documentation
    * Cleaned Dancer::Template::Abstract docs
    * Cleaner die in Dancer::Engine if can't find engine
    * Added default route example in Dancer::Cookbook


Dancer 1.150

    [ Alexis Sukrieh ]
    * Refactored all core engines with Dancer::Engine
    * Support for engine configuration via config files
    * Each core template engine now uses start_tag/stop_tag from the
      configuration instead of harcoding '<%' and '%>'.
    * FIX for issue #34
      Cookies can now be used when the application is ran under a Plack 
      server.
    
    [ David Precious ]
    * Lots of documentation cleaning and fixes.
    * Make the session available to the views, if possible.
    * Added Dancer::Cookbook to provide lots of concrete examples for
      newcomers.
    * Helper script `dancer' now provides a default favicon.ico in the
      application public directory.
    * FIX for issue #30
      Added 'config' method to provide easy access to app config

    [ Anirvan Chatterjee ]
    * Various documentation typo fixes

    [ Danijel Tasov ]
    * FIX for issue #24
      Dancer now depends on MIME::Types rather than using
      File::MimeInfo::Simple which uses a fork().

    [ Paul Driver ]
    * Support for virtual location.
      It's now possible to mount a Dancer app under a user-defined prefix.

    [ Franck Cuny ]
    * Test scripts cleanup:
      + Cleanup is performed in test scripts when necessary
        (all temp files are removed at the end of the script).
      + FIX for issue #23
        Test scripts that try to write logfiles set the appdir.

Dancer 1.140

    * Dancer now depends on HTTP::Server::Simple::PSGI in
      order to rely on a PSGI environement even when running
      the app with the standalone server 
      (Thanks to Tatsuiko Miyagawa).
    * Dancer::Request object enhancements:
        + Dancer::Request now provide an accesor to the raw body
          of the request.
        + FIX for issue #13
          The params helper now provides accessors to route
          params, query string params and body params so the
          user can chose from which source they want to access
          params instead of dealing with a mixed structure.
        + Added accessors to referer and remote_address 
    * The Standalone server now uses the setting 'server' to 
      bind itself to the IP address given by the setting.
      Default value is 0.0.0.0

Dancer 1.130
    * Fix a memory leak that could occur between two 
      requests under mod_perl (Thanks to Nicolas Rennert for 
      the report and diagnosis).
    * remove all optional modules from the core, they are now 
      shipped as separate CPAN distributions:
      - Dancer::Template::MicroTemplate
      - Dancer::Session::Cookie
      - Dancer::Session::Memcached
      - Dancer::Logger::LogHandler
      - Dancer::Logger::Syslog
    * support for the `header' keyword in Dancer's syntax.
      The user is now able to alter response-headers in route 
      handlers.
    * support for `prefix' keyword in Dancer's syntax.
      A prefix can be set by the user before defining routes handlers.
      All route defined then will be automatically prefixed accordingly.
      
Dancer 1.122

    * Fix the test suite under Perl 5.8.x
    * Security Fix: protection from CRLF injection in 
      response headers (thanks to Mark Stosberg for the report).
    * Support for multi-valued params in GET/POST data (thanks to
      Mark Stosberg for the report).
    * Backward compatibility with old app.psgi files, don't die 
      when a request is initialized with a CGI::PSGI object.

Dancer 1.121

    * Fix for POST data parsing (was broken in 1.120)
      now Dancer depends on HTTP::Body for that.

Dancer 1.120

    * ROADMAP updated 
    * Dancer is now compliant with Plack::Server::Apache2
    * Remove the CGI.pm dependency, huge refactoring
    * POD typo fixes (Naveed)
    * Support for syntax-only importation (Sawyer X)
    * Remove the example/ directory, useless and deprecated 
    * New logger engine: Log::Handler (franck cuny)
    * New template engine Text::Microtemplate (franck cuny)
    * Remove compilation-time warnings catching (issue #14)

Dancer 1.110

    * Fix test script `t/11_logger/04_syslog.t'
    * Fix test script `t/10_template/05_template_toolkit.t'

Dancer 1.100

    * Support for multiple method routes at once with 'any'
    * Templates engines
        + Bug fixes in Dancer::Template::Simple (Jury Gorky)
        + Refactoring of the factory
        + option for disabling the layout in the template helper.
    * New session engine based on encrypted cookies (Alex Kapranof)
    * More HTTP codes supported for a better REST compat (Nate Jones)
    * Documentation updates 
    * script/dancer now requires an appname
    * New Makefile.PL with better metadata (CPAN Service)

Dancer 1.000

    * Support for Syslog logger (Dancer::Logger::Syslog)
    * Basic template engine so Template is no more a hard deps.
    * Memcache Session support (Dancer::Session::Memcache)
    * YAML file-based session support (Dancer::Session::YAML)
    * Lots of tests (more than 80% of the code is covered)

Dancer 0.9906
    
    * move from File::MimeInfo to File::MimeInfo::Simple for 
      smooth run on Mac OSX and Win32 systems.

Dancer 0.9005

    * Source code extract on error catching
    * Support for configurable error handling
    * New design for the starting app built with script/dancer

Dancer 0.9004

    * Support for PSGI/Plack environment
    * script/dancer helper script for bootstraping a new app

Dancer 0.9003

    * Detect differently compilation-time warnings and runtime warnings
      closes bug #48440 (Thanks to Enric Joffrion for the report, and to
      Vincent Pit for the diagnosis)
<|MERGE_RESOLUTION|>--- conflicted
+++ resolved
@@ -1,7 +1,4 @@
-<<<<<<< HEAD
-Dancer 1.174
-=======
-Dancer 1.80
+Dancer 1.180
 
 	[ Alexis Sukrieh ]
 	* New logger for sending log message to STDERR: Dancer::Logger::Console
@@ -23,10 +20,9 @@
 
     [ Sawyer X ]
     * Adding "import_warnings" settings. On by default, but allows to disable
-      auto-import of "warnings" pragram. Reported by Adam Kennedy.
-
-Dancer 1.xxx
->>>>>>> 404abb9e
+      auto-import of "warnings" pragma. Reported by Adam Kennedy.
+
+Dancer 1.174
     [ Gabor Szabo ]
     * Docs fixes, typo in warning.
     * TestUtils.pm is now in "t/lib".
