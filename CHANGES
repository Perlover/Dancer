--- conflicted
+++ resolved
@@ -1,4 +1,3 @@
-<<<<<<< HEAD
 Dancer 1.1999_03 (RC3)
     [Alexis Sukrieh]
     * Transparent unicode support
@@ -11,10 +10,10 @@
       are documented. A pod coverage test has been added for this
       module.
     * Documentation update The deployment documentation is more precise about
-	  cgi/fast-cgi deployment under Apache.
-	* FIX for issue GH#171
-	  Scaffolded configuration files are fully commented in order to quickly
-	  guide the user in her first steps.
+      cgi/fast-cgi deployment under Apache.
+    * FIX for issue GH#171
+      Scaffolded configuration files are fully commented in order to quickly
+      guide the user in her first steps.
 
 Dancer 1.1999_02 (RC2)
 
@@ -88,7 +87,7 @@
     * Dancer::Test function get_response is renamed to dancer_response
       get_response still works but is deprecated
     * dispatch.f?cgi scripts use FindBin to resolve their location.
-	  FIX a bug when using symlinks.
+      FIX a bug when using symlinks.
 
     [ Franck Cuny ]
     * FIX for issue GH#129 
@@ -105,18 +104,17 @@
       template 'templatename', {}, { layout => 'layoutname' };
  
     [ Philippe Bruhat ]
-	* Make sure a plugin refuse to register a keyword twice
-
-	[ SawyerX ]
-	* Lots of documentation updates
+    * Make sure a plugin refuse to register a keyword twice
+
+    [ Sawyer X ]
+    * Lots of documentation updates
     * Dancer now logs caught crashes in rendering
       (easier to debug Ajax routes)
-=======
+
 Dancer 1.1904
     [ Sawyer X, Franck Cuny ]
     * SAX, not Sax.
     * Check for XML::Parser or XML::SAX in test as well.
->>>>>>> ecee6dce
 
 Dancer 1.1903
     [ Sawyer X, Franck Cuny ]
