{{$NEXT}}

    [ BUG FIXES ]
    * GH #762: fix param parsing lacking limit on split (leejo)
    * GH #758: Fix Dancer::Test: make sure the request is properly converted to
      a response. (Ovid)
    * GH #729: Fix dancer exception composition, and message pattern application
      (Damien Krotkine)
    * GH #752: Exceptions raised in hooks were not propagated back to the route
      code, but instead canceleld and replaced by a Dancer halt exception. That
      was wrong. Now it is fixed, exceptions raised in hooks can be properly
      caught in route code.
      (Damien Krotkine)

<<<<<<< HEAD
    [ DOCUMENTATION ]
    * Explain in POD that if there are multiple fields with the same name,
      params('fieldname') returns an arrayref of them (alexrj).
=======
    [ ENHANCEMENTS ]
    * Added 'strict_config' option to have the config return an object instead
      of a hashref. (Ovid)
>>>>>>> 5b3260ed

1.3093      29.02.2012

    [ BUG FIXES ]
    * GH #738: Define exception type ::Core::Request, to avoid things blowing 
      up when Dancer::Request raises exceptions of that type
      (David Precious, thanks to damog for reporting)
    * GH #671: Fix Dancer::Plugin::Ajax with Plack::Builders.
      (Activeg, Sawyer X)
    * Auto-page feature cleanup and fixup. (David Precious)
    * Remove uninitialized warnings. (Sawyer X, David Precious)

    [ ENHANCEMENTS ]
    * Winning release race to Catalyst (nice try rafl++!)
    * Add exception type ::Core::Request. (David Precious)
    * JSON decode from UTF8. (Sam Kington)
    * Provide the method when a route crashes to help debug. (Sam Kington)
    * More helpful log messages. (David Precious)

    [ DOCUMENTATION ]
    * Fix examples for multi-app deployment under Plack::Builder in deployment.
    * Deployment docs. (c0bra)
    * Update tutorial. (David Precious)
    * Clean up EXPORTS. (David Precious)
    * Keyword documentation fixups. (Kirk Kimmel)
    * Clarify forward docs with better examples. (David Precious)

1.3092      27.01.2012

    [ BUG FIXES ]
    * Don't call isa() on unblessed refs in Dancer::Exception. (Sam Kington)
    * Assume UTF-8 by default when serialising JSON. (Sam Kington)
    * GH #725: If a cookie is set multiple times, last value wins.
      (David Precious)
    * More intuitive, backwards compatible appending of default template 
      extension. (GH #716, David Precious)
    * Prevent recursion in censoring. (Yanick Champoux, Damien dams Krotkine)
    * GH #734: More tests flexibility (Sawyer X, reported by @birdy-)

    [ ENHANCEMENTS ]
    * Return the current set prefix using prefix(). (Michal Wojciechowski)
    * More intuitive appending of default template extension. Makes for cleaner
      more DWIM code. (David Precious, reported by Nick Knutov)
    * Allow any options to JSON serializer. (Lee Johnson)
    * Support complex views with multiple document roots. (Pedro Melo)

    [ DOCUMENTATION ]
    * Document how to work with Dotcloud. (Oliver Gorwits)
    * Clean ups and fix ups. (David Precious, Sawyer X, Michal Wojciechowski)

1.3091      17.12.2011

    [ BUG FIXES ]
    * Reverting template() behavior by popular demand. (Damien Krotkine)
    * GH #714: Run post-request hooks when custom continuations were created.
      (Damien Krotkine)
    * Always call write_session_id() to update expires. (David Precious)

    [ ENHANCEMENTS ]
    * GH #711, #652: Add server_tokens variable to allow removal of headers.
      (John Wittkoski)

    [ DOCUMENTATION ]
    * GH #680: Document problems with multiple apps in Dancer using
      Plack::Handler::Apache2 and recommend a workaround.
      (Asaf Gordon, Pedro Melo)
    * RT #73258: Spelling glitches. (Damyan Ivanov)
    * Use ":script" instead of ":syntax" in Cookbook. (John Barrett)
    * Typos in Deployment doc. (David Precious)

1.3090      13.12.2011
    ** Codename: Hornburg of Hannover // Stefan Hornburg (racke) **

    [ BUG FIXES ]
    * GH #685: Set VERSION for Dancer::Plugin::Ajax.
      (Sawyer X, Naveed Massjouni)

    [ DOCUMENTATION ]
    * GH #694: Typo fix. (Yanick Champoux)
    * GH #698: Document further TT init options. (Dennis Lichtenthaeler)
    * GH #709: Update POD documentation regarding hook. (Stefan Hornburg)

1.3089_01   26.11.2011

    [ BUG FIXES ]
    * Fix bug that made system() fail with -1 under Dancer (felixdo).
    * Support for 'content_type' option on send_file when sending a
      system wide file (Emmanuel Rodriguez).
    * Support HTTP_X_FORWARDED_HOST in behing proxy (Ipaponov).
    * Deserialize PATCH requests (Sam Kington).
    * Encode log messages properly if charset UTF-8 is set (David Precious,
      thanks to Penfold for the fix & MiklerGM for reporting).

    [ ENHANCEMENTS ]
    * Continuations-style exception system! (Damien Krotkine).
    * The ability for dancer_response to send file contents for file uploads
      as a scalar, instead of reading from file on disk (Squeeks).

    [ DOCUMENTATION ]
    * Clean up "plack_middlewares" example in docs (Richard Simões).

1.3080      25.10.2011
    ** Codename: Sawyer's Sugar Stream // Sawyer X **

    [ ENHANCEMENTS ]
    * No functional changes, just releasing as stable.

1.3079_05   02.10.2011

    [ API CHANGES ]
    * Deprecation of 'before', 'before_template' and 'after' in favor of hook
      (Alberto Simões)

    [ BUG FIXES ]
    * Minor corrections (jamhed, felixdo)
    * Log if a view and or a layout is not found (Alberto Simões, reported
      by David Previous)

    [ ENHANCEMENTS ]
    * Add support for the HTTP 'PATCH' verb (David Precious)

1.3079_04   02.10.2011

    [ ENHANCEMENTS ]
    * PSGI handler code cleaned up (chromatic).
    * Improved warning localizations (chromatic).

    [ DOCUMENTATION ]
    * Dancer::Plugins typos (Olof Johansson).
    * PSGI handler documented (chromatic).

1.3079_03   10.09.2011

    [ ENHANCEMENTS ]
    * Support XML::Simple configuration for serializing/deserializing
      (Alberto Simões)
    * Hard deprecate lots of stuff (Alberto Simões)

    [ BUG FIXES ]
    * Don't clobber TT INCLUDE_PATH if the user set it specifically in the
      config file - Issue 643 (David Precious, reported by meraxes)
    * Don't require a space after semi-colon delimiting multiple name=value
      cookie pairs - Issue 642 (David Precious, reported by travisbeck)

1.3079_02   28.08.2011

    [ BUG FIXES ]
    * Remove hard-coded version from 404.html and 500.html (Alberto Simões)
    * Fix logging of UTF8-encoded strings (jamhed)
    * Do not clean 'vars' during forward (Alberto Simões)

    [ ENHANCEMENTS ]
    * Add streaming support to send_file. (Sawyer X)

1.3072      23.08.2011
    ** Codename: Precious David Precious // David Precious (bigpresh) **

    [ ENHANCEMENTS ]
    * No functional changes, just releasing as stable.

1.3079_01   17.08.2011

    [ BUG FIXES ]
    * Fix prefix behavior with load_app (alexrj)
    * send_file() shouldn't clobber previously-set response status
      (David Precious, reported by tylerdu - thanks!)
    * Depend on URI 1.59 - Fixes problems when redirecting with
      UTF-8 strings (Alberto Simões)
    * Fix before_serializer POD fix (Yanick Champoux)

    [ ENHANCEMENTS ]
    * send_file can send data (pass a reference to a scalar), and can
      specify a content-disposition filename. (Alberto Simões)
    * Set 'Server' HTTP response header as well as 'X-Powered-By'.  For cases
      where Dancer is being accessed directly, or the proxy passes on this
      header, it's nice to see it.  (David Precious)

    [ DOCUMENTATION ]
    * Cookbook links to canonical documentation of keywords in Dancer.pm, so
      readers encountering a new keyword can easily see the docs for it
      (David Precious)
    * Docs for debug/warning/error link to Dancer::Logger for details on how to
      control where logs go (David Precious)
    * Document import_warnings option, and mention it & link to that
      documentation in opportune places.
    * Document that 'get' also creates a route for 'HEAD' requests
      (David Precious, prompted by Matt S Trout)
    * Extend request() keyword docs with examples (David Precious)
    * Correct port in Lighty/FCGI example in Dancer::Deployment
      (David Precious, thanks to pwfraley in Issue 621)

1.3071     26.07.2011
    ** Security release based on 1.3070 **

    [ SECURITY ]
    * FIX directory traversal issue
      Since 1.3070, it was possible to abuse the static file serving feature to
      obtain files from a directory immediately above the directory configured to
      serve static files from.
      (Vladimir Lettiev and David Precious)

1.3070      14.07.2011
    ** Codename: The Exceptional Mr. Dams // Damien Krotkine (dams) **

    [ ENHANCEMENTS ]
    * No functional changes, just releasing as stable.

1.3069_02   10.07.2011

    [ BUG FIXES ]
    * Fix a bunch of cpan testers reports 
      (Alberto Simões)

1.3069_01   07.07.2011

    [ BUG FIXES ]
    * Fix a bug while parsing some cookies
      (Franck Cuny)
    * Documentation and tests on how to use many Dancer application
      inside one PSGI file (PR 564)
      (Alex Kalderimis and Franck Cuny)
    * More flexible test for locale-aware logging (Alberto Simões)
    * Do not re-read config files when dance starts if they were
      already loaded.  (Alberto Simões)
    * Fixed shell-dependent tests for Window testing. (Alberto Simões)
    * Die properly if halt is call inside an hook.
      (Damien Krotkine and Alberto Simões)
    * Make template work outside of requests (Issue 592) (David Precious)
    * Cleanup session tests folder (Issue 594) (Sawyer X)

    [ ENHANCEMENTS ]
    * Error Hook (PR 563 - JT Smith)
    * Exceptions system (Damien Krotkine)
    * The no prefix can be set using 'prefix "/";' (Alberto Simões)
    * Support for nested prefixes (Alberto Simões)
    * Cleanup on Dancer::FileUtils (Sawyer X)
    * Cleanup on File::Temp dependencies (Sawyer X)

    [ DOCUMENTATION ]
    * Documentation on tokens automatically added to templates.
      (Alberto Simões)
    * Documentation on serializer magical access to put/posted data.
      (Alberto Simões)

1.3060      15.06.2011
    ** Codename: Pirouetting Pedro // Pedro Melo **

    [ ENHANCEMENTS ]
    * No functional changes, just releasing as stable.

1.3059_04   12.06.2011

    [ BUG FIXES ]
    * Fix a bunch of cpan testers reports 
    (Alberto Simões)

1.3059_03   11.06.2011

    [ BUG FIXES ]
    * Fix for issue #539
      https://github.com/sukria/Dancer/issues/539
      Don't decode twice entries in the params hash table, file 
      uploads with UTF-8 characters in their name are now possible.
      (Toby Corkindale, Alexis Sukrieh)
    * Fix broken test with old version of HTTP::Parser::XS
      (Franck Cuny)
    * #492 - Don't run Test::TCP tests on win32
      (Franck Cuny)
    * Fix a bug that when forwarding a post with post data stalled the
      code (read on no data handle).  (Alberto Simões)
    * Tweak tests regular expression to be more flexible (Pedro Melo)
    * Require a recent Test::TCP (1.13) to run tests. (Alberto Simões)
    * Fix hooks implementation that failed when user messes $_ (Pedro Melo)
    * Fix broken params('query') and params('body') during forward and
      dancer_request test function. (Alberto Simões and Squeek)

    [ ENHANCEMENTS ]
    * Fix for issue #516
      https://github.com/sukria/Dancer/issues/516
      No more legacy code in Dancer::Route to handle routes created 
      with the deprecated keyword "r". The related code is now more 
      concise and should be slightly more efficient.
      (Alexis Sukrieh)
    * Merge PR #541
      https://github.com/sukria/Dancer/pull/541
      New "param" accessor to retrieve a parameter easily.
      (Alberto Simões)
    * Implement session directory testing cache for Session::YAML
      (Damien Krotkine)
    * Tests rework (improve speed, remove useless tests, ...)
      (Alberto Simões and Franck Cuny)
    * Configuration for log_dir and log_file.
      (Alberto Simões)
    * Pass vars to templates automatically (David Precious)
    * Support lexical prefix (Pedro Melo)

    [ DOCUMENTATION ]
    * Improve FileUtils documentation. (mokko)

1.3059_02   29.05.2011

    [ BUG FIXES ]
    * Fix for smoker failure under Perl 5.13.4
      http://www.cpantesters.org/cpan/report/b37416b8-88df-11e0-9c74-cad5bcb8094c
      Better use of Time::Hires in t/22_hooks/04_template.t
      (Franck Cuny)

1.3059_01   27.05.2011

    [ API CHANGES ]
    * Second level of deprecation for render_with_layout method.
      (Alberto Simões)
    * Second level of deprecation for mime_type method.
      (Alberto Simões)

    [ BUG FIXES ]
    * Dancer::Test was broken for tests using data in POST (GH#534)
      (Franck Cuny)
    * Multiple setter implemented at 1.3039_01 was broken for App
      specific settings.
      (Alberto Simões)

    [ ENHANCEMENTS ]
    * Cookie accessor to manipulate cookies directly.
      (Niko)

    [ DOCUMENTATION ]
    * Improve Serializers documentation
      (Damien Krotkine)

1.3051      27.05.2011
    ** Security release based on 1.3050 **

    [ SECURITY ]
    * FIX CVE-2011-1589 (Mojolicious report, but Dancer was vulnerable as well).
      Return "400 Bad Request" when requested filename seems suspicious
      http://cve.mitre.org/cgi-bin/cvename.cgi?name=CVE-2011-1589
      (Vladimir Lettiev and Franck Cuny)

1.3050      20.05.2011
    ** Codename: The Captain Hook Adventure // Franck Cuny **

    [ ENHANCEMENTS ]
    * No functional changes, just releasing as stable.

    [ DOCUMENTATION ]
    * Improve Dancer documentation
      (Damien Krotkine)

1.3049_01   14.05.2011

    [ API CHANGES ]
    * Deprecation of 'logger' (use set). (Alberto Simões)
    * Deprecate 'layout' (use set). (Alberto Simões)
    * Definitely remove plack_middlewares HashRef deprecation.
      (Alberto Simões & Damien Krotkine)

    [ BUG FIXES ]
    * Unbreaking auto_page somewhat - the catch-all route added will
      pass unless a suitable view exists.  This means that routes like
      /foo are not obscured, and made up URLs will result in a proper
      404, not 500.  A little more work required here, though. 
      (David Precious)
    * Anchor regular expression routes. Before regular expressions
      were matching anywhere in the URL.
      (Alberto Simões)

    [ ENHANCEMENTS ]
    * GH #519: remove redundant lines from CSS
      (Alberto Simões)
    * When scaffolding an app, show a warning if YAML not installed.
      Prompted by Issue 496.  (David Precious)
    * Hooks! add new positions for hooks, and possibility to create
      your own hooks inside your application and your plugin.
      (Franck Cuny)
    * Don't try to read/set session vars with empty/undef keys.  It
      doesn't make sense to do so, and can cause warnings elsewhere.
      (David Precious)
    * Check HTTP status code/alias passed to status() is valid;
      previously, and invalid code would result in the response status
      being unset
      (David Precious, prompted on IRC by jonas)
    * Lowercase status aliases and swap spaces for underscores before
      trying to match
      (David Precious, suggested on IRC by jonas)
    * Added 'behind_proxy' setting, making Dancer honor
      X_FORWARDED_PROTOCOL and X_FORWARDED_HOST
      (Alberto Simões, requested by sukria and others)

1.3040      01.05.2011
    ** Codename: Yanick in Black // Yanick Champoux, Labor Day - May Day **

    [ ENHANCEMENTS ]
    * No functional changes, just releasing as stable.

1.3039_01   27.04.2011

    [ BUG FIXES ]
    * Fix 404 results from forwarding.
      (Alberto Simões)
    * Don't remove trailing slashes from route patterns under prefix.
      (Brian E. Lozier)
    * Remove deprecated r() function from list of exports.
      (Stefan Hornburg)
    * GH #402: make session_expires honor +2h style formatting.
      (Michael G. Schwern)
    * GH #433: encoding issues with forward().
      (Alberto Simões)
    * GH #390: Renaming access_log to startup_info (+doc).
      (Sawyer X)
    * Rewrite scalar usage of qw() that is incompatible with 5.14.
      (Alberto Simões)
    * Don't parse ARGV when under PSGI (closes #473)
      (Franck Cuny)

    [ ENHANCEMENTS ]
    * Forward can change method GH#493
      (Alberto Simões)
    * Introducing the "megasplat"!
      (Yanick Champoux)
    * More tests for versions, setings and variables.
      (Alberto Simões)
    * Improve Dancer::Test so failures report the correct line numbers.
      (Michael G. Schwern)
    * GH #466: Can now set cookies with http_only => 0 for JS integration.
      (Alberto Simões)
    * Session engine can be told to set cookies without HttpOnly attribute using
      new session_is_http_only setting.
      (Alberto Simões, requested by JT Smith)
    * GH #296: Show versions of loaded modules in startup info.
      (Sawyer X)
    * Able to set more than one value at once using set().
      (Alberto Simões)
    * GH #253: Use Clone::clone() if available to clone data before censoring.
      (Sawyer X)
    * GH #246: Dancer::Test can now test for file uploads as well.
      (Franck Cuny)
    * Allow parameters in forward().
      (Alberto Simões)

    [ DOCUMENTATION ]
    * Major rewrite/reorganization on Dancer::Config documentation.
      (David Precious, pushed by Alberto Simões PR)
    * GH #284: Document hosting multiples Dancer apps in a single PSGI file.
      (Franck Cuny)
    * Dancer::Session POD typos and spurious characters.
      (Stefan Hornburg)

1.3030      13.04.2011
    ** Codename: Silence of the ambs // Alberto Simões **

    [ ENHANCEMENTS ]
    * Change the flag for sending system-wide path with send_file to
      'system_path' (was 'absolute').
      (Alberto Simões)

1.3029_03   10.04.2011

    [ BUG FIXES ]
    * Dancer::Session::Cookie 0.14 is required for dependency test.
    * Only test for undef serializer if we have the default (JSON) available.
      (Sawyer X)

    [ ENHANCEMENTS ]
    * Test before_template & auto_page.

1.3029_02   08.04.2011

    [ BUG FIXES ]
    * Better way to initialize the logdir in Dancer::Logger::File.
      Works now cleanly if the appdir is not writable but the logdir exist and
      is writable.
      (Alberto Simões)
    * fix warnings in t/03_route_handler/28_plack_mount.t.
      (Franck Cuny)

    [ ENHANCEMENTS ]
    * Support for error templates.
      If the setting "error_template" is set, it is used when building an error
      page instead of using the default template.
      Added the appropirate documentation as well.
      (Alberto Simões)
    * Dancer::Test::dancer_response() returns a 404 response when no route
      handler is found. This is consistent with what Dancer does internally.
      (Alberto Simões)
    * Dancer::Test provides a new helper for inspecting subsets of headers:
      "response_headers_include".
      (Alberto Simões, Alexis Sukrieh)
    * dancer_response now handles the rendering of static pages as well.
      (Alberto Simões)
    * Cleanup some tests.
      (Alberto Simões)

    [ DOCUMENTATION ]
    * POD fix.
      (Stefan Hornburg - Racke)

1.3029_01   01.04.2011

    [ BUG FIXES ]
    * Fix t/14_serializer/02_json.t to work with older JSON (relates to GH#416)
      (Damien Krotkine)
    * the Changelog test now supports Codenames. It suggests to add codenames
      for table releaes as well
      (Damien Krotkine)
    * GH #420: Extra content generated
      (Alberto Simões, Damien Krotkine)
    * GH #409: If pass has no more matching routes, return 404.
      (Alberto Simões)

    [ ENHANCEMENTS ]
    * GH #396: Test that Dancer::Session::Cookie isn't broken
      (Michael G. Schwern)
    * GH #399: Make sure session can have their name changed.
      (Michael G. Schwern)
    * Dancer::Test tests assumes 'GET' if their first argument is scalar.
      (Yanick Champoux)
    * send_file accepts optional content-type declaration, to override guessed
      MIME type, e.g. send_file $filename, content_type => 'image/png'
      (Alberto Simões, requested by Michael G Schwern)
    * send_file accepts optional absolute option, to send an absolute path
      (Alberto Simões)
    * Have `dancer` cmd tool create MANIFEST and MANIFEST.SKIP.
      (Alberto Simões)
    * mime_type is deprecated; new keyword 'mime'; new config key
      'default_mime_type';
      (Alberto Simões and Michael G. Schwern)
    * Recognize absolute redirects 
      (Yanick Champoux)

    [ DOCUMENTATION ]
    * Add documentation to send_file optional argument
      (Alberto Simões)
    * Fix plack_middlewares example in the cookbook
      (Michael G. Schwern)
    * Extend the POD on plugin_setting to prevent a pitfall with plugin
      modules more than 3 levels deep.
      (Stefan Hornburg)
    * GH #400: Documenting the plack_middlewares_map.
      (Michael G. Schwern, Sawyer X)
    * GH #422: Documenting no need for caret when you have a prefix.
      (Sawyer X)

1.3020      21.03.2011
    ** Codename: The Schwern Cometh // Michael G. Schwern **

    [ ENHANCEMENTS ]
    * No functional changes, just releasing as stable.

1.3019_02   14.03.2011

    [ BUG FIXES ]
    * GH #354: Tokens are not passed to layout if no params are passed to
      template.
      (Damien Krotkine)

1.3019_01   13.03.2011

    [ BUG FIXES ]
    * GH #393: Reset vars for each new request.
      (Franck Cuny)

    [ ENHANCEMENTS ]
    * GH #391: Dancer::Logger::Note now exists. :)
      (Sawyer X)
    * Porting documentation on WRAPPER to Dancer::Template::TemplateToolkit.
      (Sawyer X)
    * GH #387: Document views and appdir in Dancer::Config.
      (Michael G. Schwern)
    * Add a new symbol to exporter ':script'.
      (Franck Cuny)
    * GH #397: Support cookie expire times like "+2h".
      (Michael G. Schwern)

1.3014_01   10.03.2011

    [ BUG FIXES ]
    * GH #373: Display valid path to the main app file in the welcome screen.
      (Franck Cuny)
    * GH #152, GH #170, GH #362: Log dir is not created when logger is not set
      to 'file', and setting log_path works as expected.
      (Franck Cuny)
    * GH #308: Use request's uri_base.
      (Sawyer X)
    * GH #378: Some routes with prefix where wrongly matched.
      (Franck Cuny)

    [ ENHANCEMENTS ]
    * GH #351: Explicitly exclude some keywords when important Dancer's syntax,
      add modes that also excludes some keywords (:moose, :tests).
      (Sawyer X, Naveed Massjouni, Michael G. Schwern, Franck Cuny)
    * All logging options accept any number of variables.
      (Sawyer X)
    * GH #297: All logging options can automatically serialize references.
      (Sawyer X)
    * Add Dancer::Logger::Capture to capture and read log messages during
      testing.
      (Michael G. Schwern)
    * Dancer::Cookie make secure (https only) cookies. It also adds the
      "session_secure" setting instructing sessions to use secure cookies.
      (Michael G. Schwern)
    * Adding uri_base to Request.pm.
      (Sawyer X)
    * Make Dancer::Test use the capture logger
      (Michael G. Schwern)

    [ DOCUMENTATION ]
    * Dancing on command line.
      (Maurice Mengel)
    * Improve Dancer::Cookbook.
      (Maurice Mengel)

1.3014    04.03.2011

    [ BUG FIXES ]
    * YAML Session UTF-8 Fix
      (Roman Galeev)
    * Tests and documentations for Dancer::Request::Upload + type method in
      Dancer::Request::Upload
      (Michael G. Schwern)
    * Dancer::Test::dancer_response handles correctly its 'body' parameter
      We can now pass a hash ref as the body of dancer_response, it will
      automatically be serialized as an URL-encoded string with the appropriate
      content_type header.
      (Alexis Sukrieh)

1.3013    01.03.2011

    [ ENHANCEMENTS ]
    * Fix test suite: the changelog test is skipped if not under 
      RELEASE_TESTING environment.

1.3012    01.03.2011

    [ BUG FIXES ]
    * Fix cookies disappearing when more than one is set.
      Complete refactoring of the cookie handling.
      (Chris Andrews, Geistteufel)
    * Properly set the settings in Dancer::Test only after config loading.
      (Sawyer X)
    * Fix possible loss of last directory in path.
      (Sawyer X)
    * No need for default upper directory in Dancer::Test. This fixes an issue
      raised on the list about the default scaffolded test failing.
      (Sawyer X)
    *  Fix anti UNC substitution under Cygwin
      (Rowan Thorpe)
    * GH#299 Return appropriate headers on HEAD request (content-type, ...)
      (franck cuny)
    * Use the dancer_version variable in scaffolded app.
      (Sawyer X, reported by Brian E. Lozier)

    [ ENHANCEMENTS ]
    * Fix manifest
      (Damien Krotkine)
    * Various packaging, changelog and test fixes
      (Damien Krotkine)
    * Add a new accessor to Dancer::Request: ->uri.
      (it's an alias to ->request_uri)
      (Franck Cuny)
    * Removes Dancer::Helpers, refactor Dancer.pm accordingly.
      (Franck Cuny)
    * Introduce changelog test of hell.
      (Damien Krotkine)
    * Add Dancer::Logger::Null.
      (Sawyer X)
    * Add Dancer::Logger::Diag.
      (Sawyer X)
    * Refactor Dancer::Response
      (franck cuny)
    * Allow to use a subclass of Template::Toolkit.
      (Michael G. Schwern)
    * Dancer::Test now uses Dancer::Logger::Null instead of ::File.
      (Sawyer X)
    * Add Dancer::Deprecation. (handle deprecation messages)
      (franck cuny)
    * Introduce new timestamp format in logger (%T)
      (Roman Galeev)
    * Refactoring of the forward method
      (Alex Kalderimis)
    * Refactoring of internal objects in the core, 
      use more of Dancer::Object. Introduce attributes_defaults
      (Damien Krotkine)
    * Add a perl_version variable to all templates, used in scaffolded app.
      (Sawyer X, reported by Brian E. Lozier)
    * Better output when template file is missing.
      (Brian E. Lozier, Sawyer X)

    [ DOCUMENTATION ]
    * Add missing methods (e.g. "referer"), sorting, clean up.
      (Flavio Poletti)
    * Complete working example of deployment under Nginx/Starman in
      Deployment.pod
      (Geistteufel)

1.3010_01    12.02.2011

    [ BUG FIXES ]
    * GH#136: fix again Mime::Type issues in preforking environment
      (Chris Andrews)
    * GH#220: fix for path issues under MacOS X and Windows platforms.
      A new function is provided by Dancer::FileUtils: path_no_verify()
      (Rowan Thorpe)
    * Fix for infinite loops detection in before filters
      (Flavio Poletti)

    [ ENHANCEMENTS ]
    * Better detection of the application layout under non-UNIX platforms.
      (Rowan Thorpe, Alexis Sukrieh)

    [ DOCUMENTATION ]
    * Fix a typo in Dancer::Request::Upload's POD
      (Rowan Thorpe)
    * Better documentation for the before filters, explanations about the
      potential infinite loops that can happen when using before filters (and 
      what Dancer does in that case).
      (Flavio Poletti)

1.3011    14.02.2011

    [ BUG FIXES ]
    * Set binmode in write_data_to_file() to fix image corruption in
      Windows
      (Rowan Thorpe)
    * GH#319, GH#278, GH#276, GH#217: Fix file issues on Cygwin and 
      Win32 platforms
      (Rowan Thorpe)
    * GH#322: Detect errors in scaffolded dispatchers
      (Alberto Simões)
    * Fix tests so that they don't fail if JSON is not installed
      (Damien Krotkine)
    
    [ DOCUMENTATION ]
    * Small spaces fix (Alberto Simões).

1.3010_01	12.02.2011

    [ BUG FIXES ]
    * GH#136: fix again Mime::Type issues in preforking environment
      (Chris Andrews)
	* GH#220: fix for path issues under MacOS X and Windows platforms.
	  A new function is provided by Dancer::FileUtils: path_no_verify()
	  (Rowan Thorpe)
	* Fix for infinite loops detection in before filters
	  (Flavio Poletti)
	
	[ ENHANCEMENTS ]
	* Better detection of the application layout under non-UNIX platforms.
	  (Rowan Thorpe, Alexis Sukrieh)

	[ DOCUMENTATION ]
	* Fix a typo in Dancer::Request::Upload's POD
	  (Rowan Thorpe)
	* Better documentation for the before filters, explanations about the
	  potential infinite loops that can happen when using before filters (and 
	  what Dancer does in that case).
	  (Flavio Poletti)

1.3010  10.02.2011

    [ BUG FIXES ]
    * GH#303: Generated Makefile.PL's clean is done correctly now.
      (Sawyer X)
    * Minimum version of HTTP::Headers to avoid test fails.
      (LoonyPandora)
    * Do not require JSON to get version number (fixes tests).
      (Sawyer X)

    [ ENHANCEMENTS ]
    * Allow read_file DWIMishness using wantarray.
      (LoonyPandora)
    * Tidy up Dancer.pm
      (Damien Krotkine)
    * Document forward should use return.
      (Sawyer X)
    * GH#290: Use return with redirect examples in docs.
      (Damien Krotkine)
    * Document that base() returns a URI object.
      (David Precious)
    * Show version when starting standalone server.
      (David Precious)

1.3003  06.02.2011

    [ API CHANGES ]
    * Remove load_plugin from the core's DSL (was deprecated).

    [ BUG FIXES ]
    * Eliminate test warnings on Windows.
      (Gabor Szabo)
    * GH#271 - use correct VERSION_FROM in scaffolded application.
      (Sawyer X)
    * GH#260 - send_file doesn't clobber existing headers
      (Alexis Sukrieh)
    * logger unicode bugfix in the formated date
      (jahmed)
    * GH#281 - Don't crash if splat is used with no captures
      (David Precious)
    * Possible to given "template" a view name with the extenstion.
      (Alexis Sukrieh)
    
    [ ENHANCEMENTS ]
    * New setting log_path to allow for alternalte logging path in logger
      "file".
      (Natal Ngétal)
    * GH#289: Add more aliases on the ENV, provide more smart accessors to Plack env
      entries
      (Franck Cuny)
    

Dancer 1.3002

	[ API CHANGES ]
	
	* to_json and from_json accept options as hashref instead of hash.
	  Passing arguments as hash is deprecated 
	  (Franck Cuny).

	[ BUGFIXES ]

	* status is kept even when halt is used in a before filter
	  (Alexis Sukrieh)
        * Proper handling of temporary file creation using File::Temp module
          instead of homebrew solution. (jahmed)
        * Logger::Abstract unicode bug fix. (jahmed)
	
	[ ENHANCEMENTS ]

	* In development, pretty-print JSON serializations for easier development 
	  (Ask Bjørn Hansen)

Dancer 1.3001

	[ Flavio Poletti ]
	* Added "git fetch upstream" for remote tracking
	* turned a tab into the right number of spaces
	* Fix weird Plack error "status code needs to be an integer greater than
	  or equal to 100", because of a typo in a call to Dancer::Error
	  (Closes issue GH#264)

	[ Franck Cuny ]
	* uri_(un)escape cookie value; closes GH-248 
	* remove websocket tutorial (it has its own distro now)
	* add a new tests to make sure unknown templates produce a warning 
	* path for send_file must be relative from the public directory 
	* Support for complex values in cookies (scalars, flat arrays and 
	  flat hashes). Fixes issue GH#249

	[ David Precious ]
	* Point people towards D::P::Database in the tutorial.
	* Mention leaving ratings on cpanratings. 
	* Some minor typo fixed in the documentations.
	
	[ mokko ]
	* typos and a little more substatial changes to Development.pod 

	[ Hagen Fuchs ]
	* Request.pm Decode HTTP::Request's uploads

	[ Alberto Simoes ]
	* Support for aliases for content_type and refactoring of 
	  mime-types handling, with a new class Dancer::MIME
	  (closes issue GH #124)
	* Deprecation of Dancer::Config::mime_types (now handled by Dancer::MIME).

	[ jahmed ]
	* Fix a bug in YAML session backend, during the creation of the session
	  file.

Dancer 1.3000_02

	[ Sawyer X ]
	* Added forward() functionality (incl. tests and docs)

	[ Damien Krotkine ]
	* FIX for --no-check switch in script/dancer
	* Refactoring of Dancer::Template::Abstract
	  - add support of apply_layout and apply_renderer
	  - deprecation of render_with_layout (now handled better)
	  - add an accessor "engine" to the DSL to access any engine singleton
	  - better interface for Dancer::Object and Dancer::Object::Singleton
	  - updated tests accordingly

	[ Jonathan Otsuka ]
	* Bring dancer application creation pod up-to-date 1.2003

Dancer 1.3000_01

	[ Damien Krotkine ]
	* Better check of keywords used in plugins.
	* internal refactoring:
	  - Dancer::Object::Singleton added to refactor engines later
	  - Support of inheritance in attributes declared with Dancer::Object

	[ jamhed ]
	* Fix some unicode issues, refactored all file openings in one function in
	  Dancer::FileUtils.

	[ Gabor Szabo ]
	* Adding test for multi-leveled scaffolding.

	[ Maurice Mengel (mokko) ]
	* Skip file upload tests on Cygwin, not just win32.

	[ Alan Haggai ]
	* Fixing up typos in various places.
	* Show the correct filename in usage.

	[ Alexis Sukrieh ]
	* Update documentation for developers. Dancer::Development reflects the new
	  releases startegy since 1.2 is out. Also better explaining about how 
	  to contribute pull-requests to the core team.
	* New documentation for integrators: Dancer::Development::Integration
	  describes precisely how integrators should handle pull-requests.

	[ Naveen ]
	* add a --no-check switch to script/dancer to disable remote check of new
	  Dancer versions.

	[ Philippe Bruhat ]
	* add script/wallflower, helper to turn a Dancer application into a static
	  web site.
	* better behaviour for plugin_setting (better search, more user-friendly)

	[ Franck Cuny ]
	* Support for configurable log format in logger engines
	* Refactoring of Dancer::Route, some optimisations and code cleanup
	* Add several tests to increase the coverage (reached 92.4%, for 1399 tests)

Dancer 1.2003
	* Production release.

Dancer 1.2002_02
	[ Danijel Tasov ]
	* Correct HTTP.pm POD's 503 entry with 403.

	[ Paul Tomlin ]
	* Tests for URI object in uri_for.
	* Update Plack middleware tests compatibility.

Dancer 1.2002_01
	[ Joel Roth ]
	* Code fixes in documentation (Dancer::Session, Dancer::Introduction).

	[ Franck Cuny ]
	* Fix test failures on old machines with Test::More without done_testing.

Dancer 1.2002
	* Productionized! :)

Dancer 1.2001_01
	[ David Precious, Ivan Bessarabov ]
	* Fixing TT example config.

	[ Danijel Tasov ]
	* Default layout now validates.

Dancer 1.2001
	[ Sawyer X ]
	* Fix clash with KiokuDB because of Dancer::Serializer::Dumper.

	[ Franck Cuny ]
	* Refactoring engine triggers. This resolves an issue of engine inits being
	  run before all configuration is read. That also crashes D::S::Cookie.
	  As a side effect we now have a refactored _set_setting() which does not
	  trigger any engine hooks (unlike setting()).
	* Fix failing test t/07_apphandlers/06_debug.t

	[ David Precious ]
	* Doc fixes. Clarifications to Cookbook's REST section.
	* Don't crash if application name is invalid and provide better information.

Dancer 1.2000
	** 1.2 is a stable release of Dancer **
	** We assure consistency and stability for this release and the following **
	** 1.2xxx releases; you should not have issues updating to any 1.2xxx     **
	** version because of it.                                                 **

	++ A very special thanks goes to the Dancer community who improved and    ++
	++ perfected this release and worked hard on reporting bugs, fixing them, ++
	++ improving the stability, providing important features and everything   ++
	++ else which makes Dancer so attractive - and above all: its community   ++
	++ so thank you!                                                          ++

	[ Sawyer X ]
	* Fixing some more XML tests with missing preqreqs.

Dancer 1.1999_04 (RC4)
	[ Sawyer X ]
	* Load Plack::Loader dynamically in test.

	[ Yanick Champoux ]
	* Doc fix.

Dancer 1.1999_03 (RC3)
	[ Alexis Sukrieh ]
	* Transparent unicode support
	  Dancer now takes care transparently of decoding unicode strings
	  used within route handlers and encoding them back before sending
	  a response content. Once the 'charset' setting is set, the user
	  has nothing more to do to have a working unicode-aware application.
	* FIX for issue #172
	  More documentation added to Dancer::Request, all public method
	  are documented. A pod coverage test has been added for this
	  module.
	* Documentation update The deployment documentation is more precise about
	  cgi/fast-cgi deployment under Apache.
	* FIX for issue GH#171
	  Scaffolded configuration files are fully commented in order to quickly
	  guide the user in her first steps.

	[ Damien Krotkine ]
	* Fix Dancer::Plugin OO issue

	[ Danijel Tasov ]
	* Fixed expires in cookies + tests

	[ Philippe Bruhat ]
	* Dancer::Logger::Abstract: turn _should() into a closure, and avoid
	  setting up the hash again and agai

	[ Franck Cuny ]
	* Closes issue 181 (unknown log level)
	* Plack middlewares must be listed in an arrayref (listing them in a
	  hashref is now deprecated)

	[ Al Newkirk ]
	* fixed redirect to redirect immediately (+ refactoring by franck)

	[ Dave Doyle ]
	* clarify Pod as to how before_template works

	[ Sawyer X ]
	* Overhaul tests to use lib t/lib instead of t::lib::.
	  (fixes Windows test fails)
	* PSGI envs on Windows is in capital letters.
	  (fixes Windows test fails)
	* Add tests on every required directory to create a fake environment.
	  (realpath() on Windows fails when path doesn't exist)

Dancer 1.1999_02 (RC2)

	[ Mark Allen ]
	* Add a tutorial (Dancer::Tutorial)
	* example application 'Dancr', provided in example/

	[ Franck Cuny ]
	* Dancer::Test load D::Session::Simple
	* rewrite how Dancer handle HTTP headers
	  - no more Dancer::Headers
	  - all headers are HTTP::Headers object

	[ Philippe Bruhat ]
	* use Pod::Usage

	[ Damien Krotkine ]
	* replace all die and warn with croak and carp

	[ Alexis Sukrieh ]
	* FIX for issue GH #151
	  utf8 pragma is imported automatically when Dancer is loaded
	  to allow the usage of UTF-8 strings in the application code.
	  (Thanks to kocoureasy for the report).
	* FIX for "UTF-8" issues (GH#153):
	  - response content is encoded only if content_type is text
	  - charset setting is normalized to UTF-8 when appropriate
	  - automatically decode UTF-8 strings in params
	* FIX scaffolded dispatchers (script/dancer)
	  The PLACK_ENV variable is not propagated by Apoache to the dispatchers (at
	  least with our Deployment examples) so the dispatchers aren't aware of the
	  PSGI context if we don't tell them explicitly.
	  This patch forces the dispatchers in PSGI mode.
	* FIX (unknown bug)
	  When a serializer is set and show_errors is true, don't expose internal
	  errors caught.

	[ Naveen ]
	* add --version to the dancer CLI
	* changed the URI fetched by the dancer script to check Dancer's version

Dancer 1.1999_01 (RC1)

	[ Alexis Sukrieh ]
	* FIX for utf8 content in views
	  Dancer now handles correctly templates with non-ASCII characters in views.
	  All you have to do is to set the "charset" setting in your config. Your
	  content response will then be encoded appropriately on-the-fly by Dancer.
	* Scaffolded app sets the charset to "utf8" by default.
	* Better design for the scaffolded app (logo, favicon and background image
	  added)
	* Environment info available on scaffolded app
	* LWP is used by the dancer helper to download files
	* jQuery 1.4.2 (minified) is included in the scaffolded app
	* default layout uses <% request.base %> in order to support mounted apps
	  (Thanks to Naveed Massjouni and Franck Cuny for the concept/idea).
	* The main.tt layout sources jQuery first from Google CDN and falls back to
	  the local minified version if on offline mode.
	* New default token provided to the "template" helper: dancer_version

	[ Sebastian de Castelberg ]
	* The dancer helper is able to download files via a transparent proxy
	  (thanks to LWP).

	[ Adam J. Foxson ]
	* FIX for issue GH#136:
	  "readline() on closed filehandle DATA" error that appears when running
	  the app with Starman

	[ Naveed Massjouni ]
	* Dancer::Test function get_response is renamed to dancer_response
	  get_response still works but is deprecated
	* dispatch.f?cgi scripts use FindBin to resolve their location.
	  FIX a bug when using symlinks.

	[ Franck Cuny ]
	* FIX for issue GH#129
	  don't add multiple content-type to headers
	* fix broken tests (they were testing incorrect content type)

	[ Damien Krotkine ]
	* FIX for issue GH#115
	  documentation about compression in Dancer::Deployment

	[ David Precious ]
	* Make the 'layout' param to the template keyword work as you'd expect and
	  allow you to set a custom layout to use, e.g.:
	  template 'templatename', {}, { layout => 'layoutname' };

	[ Philippe Bruhat ]
	* Make sure a plugin refuse to register a keyword twice

	[ Sawyer X ]
	* Lots of documentation updates
	* Dancer now logs caught crashes in rendering
	  (easier to debug Ajax routes)

Dancer 1.1904
	[ Sawyer X, Franck Cuny ]
	* SAX, not Sax.
	* Check for XML::Parser or XML::SAX in test as well.

Dancer 1.1903
	[ Sawyer X, Franck Cuny ]
	* XML::Simple needs either XML::SAX or XML::Parser.
	  (fixed test fails from Dancer::Serializer::XML)

Dancer 1.1902

	[ Adam J. Foxson ]
	* Addresses issue #136: "readline() on closed filehandle DATA"

Dancer 1.1901 (1.2RC0)

	[ Franck Cuny ]
	* implemented GH#120:
	  - methods {to,from}_{xml,json,yaml} accept more than one arguments. The
	    first argument is the data to transform. All the remainings arguments
	    are parameters to alter the behavior of the serializers. Refer to the
	    documentation for more informations.
	* more tests added

	[ Alexis Sukrieh ]
	* load_plugin is DEPRECATED; 'use' should be used instead to load a plugin.
	  This is fixes the major issue with plugins about symbol exports that
	  didn't work well (issue #101).
	* All paths built in a scaffolded application are dynamic, it's now
	  possible to move a scaffolded application after it's been generated.
	  (fixes issues #88,
	* The auto_reload feature is now disabled by default due to too many
	  unsolved issues (it works most of the time, but some race conditions are
	  still present) This feature is still being working on, but it's now
	  flagged "experimental").
	* Default log level in development environment is now 'core' in order to
	  provide more information.
	* New scaffolded application design. More neutral and with lots of
	  information for a beginner, and links to useful material.
	  Based on the Ruby on Rails start page (kudos to the Rails team,
	  http://www.rubyonrails.org).

	[ Boris Shomodjvarac ]
	* Support for a clean way for Template engines to define their template
	  file extensions (issue #126).

Dancer 1.1812

	[ Franck Cuny ]
	* Skip bogus uploads test on Win32 (thanks to Alias for reporting)

	[ Alexis Sukrieh ]
	* Fix for scaffolded apps
	* Dancer::Deployment cleanup (CGI section)
	* Declare LWP explicitly (already implied by HTTP::Body and HTTP::Headers)

	[ Sawyer X ]
	* Nitpicking at tabs and spaces at end of lines

Dancer 1.1811

	[ Franck Cuny ]
	* FIX for issue #113 and #112

	[ Naveed Massjouni ]
	* FIX for issues #111 and #108

Dancer 1.1810

	[ Naveed Massjouni ]
	* FIX for issue #108
	  replaced Clone::clone() with Storable::dclone().
	* Fixed the plan of one of the test files.

	[ Alexis Sukrieh ]
	* Fix a test that depends on YAML (pass if not present)
	  (Smoker failure '2010-08-30T11:07:59Z').

Dancer 1.1809

	[ Franck Cuny ]
	* update Deployement.pod and Cookbook.pod
	* fix bug in route building with prefix
	* don't use app.psgi anymore in generated scripts
	* fix GH#106: serializer
	* fix bug in PSGI handler using HTTP::Headers when using some header
	* fix bug in ajax query
	* more tests

	[ Alexis Sukrieh ]
	* fix plan for t/03_route_handler/24_named_captures.t

Dancer 1.1808

	[ Alexis Sukrieh ]
	* FIX test failures
	  - t/08_session/07_session_expires.t
	  - t/08_session/07_session_expires.t

Dancer 1.1807

	[ Sawyer X ]
	* Fix for RT #60403: removing Test::Exception requirement

	[ Alexis Sukrieh ]
	* Global rewrite of Dancer's core to allow support for
	  sub-application, better route resolution and a better design.
	* Support for mountable applications via "load_app".
	  Mounted applications can have their own settings registry and
	  can be mounted under a given prefix.

	[ Franck Cuny ]
	* Support for new hooks:
	  - after: to allow response post-processing
	  - before_template: to allow defaut tokens to be given at anytime
	    to the template function.
	* Fix and test for bug  RT#57829
	  (Custom response headers lost when using JSON serializer)
	* FIX PSGI compatibility layer (request->path_info is used when appropriate
	  instead of request->path)
	* FIX for GH#100
	  When loading a module, it's possible to require a minimal
	  version.
	* New option "ajax" for route handlers.
	* Fix a bug in ajax route when processing the route resolution
	  (when a route is defined with options, it's pushed in the
	  beggining of the route handler tree).

	[ jamhed ]
	* Support for new setting "session_expire" in order to allow
	  session cookies to expire before the browser is closed.

	[ Naveed Massjouni ]
	* Dancer::Test can now test requests with a body

Dancer 1.1806_02

	[James Aitken]
	* fix issues GH #84 #86 and #87 (failing tests on < 5.10 due to regex with named captures)

	[franck cuny]
	* update cookbook

	[François Charlier]
	* fix for GH#76 and GH#88

	[David Precious]
	* Add Dancer::Plugins POD, describing useful plugins
	* Extend sessions & logging in entry in cookbook

Dancer 1.1806_01

	[ sebastian de castelberg ]
	* Support for path_info() in Dancer::Request so it's possible to
	  mount an application under a directory.

	[ Alexis Sukrieh ]
	* Fix for RT#56239
	  logger calls are better traced
	* Fix for GH#72
	  New keyword 'load_plugin' for loading a plugin in the current namespace.
	  Plugins can be used anywhere thanks to that method.
	* Fix for issue #77
	  Passing and caching works well together again.
	* Applied miyagawa's patch for droping the app.psgi file. Refactoring of
	  Dancer::Handler::PSGI and friends.
	* Applied LoonyPandora's patch for checking Dancer's VERSION when running
	  script/dancer. Changed it a bit so it can check against CPAN rather than
	  GitHub.
	* Documentation update: r('') is now DEPRECATED, the method triggers a warning
	  when called and will be removed in the next stable release (1.2).
	* Transparent wrapping of Plack middlewares in Dancer's configuration.
	  It's possible to enable/disable middlewares right from Dancer's config files.
	  Thanks to Tatsuiko Miyagawa and Franck Cuny for their help.

	[jbarratt]
	* Dancer::Serializer::JSON supports 'allow_blessed' and 'convert_blessed'
	  options.

	[ Marc Chantreux ]
	* Support for regexp objects in route definition
	* Support for named captures (keyword 'captures' added to Dancer's syntax).


Dancer 1.1805
	[ Alexis Sukrieh ]
	* Fix for RT#56239
	  logger calls are better traced
	* Fix for GH#72
	  New keyword 'load_plugin' for loading a plugin in the current namespace.
	  Plugins can be used anywhere thanks to that method.

	[ Minty ]
	* Update Introduction pod with (required) -a dancer opt (Murray, 5 hours ago)
	* Bump HTTP::Body dependency to 1.07 (Murray, 6 hours ago)

Dancer 1.804
	[ sebastian de castelberg ]
	* Fix priority in D::S::Mutable.

	[ David Precious ]
	* Fix test failures with old Plack versions (Issue 73).
	* Don't surround content with <p> tags in layout.
	* Add $ENV{REMOTE_ADDR} in core log messages

	[ SawyerX ]
	* Fix issue #75, reported by nanis.
	  perl -MDancer -e "print $Dancer::VERSION" now works as expected

	[ Daniel Pittman ]
	* FIX for issue #80
	  Make sure the tempfiles created during uploads are removed when the
	  request object dies.

	[ Alexis Sukrieh ]
	* FIX for bug RT#58355
	  Rewrite of Dancer::Template::Simple's parser, now more robust,
	  based on Perl's regexp engine.
	* FIX a warning when remote_address is undefined

Dancer 1.1803
	[ Alexis Sukrieh ]
	* Fix for issue #69
	  The issue was resolved in 1.1801, this time, the fix is working as
	  expected.

	[ Sawyer X ]
	* Fix for RT #57715, require Test::More 0.88 and up.

Dancer 1.1802
	[ Sawyer X ]
	* Fix RT #57158 (route_cache does not work with multiple parameters)
	  Cache revealed a small design overlook of not cloning a route before
	  returning it to the user, making multiple parameters disabled.
	  (Thanks to Stéphane Alnet for reporting and adding a test for it!)

Dancer 1.1801
	[ Alexis Sukrieh ]
	* FIX issue #69
	  Error are trapped even if occuring from Dancer's source code.
	  auto_reload is set to false in scaffolded applications to
	  prevent errors if Module::Refresh is not installed.

Dancer 1.1800
	[ Alexis Sukrieh ]
	* merge of the devel branch into master, first stable release of
	  1.178_01 and 1.178_02

Dancer 1.178_02
	[ Alexis Sukrieh ]
	* Errors are caught in before filters
	* halt can be given a Dancer::Response object rahter than plain text content

Dancer 1.178_01

	[ Alexis Sukrieh ]
	* New logger for sending log message to STDERR: Dancer::Logger::Console
	  Thanks to Gabor Szabo for the idea.
	* Logger engines don't have anymore to implement _format(), they can use
	  $self->format_message instead.
	* New log level: "core" for letting Dancer's core express itself on crucial
	  events.
	  That way, when the app config sets log to "core", any core messages is
	  sent to the logger, and the end-user can see which route is chosen for
	  each request received.
	  Thanks to Gabor Szabo for the idea.
	* New class Dancer::Timer added so any logger engine can now show a timer
	  string.
	* Scaffolded applications are now built like a CPAN distribution, with a
	  Makefile.PL
	  and test scripts (thanks to Gabor Szabo for the idea).
	* Added Dancer::Test to provide helpers for writing test script for Dancer
	  applications
	* FIX bug when returning a void context after redirecting a route.
	  Thanks to Juan J. Martínez  for the report.
	* Add support for request headers in Dancer::Request
	* Add support for halt() in Dancer's syntax.

	[ Alex Kapranof ]
	* Support for on-the-fly charset encoding when the setting is set and a
	  content is sent by Dancer and needs to be encoded.
	  The response Content-Type is updated accordingly as well.

	[ Sawyer X ]
	* Adding "import_warnings" settings. On by default, but allows to disable
	  auto-import of "warnings" pragma. Reported by Adam Kennedy.

Dnacer 1.176
	* Bringing 1.175_01 into production.

Dancer 1.175_01 (Developer release)
	[ Sawyer X ]
	* Documentation for Dancer::FileUtils.
	* Documentation for Dancer::Cookie.
	* Fixing PNG bug on IE (reported by Adam Kennedy - thank you).

Dancer 1.175
	[ Sawyer X ]
	* RT #56395 reported by Jonathan Yu on behalf of Debian Perl team.
	* Documentation for Dancer::Error.

	[ Alexis Sukrieh ]
	* fixed t/15_plugins/02_config.t when YAML is not installed

Dancer 1.174
	[ Gabor Szabo ]
	* Docs fixes, typo in warning.
	* TestUtils.pm is now in "t/lib".

	[ David Precious ]
	* Support semi-colons as name=value pair separators when parsing
	  querystring.  Satisfies feature request/issue 59.
	  Thanks to deepakg for requesting this feature.

	[ Sawyer X ]
	* RT #56381 reported by Jonathan Yu on behalf of Debian Perl team.
	  (Adding LICENSE file)

Dancer 1.173_01 (Developer release)
	[ Franck Cuny ]
	* Doc fixes.
	  (Thanks to poisonbit)
	* Plugins configuration
	* Cleaning up tests

	[ Alexis Sukrieh ]
	* New serializer: Dumper for easily output dumped variable
	  in text/plain.
	* Before filters can now access route params
	* Support for '.' as a token separator in params parsing
	* The standalone server respect the 'access_log' setting,
	  the starting banner is printed on STDERR only if the
	  setting is set to true.

	[ Sawyer X ]
	* Fixed Windows PSGI.URL_SCHEME bug, causing tests to fail
	  (Thanks to ADAMK for reporting)

Dancer 1.173
	[ Alexis Sukrieh ]
	* Documenting set_cookie in Dancer.pm.

	[ Franck Cuny ]
	* Cleaning up serializer test.

	[ François Charlier ]
	* Documenting layout disabling.

	[ Sawyer X ]
	* Fix a few failing tests because of compilation errors.
	* Add init{} subs for all serializers.
	* Dancer::Engine documentation

	[ David Precious ]
	* Fix issue 52 - creating invalid cookie expiration dates.
	  Thanks to Juanjo (reidrac) for reporting!

Dancer 1.172
	[ Alexis Sukrieh ]
	* Plugin support.

	[ Franck Cuny ]
	* Prevent usage of reserved Dancer keywords in plugins.
	* Tests cleanups.

	[ Robert Olson ]
	* Fixing docs to clarify layouts can use variables too.

Dancer 1.171
	[ Alexis Sukrieh ]
	* Removed bogus TestApp/ directory

Dancer 1.170
	[ David Precious ]
	* Fixed bug with status keyword not converting aliases (e.g. 'not_found') to
	  real usable status lines with valid HTTP codes.
	  Thanks to P Kishor for reporting this on the dancer-users mailing list!
	* Accept end_tag as a synonym for stop_tag when configuring TemplateToolkit.
	  Thanks to James Ronan for bringing this up.

	[ Sawyer X]
	* Route::Cache store_route = store_path, beefed up docs
	* Changed names of limits in settings
	* Added documentation for it in Dancer.pm
	* More documentation about Module::Refresh dependency
	  (closes bug #48)
	* uri_for now accepts a boolean for not escaping URIs,
	  and redirect calls uri_for with that boolean.
	  (closes: bug #47)

	[ Alexis Sukrieh ]
	* Query string params are not dropped anymore when their value is 0. thanks
	  to "Squeeks" for the report.
	  (closes: bug #49)
	* Support for file uploads
	  The Dancer::Request class provides a common interface to access file
	  uploads. Syntactic sugar has been added to Dancer's as well
	  (keyword 'upload').
	  (closes whish #36)

	[ Franck Cuny ]
	* Support for automatic serialization/deserialization
	  Dancer is now able to serialize route handler's response in various
	  format (JSON, YAML, XML); and can also deserialize request body when
	  appropriate.
	  (closes: wish #29)


Dancer 1.160

	[ David Precious ]
	* Added session backend Dancer::Session::Simple
	* Dump session contents on development error page, if session is in use
	* Censor sensitive-looking information on development error page settings /
	  session dumps, to help avoid passwords / card details etc being leaked.
	* Add deployment guide

	[ Alexis Sukrieh ]
	* Dancer helper propagates its perl executable into the generated
	  $appname.pl script (FIX for RT #54759).
	* FIX for issue #34
	  No more warnings undeer Win32 for tests script that needs a tempdir
	* FIX (unknown bug)
	  The standalone server now parses commandline options (was broken
	  since 1.140).
	* FIX for issue #37
	  A new setting "confdir" is provided for making Dancer
	  read the application configuration files from an
	  alternate location.
	* Core settings can be initialized via environment
	  variables, prefixed with "DANCER_" (e.g.  "DANCER_DAEMON"
	  for the setting "daemon").
	* Config and command-line arguments are parsed and loaded at import time,
	  rather than when the handler is initialized.
	* Routes are compiled at startup instead of being compiled whenever a
	  request is handled.  This can increase performances up to 50%.
	* FIX Params are not polluted anymore by the 'splat' keyword when no capture
	  is needed by the pattern.
	* New feature 'auto_page' (closes: #41)
	  Lets the user have automatic route resolution for
	  requests that match an existing template in the views dir. Thanks to
	  David Precious for the idea and his help.

	[ Daniel Tasov ]
	* Plack environment is propagated to Dancer if none specified.

	[ Sawyer X ]
	* Route Caching with size and path number limits: Dancer::Route::Cache.
	* FIX for issue #39.
	* Dancer::ModuleLoader documentation
	* Cleaned Dancer::Template::Abstract docs
	* Cleaner die in Dancer::Engine if can't find engine
	* Added default route example in Dancer::Cookbook


Dancer 1.150

	[ Alexis Sukrieh ]
	* Refactored all core engines with Dancer::Engine
	* Support for engine configuration via config files
	* Each core template engine now uses start_tag/stop_tag from the
	  configuration instead of harcoding '<%' and '%>'.
	* FIX for issue #34
	  Cookies can now be used when the application is ran under a Plack
	  server.

	[ David Precious ]
	* Lots of documentation cleaning and fixes.
	* Make the session available to the views, if possible.
	* Added Dancer::Cookbook to provide lots of concrete examples for
	  newcomers.
	* Helper script `dancer' now provides a default favicon.ico in the
	  application public directory.
	* FIX for issue #30
	  Added 'config' method to provide easy access to app config

	[ Anirvan Chatterjee ]
	* Various documentation typo fixes

	[ Danijel Tasov ]
	* FIX for issue #24
	  Dancer now depends on MIME::Types rather than using
	  File::MimeInfo::Simple which uses a fork().

	[ Paul Driver ]
	* Support for virtual location.
	  It's now possible to mount a Dancer app under a user-defined prefix.

	[ Franck Cuny ]
	* Test scripts cleanup:
	  + Cleanup is performed in test scripts when necessary
	    (all temp files are removed at the end of the script).
	  + FIX for issue #23
	    Test scripts that try to write logfiles set the appdir.

Dancer 1.140

	* Dancer now depends on HTTP::Server::Simple::PSGI in
	  order to rely on a PSGI environement even when running
	  the app with the standalone server
	  (Thanks to Tatsuiko Miyagawa).
	* Dancer::Request object enhancements:
	    + Dancer::Request now provide an accesor to the raw body
	      of the request.
	    + FIX for issue #13
	      The params helper now provides accessors to route
	      params, query string params and body params so the
	      user can chose from which source they want to access
	      params instead of dealing with a mixed structure.
	    + Added accessors to referer and remote_address
	* The Standalone server now uses the setting 'server' to
	  bind itself to the IP address given by the setting.
	  Default value is 0.0.0.0

Dancer 1.130
	* Fix a memory leak that could occur between two
	  requests under mod_perl (Thanks to Nicolas Rennert for
	  the report and diagnosis).
	* remove all optional modules from the core, they are now
	  shipped as separate CPAN distributions:
	  - Dancer::Template::MicroTemplate
	  - Dancer::Session::Cookie
	  - Dancer::Session::Memcached
	  - Dancer::Logger::LogHandler
	  - Dancer::Logger::Syslog
	* support for the `header' keyword in Dancer's syntax.
	  The user is now able to alter response-headers in route
	  handlers.
	* support for `prefix' keyword in Dancer's syntax.
	  A prefix can be set by the user before defining routes handlers.
	  All route defined then will be automatically prefixed accordingly.

Dancer 1.122

	* Fix the test suite under Perl 5.8.x
	* Security Fix: protection from CRLF injection in
	  response headers (thanks to Mark Stosberg for the report).
	* Support for multi-valued params in GET/POST data (thanks to
	  Mark Stosberg for the report).
	* Backward compatibility with old app.psgi files, don't die
	  when a request is initialized with a CGI::PSGI object.

Dancer 1.121

	* Fix for POST data parsing (was broken in 1.120)
	  now Dancer depends on HTTP::Body for that.

Dancer 1.120

	* ROADMAP updated
	* Dancer is now compliant with Plack::Server::Apache2
	* Remove the CGI.pm dependency, huge refactoring
	* POD typo fixes (Naveed)
	* Support for syntax-only importation (Sawyer X)
	* Remove the example/ directory, useless and deprecated
	* New logger engine: Log::Handler (franck cuny)
	* New template engine Text::Microtemplate (franck cuny)
	* Remove compilation-time warnings catching (issue #14)

Dancer 1.110

	* Fix test script `t/11_logger/04_syslog.t'
	* Fix test script `t/10_template/05_template_toolkit.t'

Dancer 1.100

	* Support for multiple method routes at once with 'any'
	* Templates engines
	    + Bug fixes in Dancer::Template::Simple (Jury Gorky)
	    + Refactoring of the factory
	    + option for disabling the layout in the template helper.
	* New session engine based on encrypted cookies (Alex Kapranof)
	* More HTTP codes supported for a better REST compat (Nate Jones)
	* Documentation updates
	* script/dancer now requires an appname
	* New Makefile.PL with better metadata (CPAN Service)

Dancer 1.000

	* Support for Syslog logger (Dancer::Logger::Syslog)
	* Basic template engine so Template is no more a hard deps.
	* Memcache Session support (Dancer::Session::Memcache)
	* YAML file-based session support (Dancer::Session::YAML)
	* Lots of tests (more than 80% of the code is covered)

Dancer 0.9906

	* move from File::MimeInfo to File::MimeInfo::Simple for
	  smooth run on Mac OSX and Win32 systems.

Dancer 0.9005

	* Source code extract on error catching
	* Support for configurable error handling
	* New design for the starting app built with script/dancer

Dancer 0.9004

	* Support for PSGI/Plack environment
	* script/dancer helper script for bootstraping a new app

Dancer 0.9003

	* Detect differently compilation-time warnings and runtime warnings
	  closes bug #48440 (Thanks to Enric Joffrion for the report, and to
	  Vincent Pit for the diagnosis)
<|MERGE_RESOLUTION|>--- conflicted
+++ resolved
@@ -12,15 +12,13 @@
       caught in route code.
       (Damien Krotkine)
 
-<<<<<<< HEAD
     [ DOCUMENTATION ]
     * Explain in POD that if there are multiple fields with the same name,
       params('fieldname') returns an arrayref of them (alexrj).
-=======
+
     [ ENHANCEMENTS ]
     * Added 'strict_config' option to have the config return an object instead
       of a hashref. (Ovid)
->>>>>>> 5b3260ed
 
 1.3093      29.02.2012
 
