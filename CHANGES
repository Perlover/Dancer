<<<<<<< HEAD
Dancer 1.xxxx (devel)

	[ sebastian de castelberg ]
=======
Dancer

    [James Aitken]
    * fix issues GH #84 #86 and #87 (failing tests on < 5.10 due to regex with named captures)

    [franck cuny]
    * update cookbook

    [François Charlier]
    * fix for GH#76 and GH#88

Dancer 1.1806_01

    [ sebastian de castelberg ]
>>>>>>> 99f35be4
    * Support for path_info() in Dancer::Request so it's possible to
      mount an application under a directory.

    [ Alexis Sukrieh ]
    * Fix for RT#56239
      logger calls are better traced
    * Fix for GH#72
      New keyword 'load_plugin' for loading a plugin in the current namespace.
      Plugins can be used anywhere thanks to that method.
<<<<<<< HEAD
	* Fix for issue #77
	  Passing and caching works well together again.
=======
    * Fix for issue #77
      Passing and caching works well together again.
>>>>>>> 99f35be4
    * Applied miyagawa's patch for droping the app.psgi file. Refactoring of
      Dancer::Handler::PSGI and friends.
    * Applied LoonyPandora's patch for checking Dancer's VERSION when running
      script/dancer. Changed it a bit so it can check against CPAN rather than
      GitHub.
<<<<<<< HEAD
	* Documentation update: r('') is now DEPRECATED, the method triggers a warning
	  when called and will be removed in the next stable release (1.2).
=======
    * Documentation update: r('') is now DEPRECATED, the method triggers a warning
      when called and will be removed in the next stable release (1.2).
>>>>>>> 99f35be4
    * Transparent wrapping of Plack middlewares in Dancer's configuration.
      It's possible to enable/disable middlewares right from Dancer's config files.
      Thanks to Tatsuiko Miyagawa and Franck Cuny for their help.

    [jbarratt] 
    * Dancer::Serializer::JSON supports 'allow_blessed' and 'convert_blessed'
      options.

    [ Marc Chantreux ]
    * Support for regexp objects in route definition
    * Support for named captures (keyword 'captures' added to Dancer's syntax).
<<<<<<< HEAD
=======


Dancer 1.1805
    [ Alexis Sukrieh ]
    * Fix for RT#56239
      logger calls are better traced
    * Fix for GH#72
      New keyword 'load_plugin' for loading a plugin in the current namespace.
      Plugins can be used anywhere thanks to that method.
    
    [ Minty ]
    * Update Introduction pod with (required) -a dancer opt (Murray, 5 hours ago)
    * Bump HTTP::Body dependency to 1.07 (Murray, 6 hours ago)
>>>>>>> 99f35be4

Dancer 1.804
    [ sebastian de castelberg ]
    * Fix priority in D::S::Mutable.

    [ David Precious ]
    * Fix test failures with old Plack versions (Issue 73).
    * Don't surround content with <p> tags in layout.
    * Add $ENV{REMOTE_ADDR} in core log messages 

    [ SawyerX ]
    * Fix issue #75, reported by nanis.
      perl -MDancer -e "print $Dancer::VERSION" now works as expected

    [ Daniel Pittman ]
    * FIX for issue #80
      Make sure the tempfiles created during uploads are removed when the
      request object dies.
    
    [ Alexis Sukrieh ]
    * FIX for bug RT#58355
      Rewrite of Dancer::Template::Simple's parser, now more robust, 
      based on Perl's regexp engine.
    * FIX a warning when remote_address is undefined

Dancer 1.1803
    [ Alexis Sukrieh ]
    * Fix for issue #69
      The issue was resolved in 1.1801, this time, the fix is working as
      expected.

    [ Sawyer X ]
    * Fix for RT #57715, require Test::More 0.88 and up.

Dancer 1.1802
    [ Sawyer X ]
    * Fix RT #57158 (route_cache does not work with multiple parameters)
      Cache revealed a small design overlook of not cloning a route before
      returning it to the user, making multiple parameters disabled.
      (Thanks to Stéphane Alnet for reporting and adding a test for it!)

Dancer 1.1801
    [ Alexis Sukrieh ]
    * FIX issue #69
      Error are trapped even if occuring from Dancer's source code.
      auto_reload is set to false in scaffolded applications to 
      prevent errors if Module::Refresh is not installed.

Dancer 1.1800
    [ Alexis Sukrieh ]
    * merge of the devel branch into master, first stable release of
      1.178_01 and 1.178_02

Dancer 1.178_02
    [ Alexis Sukrieh ]
    * Errors are caught in before filters
    * halt can be given a Dancer::Response object rahter than plain text content

Dancer 1.178_01

    [ Alexis Sukrieh ]
    * New logger for sending log message to STDERR: Dancer::Logger::Console
      Thanks to Gabor Szabo for the idea.
    * Logger engines don't have anymore to implement _format(), they can use
      $self->format_message instead.
    * New log level: "core" for letting Dancer's core express itself on crucial
      events.
      That way, when the app config sets log to "core", any core messages is
      sent to the logger, and the end-user can see which route is chosen for
      each request received.
      Thanks to Gabor Szabo for the idea.
    * New class Dancer::Timer added so any logger engine can now show a timer
      string.
    * Scaffolded applications are now built like a CPAN distribution, with a
      Makefile.PL
      and test scripts (thanks to Gabor Szabo for the idea).
    * Added Dancer::Test to provide helpers for writing test script for Dancer
      applications
    * FIX bug when returning a void context after redirecting a route.
      Thanks to Juan J. Martínez  for the report.
    * Add support for request headers in Dancer::Request
    * Add support for halt() in Dancer's syntax.

    [ Alex Kapranof ]
    * Support for on-the-fly charset encoding when the setting is set and a
      content is sent by Dancer and needs to be encoded.
      The response Content-Type is updated accordingly as well.

    [ Sawyer X ]
    * Adding "import_warnings" settings. On by default, but allows to disable
      auto-import of "warnings" pragma. Reported by Adam Kennedy.

Dnacer 1.176
    * Bringing 1.175_01 into production.

Dancer 1.175_01 (Developer release)
    [ Sawyer X ]
    * Documentation for Dancer::FileUtils.
    * Documentation for Dancer::Cookie.
    * Fixing PNG bug on IE (reported by Adam Kennedy - thank you).

Dancer 1.175
    [ Sawyer X ]
    * RT #56395 reported by Jonathan Yu on behalf of Debian Perl team.
    * Documentation for Dancer::Error.

    [ Alexis Sukrieh ]
    * fixed t/15_plugins/02_config.t when YAML is not installed 

Dancer 1.174
    [ Gabor Szabo ]
    * Docs fixes, typo in warning.
    * TestUtils.pm is now in "t/lib".

    [ David Precious ]
    * Support semi-colons as name=value pair separators when parsing
      querystring.  Satisfies feature request/issue 59.
      Thanks to deepakg for requesting this feature.

    [ Sawyer X ]
    * RT #56381 reported by Jonathan Yu on behalf of Debian Perl team.
      (Adding LICENSE file)

Dancer 1.173_01 (Developer release)
    [ Franck Cuny ]
    * Doc fixes.
      (Thanks to poisonbit)
    * Plugins configuration
    * Cleaning up tests

    [ Alexis Sukrieh ]
    * New serializer: Dumper for easily output dumped variable 
      in text/plain.
    * Before filters can now access route params
    * Support for '.' as a token separator in params parsing
    * The standalone server respect the 'access_log' setting, 
      the starting banner is printed on STDERR only if the 
      setting is set to true.

    [ Sawyer X ]
    * Fixed Windows PSGI.URL_SCHEME bug, causing tests to fail
      (Thanks to ADAMK for reporting)

Dancer 1.173
    [ Alexis Sukrieh ]
    * Documenting set_cookie in Dancer.pm.

    [ Franck Cuny ]
    * Cleaning up serializer test.

    [ François Charlier ]
    * Documenting layout disabling.

    [ Sawyer X ]
    * Fix a few failing tests because of compilation errors.
    * Add init{} subs for all serializers.
    * Dancer::Engine documentation

    [ David Precious ]
    * Fix issue 52 - creating invalid cookie expiration dates.
      Thanks to Juanjo (reidrac) for reporting!

Dancer 1.172
    [ Alexis Sukrieh ]
    * Plugin support.

    [ Franck Cuny ]
    * Prevent usage of reserved Dancer keywords in plugins.
    * Tests cleanups.

    [ Robert Olson ]
    * Fixing docs to clarify layouts can use variables too.

Dancer 1.171
    [ Alexis Sukrieh ]
    * Removed bogus TestApp/ directory

Dancer 1.170
    [ David Precious ]
    * Fixed bug with status keyword not converting aliases (e.g. 'not_found') to
      real usable status lines with valid HTTP codes.
      Thanks to P Kishor for reporting this on the dancer-users mailing list!
    * Accept end_tag as a synonym for stop_tag when configuring TemplateToolkit.
      Thanks to James Ronan for bringing this up.

    [ Sawyer X]
    * Route::Cache store_route = store_path, beefed up docs
    * Changed names of limits in settings
    * Added documentation for it in Dancer.pm
    * More documentation about Module::Refresh dependency 
      (closes bug #48)
    * uri_for now accepts a boolean for not escaping URIs,
      and redirect calls uri_for with that boolean.
      (closes: bug #47)

    [ Alexis Sukrieh ]
    * Query string params are not dropped anymore when their value is 0. thanks
      to "Squeeks" for the report.
      (closes: bug #49)
    * Support for file uploads
      The Dancer::Request class provides a common interface to access file
      uploads. Syntactic sugar has been added to Dancer's as well
      (keyword 'upload').
      (closes whish #36)

    [ Franck Cuny ]
    * Support for automatic serialization/deserialization
      Dancer is now able to serialize route handler's response in various
      format (JSON, YAML, XML); and can also deserialize request body when
      appropriate.
      (closes: wish #29)


Dancer 1.160

    [ David Precious ]
    * Added session backend Dancer::Session::Simple
    * Dump session contents on development error page, if session is in use
    * Censor sensitive-looking information on development error page settings /
      session dumps, to help avoid passwords / card details etc being leaked.
    * Add deployment guide

    [ Alexis Sukrieh ]
    * Dancer helper propagates its perl executable into the generated
      $appname.pl script (FIX for RT #54759).
    * FIX for issue #34
      No more warnings undeer Win32 for tests script that needs a tempdir
    * FIX (unknown bug)
      The standalone server now parses commandline options (was broken
      since 1.140).
    * FIX for issue #37
      A new setting "confdir" is provided for making Dancer
      read the application configuration files from an
      alternate location.
    * Core settings can be initialized via environment
      variables, prefixed with "DANCER_" (e.g.  "DANCER_DAEMON"
      for the setting "daemon").
    * Config and command-line arguments are parsed and loaded at import time,
      rather than when the handler is initialized.
    * Routes are compiled at startup instead of being compiled whenever a 
      request is handled.  This can increase performances up to 50%.
    * FIX Params are not polluted anymore by the 'splat' keyword when no capture
      is needed by the pattern.
    * New feature 'auto_page' (closes: #41)
      Lets the user have automatic route resolution for 
      requests that match an existing template in the views dir. Thanks to 
      David Precious for the idea and his help.

    [ Daniel Tasov ]
    * Plack environment is propagated to Dancer if none specified.

    [ Sawyer X ]
    * Route Caching with size and path number limits: Dancer::Route::Cache.
    * FIX for issue #39.
    * Dancer::ModuleLoader documentation
    * Cleaned Dancer::Template::Abstract docs
    * Cleaner die in Dancer::Engine if can't find engine
    * Added default route example in Dancer::Cookbook


Dancer 1.150

    [ Alexis Sukrieh ]
    * Refactored all core engines with Dancer::Engine
    * Support for engine configuration via config files
    * Each core template engine now uses start_tag/stop_tag from the
      configuration instead of harcoding '<%' and '%>'.
    * FIX for issue #34
      Cookies can now be used when the application is ran under a Plack 
      server.
    
    [ David Precious ]
    * Lots of documentation cleaning and fixes.
    * Make the session available to the views, if possible.
    * Added Dancer::Cookbook to provide lots of concrete examples for
      newcomers.
    * Helper script `dancer' now provides a default favicon.ico in the
      application public directory.
    * FIX for issue #30
      Added 'config' method to provide easy access to app config

    [ Anirvan Chatterjee ]
    * Various documentation typo fixes

    [ Danijel Tasov ]
    * FIX for issue #24
      Dancer now depends on MIME::Types rather than using
      File::MimeInfo::Simple which uses a fork().

    [ Paul Driver ]
    * Support for virtual location.
      It's now possible to mount a Dancer app under a user-defined prefix.

    [ Franck Cuny ]
    * Test scripts cleanup:
      + Cleanup is performed in test scripts when necessary
        (all temp files are removed at the end of the script).
      + FIX for issue #23
        Test scripts that try to write logfiles set the appdir.

Dancer 1.140

    * Dancer now depends on HTTP::Server::Simple::PSGI in
      order to rely on a PSGI environement even when running
      the app with the standalone server 
      (Thanks to Tatsuiko Miyagawa).
    * Dancer::Request object enhancements:
        + Dancer::Request now provide an accesor to the raw body
          of the request.
        + FIX for issue #13
          The params helper now provides accessors to route
          params, query string params and body params so the
          user can chose from which source they want to access
          params instead of dealing with a mixed structure.
        + Added accessors to referer and remote_address 
    * The Standalone server now uses the setting 'server' to 
      bind itself to the IP address given by the setting.
      Default value is 0.0.0.0

Dancer 1.130
    * Fix a memory leak that could occur between two 
      requests under mod_perl (Thanks to Nicolas Rennert for 
      the report and diagnosis).
    * remove all optional modules from the core, they are now 
      shipped as separate CPAN distributions:
      - Dancer::Template::MicroTemplate
      - Dancer::Session::Cookie
      - Dancer::Session::Memcached
      - Dancer::Logger::LogHandler
      - Dancer::Logger::Syslog
    * support for the `header' keyword in Dancer's syntax.
      The user is now able to alter response-headers in route 
      handlers.
    * support for `prefix' keyword in Dancer's syntax.
      A prefix can be set by the user before defining routes handlers.
      All route defined then will be automatically prefixed accordingly.
      
Dancer 1.122

    * Fix the test suite under Perl 5.8.x
    * Security Fix: protection from CRLF injection in 
      response headers (thanks to Mark Stosberg for the report).
    * Support for multi-valued params in GET/POST data (thanks to
      Mark Stosberg for the report).
    * Backward compatibility with old app.psgi files, don't die 
      when a request is initialized with a CGI::PSGI object.

Dancer 1.121

    * Fix for POST data parsing (was broken in 1.120)
      now Dancer depends on HTTP::Body for that.

Dancer 1.120

    * ROADMAP updated 
    * Dancer is now compliant with Plack::Server::Apache2
    * Remove the CGI.pm dependency, huge refactoring
    * POD typo fixes (Naveed)
    * Support for syntax-only importation (Sawyer X)
    * Remove the example/ directory, useless and deprecated 
    * New logger engine: Log::Handler (franck cuny)
    * New template engine Text::Microtemplate (franck cuny)
    * Remove compilation-time warnings catching (issue #14)

Dancer 1.110

    * Fix test script `t/11_logger/04_syslog.t'
    * Fix test script `t/10_template/05_template_toolkit.t'

Dancer 1.100

    * Support for multiple method routes at once with 'any'
    * Templates engines
        + Bug fixes in Dancer::Template::Simple (Jury Gorky)
        + Refactoring of the factory
        + option for disabling the layout in the template helper.
    * New session engine based on encrypted cookies (Alex Kapranof)
    * More HTTP codes supported for a better REST compat (Nate Jones)
    * Documentation updates 
    * script/dancer now requires an appname
    * New Makefile.PL with better metadata (CPAN Service)

Dancer 1.000

    * Support for Syslog logger (Dancer::Logger::Syslog)
    * Basic template engine so Template is no more a hard deps.
    * Memcache Session support (Dancer::Session::Memcache)
    * YAML file-based session support (Dancer::Session::YAML)
    * Lots of tests (more than 80% of the code is covered)

Dancer 0.9906
    
    * move from File::MimeInfo to File::MimeInfo::Simple for 
      smooth run on Mac OSX and Win32 systems.

Dancer 0.9005

    * Source code extract on error catching
    * Support for configurable error handling
    * New design for the starting app built with script/dancer

Dancer 0.9004

    * Support for PSGI/Plack environment
    * script/dancer helper script for bootstraping a new app

Dancer 0.9003

    * Detect differently compilation-time warnings and runtime warnings
      closes bug #48440 (Thanks to Enric Joffrion for the report, and to
      Vincent Pit for the diagnosis)
<|MERGE_RESOLUTION|>--- conflicted
+++ resolved
@@ -1,8 +1,3 @@
-<<<<<<< HEAD
-Dancer 1.xxxx (devel)
-
-	[ sebastian de castelberg ]
-=======
 Dancer
 
     [James Aitken]
@@ -17,7 +12,6 @@
 Dancer 1.1806_01
 
     [ sebastian de castelberg ]
->>>>>>> 99f35be4
     * Support for path_info() in Dancer::Request so it's possible to
       mount an application under a directory.
 
@@ -27,25 +21,15 @@
     * Fix for GH#72
       New keyword 'load_plugin' for loading a plugin in the current namespace.
       Plugins can be used anywhere thanks to that method.
-<<<<<<< HEAD
-	* Fix for issue #77
-	  Passing and caching works well together again.
-=======
     * Fix for issue #77
       Passing and caching works well together again.
->>>>>>> 99f35be4
     * Applied miyagawa's patch for droping the app.psgi file. Refactoring of
       Dancer::Handler::PSGI and friends.
     * Applied LoonyPandora's patch for checking Dancer's VERSION when running
       script/dancer. Changed it a bit so it can check against CPAN rather than
       GitHub.
-<<<<<<< HEAD
-	* Documentation update: r('') is now DEPRECATED, the method triggers a warning
-	  when called and will be removed in the next stable release (1.2).
-=======
     * Documentation update: r('') is now DEPRECATED, the method triggers a warning
       when called and will be removed in the next stable release (1.2).
->>>>>>> 99f35be4
     * Transparent wrapping of Plack middlewares in Dancer's configuration.
       It's possible to enable/disable middlewares right from Dancer's config files.
       Thanks to Tatsuiko Miyagawa and Franck Cuny for their help.
@@ -57,8 +41,6 @@
     [ Marc Chantreux ]
     * Support for regexp objects in route definition
     * Support for named captures (keyword 'captures' added to Dancer's syntax).
-<<<<<<< HEAD
-=======
 
 
 Dancer 1.1805
@@ -72,7 +54,6 @@
     [ Minty ]
     * Update Introduction pod with (required) -a dancer opt (Murray, 5 hours ago)
     * Bump HTTP::Body dependency to 1.07 (Murray, 6 hours ago)
->>>>>>> 99f35be4
 
 Dancer 1.804
     [ sebastian de castelberg ]
