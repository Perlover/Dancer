--- conflicted
+++ resolved
@@ -1,7 +1,5 @@
 Revision history for Dancer
 
-<<<<<<< HEAD
-=======
 1.3114 02.06.2013
 
     [ ENHANCEMENTS ]
@@ -24,7 +22,6 @@
     * GH #922: Add example of request parameters. (Gabor Szabo)
     * Add scheme line for ngnix config in D::Deployment.
 
->>>>>>> 428aee29
 1.3113 08.05.2013
 
     [ ENHANCEMENTS ]
