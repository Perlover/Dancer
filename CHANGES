--- conflicted
+++ resolved
@@ -1,6 +1,5 @@
 {{$NEXT}}
 
-<<<<<<< HEAD
     [ ENHANCEMENTS ]
     * GH #396: Test that Dancer::Session::Cookie isn't broken
       (Michael G. Schwern)
@@ -18,13 +17,12 @@
     * Extend the POD on plugin_setting to prevent a pitfall with plugin
       modules more than 3 levels deep.
       (Stefan Hornburg)
-=======
+
 1.3020      21.03.2011
     ** Codename: The Schwern Cometh // Michael G. Schwern **
 
     [ ENHANCEMENTS ]
     * No functional changes, just releasing as stable.
->>>>>>> b53ad57d
 
 1.3019_02   14.03.2011
 
