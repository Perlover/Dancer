--- conflicted
+++ resolved
@@ -1,12 +1,5 @@
 Revision history for Dancer
 
-<<<<<<< HEAD
-{{$NEXT}}
-
-    [ ENHANCEMENTS ]
-    * GH #914: add link to melezhik's psgi chef cookbook.
- 
-=======
 1.3113 08.05.2013
 
     [ ENHANCEMENTS ]
@@ -23,8 +16,6 @@
      loaded by load_app (racke).
     * GH #918: Fix headers syntax in Dancer::Response perldoc
       (Vyacheslav Matyukhin).
-
->>>>>>> d54ebcae
 
 1.3112 10.04.2013
 
