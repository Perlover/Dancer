<<<<<<< HEAD
Dancer 1.2002_03

	[Damien Krotkine ]
	* Better check of keywords used in plugins.

	[ jamhed ]
	Fix some unicode issues, refactored all file openings in one function in
	Dancer::FileUtils
=======
Dancer 1.2003
    * Production release.
>>>>>>> 4ffc4729

Dancer 1.2002_02
    [ Danijel Tasov ]
    * Correct HTTP.pm POD's 503 entry with 403.

    [ Paul Tomlin ]
    * Tests for URI object in uri_for.
    * Update Plack middleware tests compatibility.

Dancer 1.2002_01
    [ Joel Roth ]
    * Code fixes in documentation (Dancer::Session, Dancer::Introduction).

    [ Franck Cuny ]
    * Fix test failures on old machines with Test::More without done_testing.

Dancer 1.2002
    * Productionized! :)

Dancer 1.2001_01
    [ David Precious, Ivan Bessarabov ]
    * Fixing TT example config.

    [ Danijel Tasov ]
    * Default layout now validates.

Dancer 1.2001
    [ Sawyer X ]
    * Fix clash with KiokuDB because of Dancer::Serializer::Dumper.

    [ Franck Cuny ]
    * Refactoring engine triggers. This resolves an issue of engine inits being
      run before all configuration is read. That also crashes D::S::Cookie.
      As a side effect we now have a refactored _set_setting() which does not
      trigger any engine hooks (unlike setting()).
    * Fix failing test t/07_apphandlers/06_debug.t

    [ David Precious ]
    * Doc fixes. Clarifications to Cookbook's REST section.
    * Don't crash if application name is invalid and provide better information.

Dancer 1.2000
    ** 1.2 is a stable release of Dancer **
    ** We assure consistency and stability for this release and the following **
    ** 1.2xxx releases; you should not have issues updating to any 1.2xxx     **
    ** version because of it.                                                 **

    ++ A very special thanks goes to the Dancer community who improved and    ++
    ++ perfected this release and worked hard on reporting bugs, fixing them, ++
    ++ improving the stability, providing important features and everything   ++
    ++ else which makes Dancer so attractive - and above all: its community   ++
    ++ so thank you!                                                          ++

    [ Sawyer X ]
    * Fixing some more XML tests with missing preqreqs.

Dancer 1.1999_04 (RC4)
    [ Sawyer X ]
    * Load Plack::Loader dynamically in test.

    [ Yanick Champoux ]
    * Doc fix.

Dancer 1.1999_03 (RC3)
    [ Alexis Sukrieh ]
    * Transparent unicode support
      Dancer now takes care transparently of decoding unicode strings
      used within route handlers and encoding them back before sending
      a response content. Once the 'charset' setting is set, the user
      has nothing more to do to have a working unicode-aware application.
    * FIX for issue #172
      More documentation added to Dancer::Request, all public method
      are documented. A pod coverage test has been added for this
      module.
    * Documentation update The deployment documentation is more precise about
      cgi/fast-cgi deployment under Apache.
    * FIX for issue GH#171
      Scaffolded configuration files are fully commented in order to quickly
      guide the user in her first steps.

    [ Damien Krotkine ]
    * Fix Dancer::Plugin OO issue

    [ Danijel Tasov ]
    * Fixed expires in cookies + tests

    [ Philippe Bruhat ]
    * Dancer::Logger::Abstract: turn _should() into a closure, and avoid
      setting up the hash again and agai

    [ Franck Cuny ]
    * Closes issue 181 (unknown log level)
    * Plack middlewares must be listed in an arrayref (listing them in a
      hashref is now deprecated)

    [ Al Newkirk ]
    * fixed redirect to redirect immediately (+ refactoring by franck)

    [ Dave Doyle ]
    * clarify Pod as to how before_template works 

    [ Sawyer X ]
    * Overhaul tests to use lib t/lib instead of t::lib::.
      (fixes Windows test fails)
    * PSGI envs on Windows is in capital letters.
      (fixes Windows test fails)
    * Add tests on every required directory to create a fake environment.
      (realpath() on Windows fails when path doesn't exist)

Dancer 1.1999_02 (RC2)

    [ Mark Allen ]
    * Add a tutorial (Dancer::Tutorial)
    * example application 'Dancr', provided in example/

    [ Franck Cuny ]
    * Dancer::Test load D::Session::Simple
    * rewrite how Dancer handle HTTP headers
      - no more Dancer::Headers
      - all headers are HTTP::Headers object

    [ Philippe Bruhat ]
    * use Pod::Usage

    [ Damien Krotkine ]
    * replace all die and warn with croak and carp

    [ Alexis Sukrieh ]
    * FIX for issue GH #151
      utf8 pragma is imported automatically when Dancer is loaded
      to allow the usage of UTF-8 strings in the application code.
      (Thanks to kocoureasy for the report).
    * FIX for "UTF-8" issues (GH#153):
      - response content is encoded only if content_type is text
      - charset setting is normalized to UTF-8 when appropriate
      - automatically decode UTF-8 strings in params
    * FIX scaffolded dispatchers (script/dancer)
      The PLACK_ENV variable is not propagated by Apoache to the dispatchers (at
      least with our Deployment examples) so the dispatchers aren't aware of the
      PSGI context if we don't tell them explicitly.
      This patch forces the dispatchers in PSGI mode.
    * FIX (unknown bug)
      When a serializer is set and show_errors is true, don't expose internal
      errors caught.

    [ Naveen ]
    * add --version to the dancer CLI
    * changed the URI fetched by the dancer script to check Dancer's version

Dancer 1.1999_01 (RC1)

    [ Alexis Sukrieh ]
    * FIX for utf8 content in views
      Dancer now handles correctly templates with non-ASCII characters in views.
      All you have to do is to set the "charset" setting in your config. Your
      content response will then be encoded appropriately on-the-fly by Dancer.
    * Scaffolded app sets the charset to "utf8" by default.
    * Better design for the scaffolded app (logo, favicon and background image
      added)
    * Environment info available on scaffolded app 
    * LWP is used by the dancer helper to download files
    * jQuery 1.4.2 (minified) is included in the scaffolded app
    * default layout uses <% request.base %> in order to support mounted apps
      (Thanks to Naveed Massjouni and Franck Cuny for the concept/idea).
    * The main.tt layout sources jQuery first from Google CDN and falls back to
      the local minified version if on offline mode.
    * New default token provided to the "template" helper: dancer_version
    
    [ Sebastian de Castelberg ]
    * The dancer helper is able to download files via a transparent proxy
      (thanks to LWP).

    [ Adam J. Foxson ]
    * FIX for issue GH#136: 
      "readline() on closed filehandle DATA" error that appears when running
      the app with Starman
    
    [ Naveed Massjouni ]
    * Dancer::Test function get_response is renamed to dancer_response
      get_response still works but is deprecated
    * dispatch.f?cgi scripts use FindBin to resolve their location.
      FIX a bug when using symlinks.

    [ Franck Cuny ]
    * FIX for issue GH#129 
      don't add multiple content-type to headers
    * fix broken tests (they were testing incorrect content type)

    [ Damien Krotkine ]
    * FIX for issue GH#115
      documentation about compression in Dancer::Deployment 
    
    [ David Precious ]
    * Make the 'layout' param to the template keyword work as you'd expect and
      allow you to set a custom layout to use, e.g.:
      template 'templatename', {}, { layout => 'layoutname' };
 
    [ Philippe Bruhat ]
    * Make sure a plugin refuse to register a keyword twice

    [ Sawyer X ]
    * Lots of documentation updates
    * Dancer now logs caught crashes in rendering
      (easier to debug Ajax routes)

Dancer 1.1904
    [ Sawyer X, Franck Cuny ]
    * SAX, not Sax.
    * Check for XML::Parser or XML::SAX in test as well.

Dancer 1.1903
    [ Sawyer X, Franck Cuny ]
    * XML::Simple needs either XML::SAX or XML::Parser.
      (fixed test fails from Dancer::Serializer::XML)

Dancer 1.1902

    [ Adam J. Foxson ]
    * Addresses issue #136: "readline() on closed filehandle DATA"

Dancer 1.1901 (1.2RC0)

    [ Franck Cuny ]
    * implemented GH#120:
      - methods {to,from}_{xml,json,yaml} accept more than one arguments. The
        first argument is the data to transform. All the remainings arguments
        are parameters to alter the behavior of the serializers. Refer to the
        documentation for more informations.
    * more tests added

    [ Alexis Sukrieh ]
    * load_plugin is DEPRECATED; 'use' should be used instead to load a plugin.
      This is fixes the major issue with plugins about symbol exports that
      didn't work well (issue #101).
    * All paths built in a scaffolded application are dynamic, it's now
      possible to move a scaffolded application after it's been generated.
      (fixes issues #88, 
    * The auto_reload feature is now disabled by default due to too many
      unsolved issues (it works most of the time, but some race conditions are
      still present) This feature is still being working on, but it's now
      flagged "experimental").  
    * Default log level in development environment is now 'core' in order to
      provide more information.
    * New scaffolded application design. More neutral and with lots of
      information for a beginner, and links to useful material.
      Based on the Ruby on Rails start page (kudos to the Rails team,
      http://www.rubyonrails.org).

    [ Boris Shomodjvarac ] 
    * Support for a clean way for Template engines to define their template
      file extensions (issue #126).

Dancer 1.1812

    [ Franck Cuny ]
    * Skip bogus uploads test on Win32 (thanks to Alias for reporting)

    [ Alexis Sukrieh ]
    * Fix for scaffolded apps
    * Dancer::Deployment cleanup (CGI section)
    * Declare LWP explicitly (already implied by HTTP::Body and HTTP::Headers)

    [ Sawyer X ]
    * Nitpicking at tabs and spaces at end of lines

Dancer 1.1811

    [ Franck Cuny ]
    * FIX for issue #113 and #112

    [ Naveed Massjouni ]
    * FIX for issues #111 and #108

Dancer 1.1810

    [ Naveed Massjouni ]
    * FIX for issue #108
      replaced Clone::clone() with Storable::dclone().
    * Fixed the plan of one of the test files.

    [ Alexis Sukrieh ]
    * Fix a test that depends on YAML (pass if not present)
      (Smoker failure '2010-08-30T11:07:59Z').

Dancer 1.1809

    [ Franck Cuny ]
    * update Deployement.pod and Cookbook.pod
    * fix bug in route building with prefix
    * don't use app.psgi anymore in generated scripts
    * fix GH#106: serializer
    * fix bug in PSGI handler using HTTP::Headers when using some header
    * fix bug in ajax query
    * more tests

    [ Alexis Sukrieh ]
    * fix plan for t/03_route_handler/24_named_captures.t

Dancer 1.1808

    [ Alexis Sukrieh ]
    * FIX test failures 
      - t/08_session/07_session_expires.t
      - t/08_session/07_session_expires.t

Dancer 1.1807

    [ Sawyer X ]
    * Fix for RT #60403: removing Test::Exception requirement

    [ Alexis Sukrieh ]
    * Global rewrite of Dancer's core to allow support for
      sub-application, better route resolution and a better design.
    * Support for mountable applications via "load_app".
      Mounted applications can have their own settings registry and 
      can be mounted under a given prefix.
    
    [ Franck Cuny ]
    * Support for new hooks:
      - after: to allow response post-processing
      - before_template: to allow defaut tokens to be given at anytime
        to the template function.
    * Fix and test for bug  RT#57829 
      (Custom response headers lost when using JSON serializer)
    * FIX PSGI compatibility layer (request->path_info is used when appropriate
      instead of request->path)
    * FIX for GH#100
      When loading a module, it's possible to require a minimal
      version.
    * New option "ajax" for route handlers.
    * Fix a bug in ajax route when processing the route resolution
      (when a route is defined with options, it's pushed in the
      beggining of the route handler tree).

    [ jamhed ]
    * Support for new setting "session_expire" in order to allow
      session cookies to expire before the browser is closed.
     
    [ Naveed Massjouni ]
    * Dancer::Test can now test requests with a body

Dancer 1.1806_02

    [James Aitken]
    * fix issues GH #84 #86 and #87 (failing tests on < 5.10 due to regex with named captures)

    [franck cuny]
    * update cookbook

    [François Charlier]
    * fix for GH#76 and GH#88

    [David Precious]
    * Add Dancer::Plugins POD, describing useful plugins
    * Extend sessions & logging in entry in cookbook

Dancer 1.1806_01

    [ sebastian de castelberg ]
    * Support for path_info() in Dancer::Request so it's possible to
      mount an application under a directory.

    [ Alexis Sukrieh ]
    * Fix for RT#56239
      logger calls are better traced
    * Fix for GH#72
      New keyword 'load_plugin' for loading a plugin in the current namespace.
      Plugins can be used anywhere thanks to that method.
    * Fix for issue #77
      Passing and caching works well together again.
    * Applied miyagawa's patch for droping the app.psgi file. Refactoring of
      Dancer::Handler::PSGI and friends.
    * Applied LoonyPandora's patch for checking Dancer's VERSION when running
      script/dancer. Changed it a bit so it can check against CPAN rather than
      GitHub.
    * Documentation update: r('') is now DEPRECATED, the method triggers a warning
      when called and will be removed in the next stable release (1.2).
    * Transparent wrapping of Plack middlewares in Dancer's configuration.
      It's possible to enable/disable middlewares right from Dancer's config files.
      Thanks to Tatsuiko Miyagawa and Franck Cuny for their help.

    [jbarratt] 
    * Dancer::Serializer::JSON supports 'allow_blessed' and 'convert_blessed'
      options.

    [ Marc Chantreux ]
    * Support for regexp objects in route definition
    * Support for named captures (keyword 'captures' added to Dancer's syntax).


Dancer 1.1805
    [ Alexis Sukrieh ]
    * Fix for RT#56239
      logger calls are better traced
    * Fix for GH#72
      New keyword 'load_plugin' for loading a plugin in the current namespace.
      Plugins can be used anywhere thanks to that method.
    
    [ Minty ]
    * Update Introduction pod with (required) -a dancer opt (Murray, 5 hours ago)
    * Bump HTTP::Body dependency to 1.07 (Murray, 6 hours ago)

Dancer 1.804
    [ sebastian de castelberg ]
    * Fix priority in D::S::Mutable.

    [ David Precious ]
    * Fix test failures with old Plack versions (Issue 73).
    * Don't surround content with <p> tags in layout.
    * Add $ENV{REMOTE_ADDR} in core log messages 

    [ SawyerX ]
    * Fix issue #75, reported by nanis.
      perl -MDancer -e "print $Dancer::VERSION" now works as expected

    [ Daniel Pittman ]
    * FIX for issue #80
      Make sure the tempfiles created during uploads are removed when the
      request object dies.
    
    [ Alexis Sukrieh ]
    * FIX for bug RT#58355
      Rewrite of Dancer::Template::Simple's parser, now more robust, 
      based on Perl's regexp engine.
    * FIX a warning when remote_address is undefined

Dancer 1.1803
    [ Alexis Sukrieh ]
    * Fix for issue #69
      The issue was resolved in 1.1801, this time, the fix is working as
      expected.

    [ Sawyer X ]
    * Fix for RT #57715, require Test::More 0.88 and up.

Dancer 1.1802
    [ Sawyer X ]
    * Fix RT #57158 (route_cache does not work with multiple parameters)
      Cache revealed a small design overlook of not cloning a route before
      returning it to the user, making multiple parameters disabled.
      (Thanks to Stéphane Alnet for reporting and adding a test for it!)

Dancer 1.1801
    [ Alexis Sukrieh ]
    * FIX issue #69
      Error are trapped even if occuring from Dancer's source code.
      auto_reload is set to false in scaffolded applications to 
      prevent errors if Module::Refresh is not installed.

Dancer 1.1800
    [ Alexis Sukrieh ]
    * merge of the devel branch into master, first stable release of
      1.178_01 and 1.178_02

Dancer 1.178_02
    [ Alexis Sukrieh ]
    * Errors are caught in before filters
    * halt can be given a Dancer::Response object rahter than plain text content

Dancer 1.178_01

    [ Alexis Sukrieh ]
    * New logger for sending log message to STDERR: Dancer::Logger::Console
      Thanks to Gabor Szabo for the idea.
    * Logger engines don't have anymore to implement _format(), they can use
      $self->format_message instead.
    * New log level: "core" for letting Dancer's core express itself on crucial
      events.
      That way, when the app config sets log to "core", any core messages is
      sent to the logger, and the end-user can see which route is chosen for
      each request received.
      Thanks to Gabor Szabo for the idea.
    * New class Dancer::Timer added so any logger engine can now show a timer
      string.
    * Scaffolded applications are now built like a CPAN distribution, with a
      Makefile.PL
      and test scripts (thanks to Gabor Szabo for the idea).
    * Added Dancer::Test to provide helpers for writing test script for Dancer
      applications
    * FIX bug when returning a void context after redirecting a route.
      Thanks to Juan J. Martínez  for the report.
    * Add support for request headers in Dancer::Request
    * Add support for halt() in Dancer's syntax.

    [ Alex Kapranof ]
    * Support for on-the-fly charset encoding when the setting is set and a
      content is sent by Dancer and needs to be encoded.
      The response Content-Type is updated accordingly as well.

    [ Sawyer X ]
    * Adding "import_warnings" settings. On by default, but allows to disable
      auto-import of "warnings" pragma. Reported by Adam Kennedy.

Dnacer 1.176
    * Bringing 1.175_01 into production.

Dancer 1.175_01 (Developer release)
    [ Sawyer X ]
    * Documentation for Dancer::FileUtils.
    * Documentation for Dancer::Cookie.
    * Fixing PNG bug on IE (reported by Adam Kennedy - thank you).

Dancer 1.175
    [ Sawyer X ]
    * RT #56395 reported by Jonathan Yu on behalf of Debian Perl team.
    * Documentation for Dancer::Error.

    [ Alexis Sukrieh ]
    * fixed t/15_plugins/02_config.t when YAML is not installed 

Dancer 1.174
    [ Gabor Szabo ]
    * Docs fixes, typo in warning.
    * TestUtils.pm is now in "t/lib".

    [ David Precious ]
    * Support semi-colons as name=value pair separators when parsing
      querystring.  Satisfies feature request/issue 59.
      Thanks to deepakg for requesting this feature.

    [ Sawyer X ]
    * RT #56381 reported by Jonathan Yu on behalf of Debian Perl team.
      (Adding LICENSE file)

Dancer 1.173_01 (Developer release)
    [ Franck Cuny ]
    * Doc fixes.
      (Thanks to poisonbit)
    * Plugins configuration
    * Cleaning up tests

    [ Alexis Sukrieh ]
    * New serializer: Dumper for easily output dumped variable 
      in text/plain.
    * Before filters can now access route params
    * Support for '.' as a token separator in params parsing
    * The standalone server respect the 'access_log' setting, 
      the starting banner is printed on STDERR only if the 
      setting is set to true.

    [ Sawyer X ]
    * Fixed Windows PSGI.URL_SCHEME bug, causing tests to fail
      (Thanks to ADAMK for reporting)

Dancer 1.173
    [ Alexis Sukrieh ]
    * Documenting set_cookie in Dancer.pm.

    [ Franck Cuny ]
    * Cleaning up serializer test.

    [ François Charlier ]
    * Documenting layout disabling.

    [ Sawyer X ]
    * Fix a few failing tests because of compilation errors.
    * Add init{} subs for all serializers.
    * Dancer::Engine documentation

    [ David Precious ]
    * Fix issue 52 - creating invalid cookie expiration dates.
      Thanks to Juanjo (reidrac) for reporting!

Dancer 1.172
    [ Alexis Sukrieh ]
    * Plugin support.

    [ Franck Cuny ]
    * Prevent usage of reserved Dancer keywords in plugins.
    * Tests cleanups.

    [ Robert Olson ]
    * Fixing docs to clarify layouts can use variables too.

Dancer 1.171
    [ Alexis Sukrieh ]
    * Removed bogus TestApp/ directory

Dancer 1.170
    [ David Precious ]
    * Fixed bug with status keyword not converting aliases (e.g. 'not_found') to
      real usable status lines with valid HTTP codes.
      Thanks to P Kishor for reporting this on the dancer-users mailing list!
    * Accept end_tag as a synonym for stop_tag when configuring TemplateToolkit.
      Thanks to James Ronan for bringing this up.

    [ Sawyer X]
    * Route::Cache store_route = store_path, beefed up docs
    * Changed names of limits in settings
    * Added documentation for it in Dancer.pm
    * More documentation about Module::Refresh dependency 
      (closes bug #48)
    * uri_for now accepts a boolean for not escaping URIs,
      and redirect calls uri_for with that boolean.
      (closes: bug #47)

    [ Alexis Sukrieh ]
    * Query string params are not dropped anymore when their value is 0. thanks
      to "Squeeks" for the report.
      (closes: bug #49)
    * Support for file uploads
      The Dancer::Request class provides a common interface to access file
      uploads. Syntactic sugar has been added to Dancer's as well
      (keyword 'upload').
      (closes whish #36)

    [ Franck Cuny ]
    * Support for automatic serialization/deserialization
      Dancer is now able to serialize route handler's response in various
      format (JSON, YAML, XML); and can also deserialize request body when
      appropriate.
      (closes: wish #29)


Dancer 1.160

    [ David Precious ]
    * Added session backend Dancer::Session::Simple
    * Dump session contents on development error page, if session is in use
    * Censor sensitive-looking information on development error page settings /
      session dumps, to help avoid passwords / card details etc being leaked.
    * Add deployment guide

    [ Alexis Sukrieh ]
    * Dancer helper propagates its perl executable into the generated
      $appname.pl script (FIX for RT #54759).
    * FIX for issue #34
      No more warnings undeer Win32 for tests script that needs a tempdir
    * FIX (unknown bug)
      The standalone server now parses commandline options (was broken
      since 1.140).
    * FIX for issue #37
      A new setting "confdir" is provided for making Dancer
      read the application configuration files from an
      alternate location.
    * Core settings can be initialized via environment
      variables, prefixed with "DANCER_" (e.g.  "DANCER_DAEMON"
      for the setting "daemon").
    * Config and command-line arguments are parsed and loaded at import time,
      rather than when the handler is initialized.
    * Routes are compiled at startup instead of being compiled whenever a 
      request is handled.  This can increase performances up to 50%.
    * FIX Params are not polluted anymore by the 'splat' keyword when no capture
      is needed by the pattern.
    * New feature 'auto_page' (closes: #41)
      Lets the user have automatic route resolution for 
      requests that match an existing template in the views dir. Thanks to 
      David Precious for the idea and his help.

    [ Daniel Tasov ]
    * Plack environment is propagated to Dancer if none specified.

    [ Sawyer X ]
    * Route Caching with size and path number limits: Dancer::Route::Cache.
    * FIX for issue #39.
    * Dancer::ModuleLoader documentation
    * Cleaned Dancer::Template::Abstract docs
    * Cleaner die in Dancer::Engine if can't find engine
    * Added default route example in Dancer::Cookbook


Dancer 1.150

    [ Alexis Sukrieh ]
    * Refactored all core engines with Dancer::Engine
    * Support for engine configuration via config files
    * Each core template engine now uses start_tag/stop_tag from the
      configuration instead of harcoding '<%' and '%>'.
    * FIX for issue #34
      Cookies can now be used when the application is ran under a Plack 
      server.
    
    [ David Precious ]
    * Lots of documentation cleaning and fixes.
    * Make the session available to the views, if possible.
    * Added Dancer::Cookbook to provide lots of concrete examples for
      newcomers.
    * Helper script `dancer' now provides a default favicon.ico in the
      application public directory.
    * FIX for issue #30
      Added 'config' method to provide easy access to app config

    [ Anirvan Chatterjee ]
    * Various documentation typo fixes

    [ Danijel Tasov ]
    * FIX for issue #24
      Dancer now depends on MIME::Types rather than using
      File::MimeInfo::Simple which uses a fork().

    [ Paul Driver ]
    * Support for virtual location.
      It's now possible to mount a Dancer app under a user-defined prefix.

    [ Franck Cuny ]
    * Test scripts cleanup:
      + Cleanup is performed in test scripts when necessary
        (all temp files are removed at the end of the script).
      + FIX for issue #23
        Test scripts that try to write logfiles set the appdir.

Dancer 1.140

    * Dancer now depends on HTTP::Server::Simple::PSGI in
      order to rely on a PSGI environement even when running
      the app with the standalone server 
      (Thanks to Tatsuiko Miyagawa).
    * Dancer::Request object enhancements:
        + Dancer::Request now provide an accesor to the raw body
          of the request.
        + FIX for issue #13
          The params helper now provides accessors to route
          params, query string params and body params so the
          user can chose from which source they want to access
          params instead of dealing with a mixed structure.
        + Added accessors to referer and remote_address 
    * The Standalone server now uses the setting 'server' to 
      bind itself to the IP address given by the setting.
      Default value is 0.0.0.0

Dancer 1.130
    * Fix a memory leak that could occur between two 
      requests under mod_perl (Thanks to Nicolas Rennert for 
      the report and diagnosis).
    * remove all optional modules from the core, they are now 
      shipped as separate CPAN distributions:
      - Dancer::Template::MicroTemplate
      - Dancer::Session::Cookie
      - Dancer::Session::Memcached
      - Dancer::Logger::LogHandler
      - Dancer::Logger::Syslog
    * support for the `header' keyword in Dancer's syntax.
      The user is now able to alter response-headers in route 
      handlers.
    * support for `prefix' keyword in Dancer's syntax.
      A prefix can be set by the user before defining routes handlers.
      All route defined then will be automatically prefixed accordingly.
      
Dancer 1.122

    * Fix the test suite under Perl 5.8.x
    * Security Fix: protection from CRLF injection in 
      response headers (thanks to Mark Stosberg for the report).
    * Support for multi-valued params in GET/POST data (thanks to
      Mark Stosberg for the report).
    * Backward compatibility with old app.psgi files, don't die 
      when a request is initialized with a CGI::PSGI object.

Dancer 1.121

    * Fix for POST data parsing (was broken in 1.120)
      now Dancer depends on HTTP::Body for that.

Dancer 1.120

    * ROADMAP updated 
    * Dancer is now compliant with Plack::Server::Apache2
    * Remove the CGI.pm dependency, huge refactoring
    * POD typo fixes (Naveed)
    * Support for syntax-only importation (Sawyer X)
    * Remove the example/ directory, useless and deprecated 
    * New logger engine: Log::Handler (franck cuny)
    * New template engine Text::Microtemplate (franck cuny)
    * Remove compilation-time warnings catching (issue #14)

Dancer 1.110

    * Fix test script `t/11_logger/04_syslog.t'
    * Fix test script `t/10_template/05_template_toolkit.t'

Dancer 1.100

    * Support for multiple method routes at once with 'any'
    * Templates engines
        + Bug fixes in Dancer::Template::Simple (Jury Gorky)
        + Refactoring of the factory
        + option for disabling the layout in the template helper.
    * New session engine based on encrypted cookies (Alex Kapranof)
    * More HTTP codes supported for a better REST compat (Nate Jones)
    * Documentation updates 
    * script/dancer now requires an appname
    * New Makefile.PL with better metadata (CPAN Service)

Dancer 1.000

    * Support for Syslog logger (Dancer::Logger::Syslog)
    * Basic template engine so Template is no more a hard deps.
    * Memcache Session support (Dancer::Session::Memcache)
    * YAML file-based session support (Dancer::Session::YAML)
    * Lots of tests (more than 80% of the code is covered)

Dancer 0.9906
    
    * move from File::MimeInfo to File::MimeInfo::Simple for 
      smooth run on Mac OSX and Win32 systems.

Dancer 0.9005

    * Source code extract on error catching
    * Support for configurable error handling
    * New design for the starting app built with script/dancer

Dancer 0.9004

    * Support for PSGI/Plack environment
    * script/dancer helper script for bootstraping a new app

Dancer 0.9003

    * Detect differently compilation-time warnings and runtime warnings
      closes bug #48440 (Thanks to Enric Joffrion for the report, and to
      Vincent Pit for the diagnosis)
<|MERGE_RESOLUTION|>--- conflicted
+++ resolved
@@ -1,16 +1,14 @@
-<<<<<<< HEAD
-Dancer 1.2002_03
-
-	[Damien Krotkine ]
-	* Better check of keywords used in plugins.
-
-	[ jamhed ]
-	Fix some unicode issues, refactored all file openings in one function in
-	Dancer::FileUtils
-=======
+Dancer 1.2003_01
+
+    [Damien Krotkine ]
+    * Better check of keywords used in plugins.
+
+    [ jamhed ]
+    Fix some unicode issues, refactored all file openings in one function in
+    Dancer::FileUtils
+
 Dancer 1.2003
     * Production release.
->>>>>>> 4ffc4729
 
 Dancer 1.2002_02
     [ Danijel Tasov ]
@@ -110,7 +108,7 @@
     * fixed redirect to redirect immediately (+ refactoring by franck)
 
     [ Dave Doyle ]
-    * clarify Pod as to how before_template works 
+    * clarify Pod as to how before_template works
 
     [ Sawyer X ]
     * Overhaul tests to use lib t/lib instead of t::lib::.
@@ -170,7 +168,7 @@
     * Scaffolded app sets the charset to "utf8" by default.
     * Better design for the scaffolded app (logo, favicon and background image
       added)
-    * Environment info available on scaffolded app 
+    * Environment info available on scaffolded app
     * LWP is used by the dancer helper to download files
     * jQuery 1.4.2 (minified) is included in the scaffolded app
     * default layout uses <% request.base %> in order to support mounted apps
@@ -178,16 +176,16 @@
     * The main.tt layout sources jQuery first from Google CDN and falls back to
       the local minified version if on offline mode.
     * New default token provided to the "template" helper: dancer_version
-    
+
     [ Sebastian de Castelberg ]
     * The dancer helper is able to download files via a transparent proxy
       (thanks to LWP).
 
     [ Adam J. Foxson ]
-    * FIX for issue GH#136: 
+    * FIX for issue GH#136:
       "readline() on closed filehandle DATA" error that appears when running
       the app with Starman
-    
+
     [ Naveed Massjouni ]
     * Dancer::Test function get_response is renamed to dancer_response
       get_response still works but is deprecated
@@ -195,19 +193,19 @@
       FIX a bug when using symlinks.
 
     [ Franck Cuny ]
-    * FIX for issue GH#129 
+    * FIX for issue GH#129
       don't add multiple content-type to headers
     * fix broken tests (they were testing incorrect content type)
 
     [ Damien Krotkine ]
     * FIX for issue GH#115
-      documentation about compression in Dancer::Deployment 
-    
+      documentation about compression in Dancer::Deployment
+
     [ David Precious ]
     * Make the 'layout' param to the template keyword work as you'd expect and
       allow you to set a custom layout to use, e.g.:
       template 'templatename', {}, { layout => 'layoutname' };
- 
+
     [ Philippe Bruhat ]
     * Make sure a plugin refuse to register a keyword twice
 
@@ -247,11 +245,11 @@
       didn't work well (issue #101).
     * All paths built in a scaffolded application are dynamic, it's now
       possible to move a scaffolded application after it's been generated.
-      (fixes issues #88, 
+      (fixes issues #88,
     * The auto_reload feature is now disabled by default due to too many
       unsolved issues (it works most of the time, but some race conditions are
       still present) This feature is still being working on, but it's now
-      flagged "experimental").  
+      flagged "experimental").
     * Default log level in development environment is now 'core' in order to
       provide more information.
     * New scaffolded application design. More neutral and with lots of
@@ -259,7 +257,7 @@
       Based on the Ruby on Rails start page (kudos to the Rails team,
       http://www.rubyonrails.org).
 
-    [ Boris Shomodjvarac ] 
+    [ Boris Shomodjvarac ]
     * Support for a clean way for Template engines to define their template
       file extensions (issue #126).
 
@@ -312,7 +310,7 @@
 Dancer 1.1808
 
     [ Alexis Sukrieh ]
-    * FIX test failures 
+    * FIX test failures
       - t/08_session/07_session_expires.t
       - t/08_session/07_session_expires.t
 
@@ -325,15 +323,15 @@
     * Global rewrite of Dancer's core to allow support for
       sub-application, better route resolution and a better design.
     * Support for mountable applications via "load_app".
-      Mounted applications can have their own settings registry and 
+      Mounted applications can have their own settings registry and
       can be mounted under a given prefix.
-    
+
     [ Franck Cuny ]
     * Support for new hooks:
       - after: to allow response post-processing
       - before_template: to allow defaut tokens to be given at anytime
         to the template function.
-    * Fix and test for bug  RT#57829 
+    * Fix and test for bug  RT#57829
       (Custom response headers lost when using JSON serializer)
     * FIX PSGI compatibility layer (request->path_info is used when appropriate
       instead of request->path)
@@ -348,7 +346,7 @@
     [ jamhed ]
     * Support for new setting "session_expire" in order to allow
       session cookies to expire before the browser is closed.
-     
+
     [ Naveed Massjouni ]
     * Dancer::Test can now test requests with a body
 
@@ -392,7 +390,7 @@
       It's possible to enable/disable middlewares right from Dancer's config files.
       Thanks to Tatsuiko Miyagawa and Franck Cuny for their help.
 
-    [jbarratt] 
+    [jbarratt]
     * Dancer::Serializer::JSON supports 'allow_blessed' and 'convert_blessed'
       options.
 
@@ -408,7 +406,7 @@
     * Fix for GH#72
       New keyword 'load_plugin' for loading a plugin in the current namespace.
       Plugins can be used anywhere thanks to that method.
-    
+
     [ Minty ]
     * Update Introduction pod with (required) -a dancer opt (Murray, 5 hours ago)
     * Bump HTTP::Body dependency to 1.07 (Murray, 6 hours ago)
@@ -420,7 +418,7 @@
     [ David Precious ]
     * Fix test failures with old Plack versions (Issue 73).
     * Don't surround content with <p> tags in layout.
-    * Add $ENV{REMOTE_ADDR} in core log messages 
+    * Add $ENV{REMOTE_ADDR} in core log messages
 
     [ SawyerX ]
     * Fix issue #75, reported by nanis.
@@ -430,10 +428,10 @@
     * FIX for issue #80
       Make sure the tempfiles created during uploads are removed when the
       request object dies.
-    
+
     [ Alexis Sukrieh ]
     * FIX for bug RT#58355
-      Rewrite of Dancer::Template::Simple's parser, now more robust, 
+      Rewrite of Dancer::Template::Simple's parser, now more robust,
       based on Perl's regexp engine.
     * FIX a warning when remote_address is undefined
 
@@ -457,7 +455,7 @@
     [ Alexis Sukrieh ]
     * FIX issue #69
       Error are trapped even if occuring from Dancer's source code.
-      auto_reload is set to false in scaffolded applications to 
+      auto_reload is set to false in scaffolded applications to
       prevent errors if Module::Refresh is not installed.
 
 Dancer 1.1800
@@ -519,7 +517,7 @@
     * Documentation for Dancer::Error.
 
     [ Alexis Sukrieh ]
-    * fixed t/15_plugins/02_config.t when YAML is not installed 
+    * fixed t/15_plugins/02_config.t when YAML is not installed
 
 Dancer 1.174
     [ Gabor Szabo ]
@@ -543,12 +541,12 @@
     * Cleaning up tests
 
     [ Alexis Sukrieh ]
-    * New serializer: Dumper for easily output dumped variable 
+    * New serializer: Dumper for easily output dumped variable
       in text/plain.
     * Before filters can now access route params
     * Support for '.' as a token separator in params parsing
-    * The standalone server respect the 'access_log' setting, 
-      the starting banner is printed on STDERR only if the 
+    * The standalone server respect the 'access_log' setting,
+      the starting banner is printed on STDERR only if the
       setting is set to true.
 
     [ Sawyer X ]
@@ -601,7 +599,7 @@
     * Route::Cache store_route = store_path, beefed up docs
     * Changed names of limits in settings
     * Added documentation for it in Dancer.pm
-    * More documentation about Module::Refresh dependency 
+    * More documentation about Module::Refresh dependency
       (closes bug #48)
     * uri_for now accepts a boolean for not escaping URIs,
       and redirect calls uri_for with that boolean.
@@ -651,13 +649,13 @@
       for the setting "daemon").
     * Config and command-line arguments are parsed and loaded at import time,
       rather than when the handler is initialized.
-    * Routes are compiled at startup instead of being compiled whenever a 
+    * Routes are compiled at startup instead of being compiled whenever a
       request is handled.  This can increase performances up to 50%.
     * FIX Params are not polluted anymore by the 'splat' keyword when no capture
       is needed by the pattern.
     * New feature 'auto_page' (closes: #41)
-      Lets the user have automatic route resolution for 
-      requests that match an existing template in the views dir. Thanks to 
+      Lets the user have automatic route resolution for
+      requests that match an existing template in the views dir. Thanks to
       David Precious for the idea and his help.
 
     [ Daniel Tasov ]
@@ -680,9 +678,9 @@
     * Each core template engine now uses start_tag/stop_tag from the
       configuration instead of harcoding '<%' and '%>'.
     * FIX for issue #34
-      Cookies can now be used when the application is ran under a Plack 
+      Cookies can now be used when the application is ran under a Plack
       server.
-    
+
     [ David Precious ]
     * Lots of documentation cleaning and fixes.
     * Make the session available to the views, if possible.
@@ -716,7 +714,7 @@
 
     * Dancer now depends on HTTP::Server::Simple::PSGI in
       order to rely on a PSGI environement even when running
-      the app with the standalone server 
+      the app with the standalone server
       (Thanks to Tatsuiko Miyagawa).
     * Dancer::Request object enhancements:
         + Dancer::Request now provide an accesor to the raw body
@@ -726,16 +724,16 @@
           params, query string params and body params so the
           user can chose from which source they want to access
           params instead of dealing with a mixed structure.
-        + Added accessors to referer and remote_address 
-    * The Standalone server now uses the setting 'server' to 
+        + Added accessors to referer and remote_address
+    * The Standalone server now uses the setting 'server' to
       bind itself to the IP address given by the setting.
       Default value is 0.0.0.0
 
 Dancer 1.130
-    * Fix a memory leak that could occur between two 
-      requests under mod_perl (Thanks to Nicolas Rennert for 
+    * Fix a memory leak that could occur between two
+      requests under mod_perl (Thanks to Nicolas Rennert for
       the report and diagnosis).
-    * remove all optional modules from the core, they are now 
+    * remove all optional modules from the core, they are now
       shipped as separate CPAN distributions:
       - Dancer::Template::MicroTemplate
       - Dancer::Session::Cookie
@@ -743,20 +741,20 @@
       - Dancer::Logger::LogHandler
       - Dancer::Logger::Syslog
     * support for the `header' keyword in Dancer's syntax.
-      The user is now able to alter response-headers in route 
+      The user is now able to alter response-headers in route
       handlers.
     * support for `prefix' keyword in Dancer's syntax.
       A prefix can be set by the user before defining routes handlers.
       All route defined then will be automatically prefixed accordingly.
-      
+
 Dancer 1.122
 
     * Fix the test suite under Perl 5.8.x
-    * Security Fix: protection from CRLF injection in 
+    * Security Fix: protection from CRLF injection in
       response headers (thanks to Mark Stosberg for the report).
     * Support for multi-valued params in GET/POST data (thanks to
       Mark Stosberg for the report).
-    * Backward compatibility with old app.psgi files, don't die 
+    * Backward compatibility with old app.psgi files, don't die
       when a request is initialized with a CGI::PSGI object.
 
 Dancer 1.121
@@ -766,12 +764,12 @@
 
 Dancer 1.120
 
-    * ROADMAP updated 
+    * ROADMAP updated
     * Dancer is now compliant with Plack::Server::Apache2
     * Remove the CGI.pm dependency, huge refactoring
     * POD typo fixes (Naveed)
     * Support for syntax-only importation (Sawyer X)
-    * Remove the example/ directory, useless and deprecated 
+    * Remove the example/ directory, useless and deprecated
     * New logger engine: Log::Handler (franck cuny)
     * New template engine Text::Microtemplate (franck cuny)
     * Remove compilation-time warnings catching (issue #14)
@@ -790,7 +788,7 @@
         + option for disabling the layout in the template helper.
     * New session engine based on encrypted cookies (Alex Kapranof)
     * More HTTP codes supported for a better REST compat (Nate Jones)
-    * Documentation updates 
+    * Documentation updates
     * script/dancer now requires an appname
     * New Makefile.PL with better metadata (CPAN Service)
 
@@ -803,8 +801,8 @@
     * Lots of tests (more than 80% of the code is covered)
 
 Dancer 0.9906
-    
-    * move from File::MimeInfo to File::MimeInfo::Simple for 
+
+    * move from File::MimeInfo to File::MimeInfo::Simple for
       smooth run on Mac OSX and Win32 systems.
 
 Dancer 0.9005
