--- conflicted
+++ resolved
@@ -27,13 +27,10 @@
       (franck cuny)
     * Allow to use a subclass of Template::Toolkit.
       (Michael G. Schwern)
-<<<<<<< HEAD
     * Dancer::Test now uses Dancer::Logger::Null instead of ::File.
       (Sawyer X)
-=======
     * Add Dancer::Deprecation. (handle deprecation messages)
       (franck cuny)
->>>>>>> 442ce067
 
     [ DOCUMENTATION ]
     * Add missing methods (e.g. "referer"), sorting, clean up.
