Revision history for Dancer

{{$NEXT}}
    [ ENHANCEMENTS ]
    * GH #919: 'dancer' script exits with code 255 if application 
        name is invalid. (ppisar)
    * GH #871: now recognize HTTP_X_FORWARDED_PROTO. (mlbarrow)
<<<<<<< HEAD
    * GH #926: make messages from fatal warnings show up in the logs. 
        (Max Maischein)
    * GH #930: speed improvement. (ichesnokov)
    * GH #859: strip illegal characters from cookie name. (Colin Keith)
=======
    * GH #924: non-'/' apps behind proxies now possible using 'request-base'
        header. (Mikolaj Kucharski)
>>>>>>> 4bcf7ed6

    [ BUG FIXES ]
    * GH #724: app.pl obeys --confdir. (Yanick Champoux)
    * GH #927: logging format using 'h' now play nicely if no header present.
        (ironcamel)

    [ DOCUMENTATION ]
    * GH #922: Add example of request parameters. (Gabor Szabo)
    * Add scheme line for ngnix config in D::Deployment.

1.3113 08.05.2013

    [ ENHANCEMENTS ]
    * GH #869: leave body parameters alone if deserialization failed
        (brianphillips).
    * GH #912: send_file was returning 500 instead of 404 for non-existent
        files. (Fabrice Gabolde)
    * GH #914: add link to melezhik's psgi chef cookbook.
    * GH #923: implement lazy session flushing. (David Golden)

    [ BUG FIXES ]
    * GH #920: fix pod for Dancer::Development. (ppisar)

    [ DOCUMENTATION ]
    * GH #915: add warning about behaviour of hooks with multiple packages
     loaded by load_app (racke).
    * GH #918: Fix headers syntax in Dancer::Response perldoc
      (Vyacheslav Matyukhin).


1.3112 10.04.2013

    [ ENHANCEMENTS ]
    * GH #897 dancer script diagnostic more explicit if target directory   
        does not exist or is not writable (reported by Andrew Grangaard).
    * GH #907: skip tests of deprecated features (mokko).

    [ BUG FIXES ]
    * GH #900: backport the security patch for Dancer::ModuleLoader
        from Dancer2 (mokko).

1.3111_02 01.04.2013

    [ BUG FIXES ]
    * RT #84198: silencing wide-character in-memory file handle error
        (Tom Wyant).
    * wrong number of tests to skip in t/14_serializer/01_helpers.t.


1.3111_01 30.03.2013

    [ ENHANCEMENTS ]
    * GH #895: JSON serializer now uses JSON's "-support_by_pp"
        (Jonathan Schatz).

    [ BUG FIXES ]
    * GH #891: silenced warnings from non-numeric versions in Makefile.PL
        (Olof Johansson).
    * GH #702: fix request->header call throwing exceptions inside routes 
        of Dancer->dance($request)  (Perlover).
    * GH #893, GH #636: handle binary files for uploads in Dancer::Test
        (Andrei).
    * GH #903: add plan for subtest (bug report by wfaulk).

    [ DOCUMENTATION ]
    * GH #899: mention that response_exist and response_doesnt_exist are
        deprecated (Fabrice Gabolde).
    * GH #902, #903: change example to use path_info() instead of path()
        (Anton Ukolov, Lee Carmichael).

1.3111      24.02.2013

    [ BUG FIXES ]
    * GH #877: fix Dancer Error when so that 'exception' object is not passed
      to serializers, because XML/JSON serializers don't understand objects
      (rikbrown).
    * GH #858: Check for definedness, not truth, when testing if we read
      into the buffer when parsing a request body (florolf).
    * GH #845: Fix uninitialized warning when loading modules (Fabrice Gabolde).
    * GH #851, GH #853: Atomic YAML session writing (Roman Galeev).
    * GH #852: Saner UTF logging (Roman Galeev).
    * GH #849, GH #850: Serve autopages with text/html content type.
      (Philippe Bruhat - BooK)
    * GH #848: Handle If-Modified-Since header in the request for static files.
      (Philippe Bruhat - BooK)
    * GH #848: Send a Last-Modified header for static files.
      (Philippe Bruhat - BooK)
    * GH #856: Don't export non-existing subroutine (mokko).
    * GH #874: Reduce dependence on %ENV for internal code (Kent Fredric).
    * GH #875: Don't expect specific order in cookies (Yanick Champoux).
    * Remove 'exception' object from message being passed to serializers. 
        (Rik Brown)
    * Added .travis.yml to MANIFEST.SKIP so t/manifest.t passes (Kaitlyn Parkhurst).
    * GH #887, GH #890: keyword 'global_warnings' added to replace 'import_warnings'
        (Kaitlyn Parkhurst).
    * GH #892: add 'private_key' to the list of potentially sensitive keys (Tom Heady).

    [ DOCUMENTATION ]
    * GH #847: Fix typo (John Wittkoski).
    * GH #865: Correct 'before' hook documentation (David Precious, Maurice).
    * GH #860, GH #844, GH #760: Misleading plack middleware documentation.
      (Paul Fenwick)
    * GH #862: Fix heading level for strict_config entry in Dancer::Config.
      (Stefan Hornburg - Racke)
    * GH #863: Correct example apache config (John Wittkoski).
    * GH #867: correct doc for ModuleLoader::load_with_params (mokko).
    * Document route_cache option (David Precious).
    * Docs for route_cache_size_limit & route_cache_path_limit (David Precious).
    * Remove meaningless 'encoding' to TT config (David Precious).
    * Remove docs for mounting multiple apps (Naveed Massjouni).
    * Update doc URLs (David Precious).
    * Fix inconsistency in Perlbal deployment example (Slaven Rezić, Racke).
    * GH #894: Replace spurious character in Dancer::Session's POD (Racke).
    * GH #880: Add deprecation mention for 'after' (pdl and Yanick Champoux).


1.3110      06.10.2012

    [ BUG FIXES ]
    * GH #817, #823, #825: Removing Clone from core. Pure-perl environments
      supported again (Sawyer X).
    * GH #755, #819, #827, #828: HTTP::Headers accepted by dancer_response
      (Roberto Patriarca, Dagfinn Ilmari Mannsåker, draxil, perlpong).

    [ ENHANCEMENTS ]
    * GH #826: The version of wallflower shipped with Dancer has been removed.
      It was well out of date.  BooK is now maintaining it as a more general
      solution under the name App::Wallflower. (BooK)
    * GH #834: Provide empty Headers object if not defined (Yanick Champoux).
    * GH #840, #841: Dancer::Plugin::Ajax now has content_type (Lee Carmichael).

    [ DOCUMENTATION ]
    * GH #821: Pointing to new homepage (alfie).
    * GH #822: Typos in documentation (Stefan Hornburg - racke).
    * GH #824: Fix in Dancer/Session.pm (pdl).
    * GH #830: Fix Github links to https:// (Olivier Mengué).
    * GH #838: Error in Dancer::Plugin::Ajax Documentation (Lee Carmichael).
    * GH #839: Typo (goblin).

1.3100      25.08.2012

    [ BUG FIXES ]
    * GH #816: Improve wording when failed to load engine. (Sawyer X)
    * GH #817: Fix CODE reference uncloned using Clone::clone.
      (David Previous, Sawyer X)

    [ ENHANCEMENTS ]
    * GH #755: HTTP::Headers accepted by dancer_response. (Roberto Patriarca)

    [ DOCUMENTATION ]
    * GH #818: Use "MyWeb::App" instead of "mywebapp" in examples. (pdl)

1.3099      11.08.2012

    [ BUG FIXES ]
    * GH #683: Fix uninitialized warnings. (Sawyer X)
    * GH #700: Take into account the app name in route caching. (Perlover)
    * GH #775: Clone variables for templates.
      (Reported by Wanradt Koell, fixed by David Precious, Sawyer X)
    * GH #776: get should be default to get/head even it's inside any.
      (Fayland Lam)
    * GH #788: Make sure ID key in sessions are clobbered. (kocoureasy)
    * Fix uninitialized variables in config file path. (Sawyer X)
    * GH #809: Require all necessarily modules in Dancer::Config.
      (John Wittkoski)

    [ ENHANCEMENTS ]
    * GH #799: New test function: response_redirect_location_is. (Martin Schut)
    * send_file now accepts an IO::Scalar. (David Precious)
    * Clean up $VERSION. (Damien Krotkine)

    [ DOCUMENTATION ]
    * GH #784: Synopsis fix in Dancer::Error. (Alex C)
    * Document session_domain in Dancer::Config. (David Precious)
    * Pod fixes in abstract session. (David Precious)
    * Synopsis fix in Dancer::Test. (Stefan Hornburg <Racke>)

1.3098      28.07.2012

    [ ENHANCEMENTS ]
    * New keyword 'plugin_args' exported by Dancer::Plugin to provide
      a consistent way with Dancer 2 to obtain arguments from a plugin
      keyword. (Alberto Simões).
    * Add 'execute_hook' and deprecate 'execute_hooks' for homogeneity
      with Dancer 2.
    * send_file will do the right thing if given an IO::Scalar object
      (David Precious, prompted by Ilya Chesnokov).

    [ DOCUMENTATION ]
    * Fix escaping on some docs (Stefan Hornburg @racke).

1.3097      08.07.2012

    [ ENHANCEMENTS ]
    * New keywords 'register_hook' and 'execute_hooks' exported by
      Dancer::Plugin to provide a consistent way with Dancer 2 to declare and
      run hooks from within a plugin (Alexis Sukrieh, idea from David Precious).

1.3096      06.07.2012
    ** Codename: Chop Hooey // Neil Hooey **

    [ ENHANCEMENTS ]
    * Finally released, thanks to Neil Hooey bugging my sorry ass.

1.3095_02   03.07.2012

    [ BUG FIXES ]
    * fix exception tests in some cases (GH #734) (Damien Krotkine & katkad )

    [ ENHANCEMENTS ]
    * If YAML does not load, Dancer::Config now reports why (Ovid)

    [ DOCUMENTATION ]
    * Clarify serialization in introduction POD (Mark A. Stratman)
    * Typo fix (Sam Kington)

1.3095_01   22.06.2012

    [ BUG FIXES ]
    * Don't assume returned references are blessed when considering
      continuations (Neil Hooey, GH-778)
    * Malformed/missing cookies caused warnings 
      (James Aitken/LoonyPandora, GH-782 and GH-783)
    * Avoid potential crash in t/14_serializer/06_api.t if tmp dir is replaced
      when %ENV gets cleared (Adam Kennedy)
    * Properly initialize %callbacks to default empty hashref  in _send_file if 
      not provided (Gary Mullen)

    [ ENHANCEMENTS ]
    * Add UTC timestamp options for logger_format (Alex C - perlpong).
    * Tests can now run in parallel (Richard Simões).
    * dancer_version keyword added (Damien "dams" Krotkine).
    * New session_domain paramter allows you to set the domain of the default
      session cookie (William Wolf)

    [ DOCUMENTATION ]
    * Update Ubic service example (Vyacheslav Matyukhin)
    * Silly typo fixing (Paul Fenwick)
    * Typo in Dancer::Test file upload example (Jonathan "Duke" Leto)
    * UTF-8 fixes in POD (ambs)

1.3095      01.04.2012

    [ BUG FIXES ]
    * Small fix to skip tests when YAML is not available.
      (Sawyer X)

    [ ENHANCEMENTS ]
    * Added 'info' log level for messages that should always go to the logs
      but aren't really debug, warning or error messages (Ovid)

1.3094      31.03.2012

    [ BUG FIXES ]
    * GH #763: Fix exceptions in ajax routes clobbering layout (ilmari)
    * GH #748 & GH 647: Don't force override environment from PLACK_ENV (jwittkoski)
    * GH #762: fix param parsing lacking limit on split (leejo)
    * GH #758: Fix Dancer::Test: make sure the request is properly converted to
      a response. (Ovid)
    * GH #729: Fix dancer exception composition, and message pattern application
      (Damien Krotkine)
    * GH #752: Exceptions raised in hooks were not propagated back to the route
      code, but instead canceleld and replaced by a Dancer halt exception. That
      was wrong. Now it is fixed, exceptions raised in hooks can be properly
      caught in route code.
      (Damien Krotkine)
    * Be more flexible in single vs. mutliple values in key hiding.
      (Sam Kington)
    * Use isa() for checking relationships instead of ref() in Dancer::Test.
      (Ovid)

    [ ENHANCEMENTS ]
    * Added 'strict_config' option to have the config return an object instead
      of a hashref. (Ovid)
    * GH #708: Added support for query strings in dancer_request (Jacob Rideout)
    * It's possible for the user to set the environments directory using a new
      environment variable (DANCER_ENVDIR) or using `set envdir => $path`
    * Sort hash keys when serializing references in log messages (Ovid).

    [ DOCUMENTATION ]
    * Explain in POD that if there are multiple fields with the same name,
      params('fieldname') returns an arrayref of them (alexrj).
    * GH #750: Fix in Dancer::Deployment: appdir needs to be set before calling
      load_app (Paul Johnson)
    * Update 'before' hook document (David Cantrell).

1.3093      29.02.2012

    [ BUG FIXES ]
    * GH #738: Define exception type ::Core::Request, to avoid things blowing 
      up when Dancer::Request raises exceptions of that type
      (David Precious, thanks to damog for reporting)
    * GH #671: Fix Dancer::Plugin::Ajax with Plack::Builders.
      (Activeg, Sawyer X)
    * Auto-page feature cleanup and fixup. (David Precious)
    * Remove uninitialized warnings. (Sawyer X, David Precious)

    [ ENHANCEMENTS ]
    * Winning release race to Catalyst (nice try rafl++!)
    * Add exception type ::Core::Request. (David Precious)
    * JSON decode from UTF8. (Sam Kington)
    * Provide the method when a route crashes to help debug. (Sam Kington)
    * More helpful log messages. (David Precious)

    [ DOCUMENTATION ]
    * Fix examples for multi-app deployment under Plack::Builder in deployment.
    * Deployment docs. (c0bra)
    * Update tutorial. (David Precious)
    * Clean up EXPORTS. (David Precious)
    * Keyword documentation fixups. (Kirk Kimmel)
    * Clarify forward docs with better examples. (David Precious)

1.3092      27.01.2012

    [ BUG FIXES ]
    * Don't call isa() on unblessed refs in Dancer::Exception. (Sam Kington)
    * Assume UTF-8 by default when serialising JSON. (Sam Kington)
    * GH #725: If a cookie is set multiple times, last value wins.
      (David Precious)
    * More intuitive, backwards compatible appending of default template 
      extension. (GH #716, David Precious)
    * Prevent recursion in censoring. (Yanick Champoux, Damien dams Krotkine)
    * GH #734: More tests flexibility (Sawyer X, reported by @birdy-)

    [ ENHANCEMENTS ]
    * Return the current set prefix using prefix(). (Michal Wojciechowski)
    * More intuitive appending of default template extension. Makes for cleaner
      more DWIM code. (David Precious, reported by Nick Knutov)
    * Allow any options to JSON serializer. (Lee Johnson)
    * Support complex views with multiple document roots. (Pedro Melo)

    [ DOCUMENTATION ]
    * Document how to work with Dotcloud. (Oliver Gorwits)
    * Clean ups and fix ups. (David Precious, Sawyer X, Michal Wojciechowski)

1.3091      17.12.2011

    [ BUG FIXES ]
    * Reverting template() behavior by popular demand. (Damien Krotkine)
    * GH #714: Run post-request hooks when custom continuations were created.
      (Damien Krotkine)
    * Always call write_session_id() to update expires. (David Precious)

    [ ENHANCEMENTS ]
    * GH #711, #652: Add server_tokens variable to allow removal of headers.
      (John Wittkoski)

    [ DOCUMENTATION ]
    * GH #680: Document problems with multiple apps in Dancer using
      Plack::Handler::Apache2 and recommend a workaround.
      (Asaf Gordon, Pedro Melo)
    * RT #73258: Spelling glitches. (Damyan Ivanov)
    * Use ":script" instead of ":syntax" in Cookbook. (John Barrett)
    * Typos in Deployment doc. (David Precious)

1.3090      13.12.2011
    ** Codename: Hornburg of Hannover // Stefan Hornburg (racke) **

    [ BUG FIXES ]
    * GH #685: Set VERSION for Dancer::Plugin::Ajax.
      (Sawyer X, Naveed Massjouni)

    [ DOCUMENTATION ]
    * GH #694: Typo fix. (Yanick Champoux)
    * GH #698: Document further TT init options. (Dennis Lichtenthaeler)
    * GH #709: Update POD documentation regarding hook. (Stefan Hornburg)

1.3089_01   26.11.2011

    [ BUG FIXES ]
    * Fix bug that made system() fail with -1 under Dancer (felixdo).
    * Support for 'content_type' option on send_file when sending a
      system wide file (Emmanuel Rodriguez).
    * Support HTTP_X_FORWARDED_HOST in behing proxy (Ipaponov).
    * Deserialize PATCH requests (Sam Kington).
    * Encode log messages properly if charset UTF-8 is set (David Precious,
      thanks to Penfold for the fix & MiklerGM for reporting).

    [ ENHANCEMENTS ]
    * Continuations-style exception system! (Damien Krotkine).
    * The ability for dancer_response to send file contents for file uploads
      as a scalar, instead of reading from file on disk (Squeeks).

    [ DOCUMENTATION ]
    * Clean up "plack_middlewares" example in docs (Richard Simões).

1.3080      25.10.2011
    ** Codename: Sawyer's Sugar Stream // Sawyer X **

    [ ENHANCEMENTS ]
    * No functional changes, just releasing as stable.

1.3079_05   02.10.2011

    [ API CHANGES ]
    * Deprecation of 'before', 'before_template' and 'after' in favor of hook
      (Alberto Simões)

    [ BUG FIXES ]
    * Minor corrections (jamhed, felixdo)
    * Log if a view and or a layout is not found (Alberto Simões, reported
      by David Previous)

    [ ENHANCEMENTS ]
    * Add support for the HTTP 'PATCH' verb (David Precious)

1.3079_04   02.10.2011

    [ ENHANCEMENTS ]
    * PSGI handler code cleaned up (chromatic).
    * Improved warning localizations (chromatic).

    [ DOCUMENTATION ]
    * Dancer::Plugins typos (Olof Johansson).
    * PSGI handler documented (chromatic).

1.3079_03   10.09.2011

    [ ENHANCEMENTS ]
    * Support XML::Simple configuration for serializing/deserializing
      (Alberto Simões)
    * Hard deprecate lots of stuff (Alberto Simões)

    [ BUG FIXES ]
    * Don't clobber TT INCLUDE_PATH if the user set it specifically in the
      config file - Issue 643 (David Precious, reported by meraxes)
    * Don't require a space after semi-colon delimiting multiple name=value
      cookie pairs - Issue 642 (David Precious, reported by travisbeck)

1.3079_02   28.08.2011

    [ BUG FIXES ]
    * Remove hard-coded version from 404.html and 500.html (Alberto Simões)
    * Fix logging of UTF8-encoded strings (jamhed)
    * Do not clean 'vars' during forward (Alberto Simões)

    [ ENHANCEMENTS ]
    * Add streaming support to send_file. (Sawyer X)

1.3072      23.08.2011
    ** Codename: Precious David Precious // David Precious (bigpresh) **

    [ ENHANCEMENTS ]
    * No functional changes, just releasing as stable.

1.3079_01   17.08.2011

    [ BUG FIXES ]
    * Fix prefix behavior with load_app (alexrj)
    * send_file() shouldn't clobber previously-set response status
      (David Precious, reported by tylerdu - thanks!)
    * Depend on URI 1.59 - Fixes problems when redirecting with
      UTF-8 strings (Alberto Simões)
    * Fix before_serializer POD fix (Yanick Champoux)

    [ ENHANCEMENTS ]
    * send_file can send data (pass a reference to a scalar), and can
      specify a content-disposition filename. (Alberto Simões)
    * Set 'Server' HTTP response header as well as 'X-Powered-By'.  For cases
      where Dancer is being accessed directly, or the proxy passes on this
      header, it's nice to see it.  (David Precious)

    [ DOCUMENTATION ]
    * Cookbook links to canonical documentation of keywords in Dancer.pm, so
      readers encountering a new keyword can easily see the docs for it
      (David Precious)
    * Docs for debug/warning/error link to Dancer::Logger for details on how to
      control where logs go (David Precious)
    * Document import_warnings option, and mention it & link to that
      documentation in opportune places.
    * Document that 'get' also creates a route for 'HEAD' requests
      (David Precious, prompted by Matt S Trout)
    * Extend request() keyword docs with examples (David Precious)
    * Correct port in Lighty/FCGI example in Dancer::Deployment
      (David Precious, thanks to pwfraley in Issue 621)

1.3071     26.07.2011
    ** Security release based on 1.3070 **

    [ SECURITY ]
    * FIX directory traversal issue
      Since 1.3070, it was possible to abuse the static file serving feature to
      obtain files from a directory immediately above the directory configured to
      serve static files from.
      (Vladimir Lettiev and David Precious)

1.3070      14.07.2011
    ** Codename: The Exceptional Mr. Dams // Damien Krotkine (dams) **

    [ ENHANCEMENTS ]
    * No functional changes, just releasing as stable.

1.3069_02   10.07.2011

    [ BUG FIXES ]
    * Fix a bunch of cpan testers reports 
      (Alberto Simões)

1.3069_01   07.07.2011

    [ BUG FIXES ]
    * Fix a bug while parsing some cookies
      (Franck Cuny)
    * Documentation and tests on how to use many Dancer application
      inside one PSGI file (PR 564)
      (Alex Kalderimis and Franck Cuny)
    * More flexible test for locale-aware logging (Alberto Simões)
    * Do not re-read config files when dance starts if they were
      already loaded.  (Alberto Simões)
    * Fixed shell-dependent tests for Window testing. (Alberto Simões)
    * Die properly if halt is call inside an hook.
      (Damien Krotkine and Alberto Simões)
    * Make template work outside of requests (Issue 592) (David Precious)
    * Cleanup session tests folder (Issue 594) (Sawyer X)

    [ ENHANCEMENTS ]
    * Error Hook (PR 563 - JT Smith)
    * Exceptions system (Damien Krotkine)
    * The no prefix can be set using 'prefix "/";' (Alberto Simões)
    * Support for nested prefixes (Alberto Simões)
    * Cleanup on Dancer::FileUtils (Sawyer X)
    * Cleanup on File::Temp dependencies (Sawyer X)

    [ DOCUMENTATION ]
    * Documentation on tokens automatically added to templates.
      (Alberto Simões)
    * Documentation on serializer magical access to put/posted data.
      (Alberto Simões)

1.3060      15.06.2011
    ** Codename: Pirouetting Pedro // Pedro Melo **

    [ ENHANCEMENTS ]
    * No functional changes, just releasing as stable.

1.3059_04   12.06.2011

    [ BUG FIXES ]
    * Fix a bunch of cpan testers reports 
    (Alberto Simões)

1.3059_03   11.06.2011

    [ BUG FIXES ]
    * Fix for issue #539
      https://github.com/sukria/Dancer/issues/539
      Don't decode twice entries in the params hash table, file 
      uploads with UTF-8 characters in their name are now possible.
      (Toby Corkindale, Alexis Sukrieh)
    * Fix broken test with old version of HTTP::Parser::XS
      (Franck Cuny)
    * #492 - Don't run Test::TCP tests on win32
      (Franck Cuny)
    * Fix a bug that when forwarding a post with post data stalled the
      code (read on no data handle).  (Alberto Simões)
    * Tweak tests regular expression to be more flexible (Pedro Melo)
    * Require a recent Test::TCP (1.13) to run tests. (Alberto Simões)
    * Fix hooks implementation that failed when user messes $_ (Pedro Melo)
    * Fix broken params('query') and params('body') during forward and
      dancer_request test function. (Alberto Simões and Squeek)

    [ ENHANCEMENTS ]
    * Fix for issue #516
      https://github.com/sukria/Dancer/issues/516
      No more legacy code in Dancer::Route to handle routes created 
      with the deprecated keyword "r". The related code is now more 
      concise and should be slightly more efficient.
      (Alexis Sukrieh)
    * Merge PR #541
      https://github.com/sukria/Dancer/pull/541
      New "param" accessor to retrieve a parameter easily.
      (Alberto Simões)
    * Implement session directory testing cache for Session::YAML
      (Damien Krotkine)
    * Tests rework (improve speed, remove useless tests, ...)
      (Alberto Simões and Franck Cuny)
    * Configuration for log_dir and log_file.
      (Alberto Simões)
    * Pass vars to templates automatically (David Precious)
    * Support lexical prefix (Pedro Melo)

    [ DOCUMENTATION ]
    * Improve FileUtils documentation. (mokko)

1.3059_02   29.05.2011

    [ BUG FIXES ]
    * Fix for smoker failure under Perl 5.13.4
      http://www.cpantesters.org/cpan/report/b37416b8-88df-11e0-9c74-cad5bcb8094c
      Better use of Time::Hires in t/22_hooks/04_template.t
      (Franck Cuny)

1.3059_01   27.05.2011

    [ API CHANGES ]
    * Second level of deprecation for render_with_layout method.
      (Alberto Simões)
    * Second level of deprecation for mime_type method.
      (Alberto Simões)

    [ BUG FIXES ]
    * Dancer::Test was broken for tests using data in POST (GH#534)
      (Franck Cuny)
    * Multiple setter implemented at 1.3039_01 was broken for App
      specific settings.
      (Alberto Simões)

    [ ENHANCEMENTS ]
    * Cookie accessor to manipulate cookies directly.
      (Niko)

    [ DOCUMENTATION ]
    * Improve Serializers documentation
      (Damien Krotkine)

1.3051      27.05.2011
    ** Security release based on 1.3050 **

    [ SECURITY ]
    * FIX CVE-2011-1589 (Mojolicious report, but Dancer was vulnerable as well).
      Return "400 Bad Request" when requested filename seems suspicious
      http://cve.mitre.org/cgi-bin/cvename.cgi?name=CVE-2011-1589
      (Vladimir Lettiev and Franck Cuny)

1.3050      20.05.2011
    ** Codename: The Captain Hook Adventure // Franck Cuny **

    [ ENHANCEMENTS ]
    * No functional changes, just releasing as stable.

    [ DOCUMENTATION ]
    * Improve Dancer documentation
      (Damien Krotkine)

1.3049_01   14.05.2011

    [ API CHANGES ]
    * Deprecation of 'logger' (use set). (Alberto Simões)
    * Deprecate 'layout' (use set). (Alberto Simões)
    * Definitely remove plack_middlewares HashRef deprecation.
      (Alberto Simões & Damien Krotkine)

    [ BUG FIXES ]
    * Unbreaking auto_page somewhat - the catch-all route added will
      pass unless a suitable view exists.  This means that routes like
      /foo are not obscured, and made up URLs will result in a proper
      404, not 500.  A little more work required here, though. 
      (David Precious)
    * Anchor regular expression routes. Before regular expressions
      were matching anywhere in the URL.
      (Alberto Simões)

    [ ENHANCEMENTS ]
    * GH #519: remove redundant lines from CSS
      (Alberto Simões)
    * When scaffolding an app, show a warning if YAML not installed.
      Prompted by Issue 496.  (David Precious)
    * Hooks! add new positions for hooks, and possibility to create
      your own hooks inside your application and your plugin.
      (Franck Cuny)
    * Don't try to read/set session vars with empty/undef keys.  It
      doesn't make sense to do so, and can cause warnings elsewhere.
      (David Precious)
    * Check HTTP status code/alias passed to status() is valid;
      previously, and invalid code would result in the response status
      being unset
      (David Precious, prompted on IRC by jonas)
    * Lowercase status aliases and swap spaces for underscores before
      trying to match
      (David Precious, suggested on IRC by jonas)
    * Added 'behind_proxy' setting, making Dancer honor
      X_FORWARDED_PROTOCOL and X_FORWARDED_HOST
      (Alberto Simões, requested by sukria and others)

1.3040      01.05.2011
    ** Codename: Yanick in Black // Yanick Champoux, Labor Day - May Day **

    [ ENHANCEMENTS ]
    * No functional changes, just releasing as stable.

1.3039_01   27.04.2011

    [ BUG FIXES ]
    * Fix 404 results from forwarding.
      (Alberto Simões)
    * Don't remove trailing slashes from route patterns under prefix.
      (Brian E. Lozier)
    * Remove deprecated r() function from list of exports.
      (Stefan Hornburg)
    * GH #402: make session_expires honor +2h style formatting.
      (Michael G. Schwern)
    * GH #433: encoding issues with forward().
      (Alberto Simões)
    * GH #390: Renaming access_log to startup_info (+doc).
      (Sawyer X)
    * Rewrite scalar usage of qw() that is incompatible with 5.14.
      (Alberto Simões)
    * Don't parse ARGV when under PSGI (closes #473)
      (Franck Cuny)

    [ ENHANCEMENTS ]
    * Forward can change method GH#493
      (Alberto Simões)
    * Introducing the "megasplat"!
      (Yanick Champoux)
    * More tests for versions, setings and variables.
      (Alberto Simões)
    * Improve Dancer::Test so failures report the correct line numbers.
      (Michael G. Schwern)
    * GH #466: Can now set cookies with http_only => 0 for JS integration.
      (Alberto Simões)
    * Session engine can be told to set cookies without HttpOnly attribute using
      new session_is_http_only setting.
      (Alberto Simões, requested by JT Smith)
    * GH #296: Show versions of loaded modules in startup info.
      (Sawyer X)
    * Able to set more than one value at once using set().
      (Alberto Simões)
    * GH #253: Use Clone::clone() if available to clone data before censoring.
      (Sawyer X)
    * GH #246: Dancer::Test can now test for file uploads as well.
      (Franck Cuny)
    * Allow parameters in forward().
      (Alberto Simões)

    [ DOCUMENTATION ]
    * Major rewrite/reorganization on Dancer::Config documentation.
      (David Precious, pushed by Alberto Simões PR)
    * GH #284: Document hosting multiples Dancer apps in a single PSGI file.
      (Franck Cuny)
    * Dancer::Session POD typos and spurious characters.
      (Stefan Hornburg)

1.3030      13.04.2011
    ** Codename: Silence of the ambs // Alberto Simões **

    [ ENHANCEMENTS ]
    * Change the flag for sending system-wide path with send_file to
      'system_path' (was 'absolute').
      (Alberto Simões)

1.3029_03   10.04.2011

    [ BUG FIXES ]
    * Dancer::Session::Cookie 0.14 is required for dependency test.
    * Only test for undef serializer if we have the default (JSON) available.
      (Sawyer X)

    [ ENHANCEMENTS ]
    * Test before_template & auto_page.

1.3029_02   08.04.2011

    [ BUG FIXES ]
    * Better way to initialize the logdir in Dancer::Logger::File.
      Works now cleanly if the appdir is not writable but the logdir exist and
      is writable.
      (Alberto Simões)
    * fix warnings in t/03_route_handler/28_plack_mount.t.
      (Franck Cuny)

    [ ENHANCEMENTS ]
    * Support for error templates.
      If the setting "error_template" is set, it is used when building an error
      page instead of using the default template.
      Added the appropirate documentation as well.
      (Alberto Simões)
    * Dancer::Test::dancer_response() returns a 404 response when no route
      handler is found. This is consistent with what Dancer does internally.
      (Alberto Simões)
    * Dancer::Test provides a new helper for inspecting subsets of headers:
      "response_headers_include".
      (Alberto Simões, Alexis Sukrieh)
    * dancer_response now handles the rendering of static pages as well.
      (Alberto Simões)
    * Cleanup some tests.
      (Alberto Simões)

    [ DOCUMENTATION ]
    * POD fix.
      (Stefan Hornburg - Racke)

1.3029_01   01.04.2011

    [ BUG FIXES ]
    * Fix t/14_serializer/02_json.t to work with older JSON (relates to GH#416)
      (Damien Krotkine)
    * the Changelog test now supports Codenames. It suggests to add codenames
      for table releaes as well
      (Damien Krotkine)
    * GH #420: Extra content generated
      (Alberto Simões, Damien Krotkine)
    * GH #409: If pass has no more matching routes, return 404.
      (Alberto Simões)

    [ ENHANCEMENTS ]
    * GH #396: Test that Dancer::Session::Cookie isn't broken
      (Michael G. Schwern)
    * GH #399: Make sure session can have their name changed.
      (Michael G. Schwern)
    * Dancer::Test tests assumes 'GET' if their first argument is scalar.
      (Yanick Champoux)
    * send_file accepts optional content-type declaration, to override guessed
      MIME type, e.g. send_file $filename, content_type => 'image/png'
      (Alberto Simões, requested by Michael G Schwern)
    * send_file accepts optional absolute option, to send an absolute path
      (Alberto Simões)
    * Have `dancer` cmd tool create MANIFEST and MANIFEST.SKIP.
      (Alberto Simões)
    * mime_type is deprecated; new keyword 'mime'; new config key
      'default_mime_type';
      (Alberto Simões and Michael G. Schwern)
    * Recognize absolute redirects 
      (Yanick Champoux)

    [ DOCUMENTATION ]
    * Add documentation to send_file optional argument
      (Alberto Simões)
    * Fix plack_middlewares example in the cookbook
      (Michael G. Schwern)
    * Extend the POD on plugin_setting to prevent a pitfall with plugin
      modules more than 3 levels deep.
      (Stefan Hornburg)
    * GH #400: Documenting the plack_middlewares_map.
      (Michael G. Schwern, Sawyer X)
    * GH #422: Documenting no need for caret when you have a prefix.
      (Sawyer X)

1.3020      21.03.2011
    ** Codename: The Schwern Cometh // Michael G. Schwern **

    [ ENHANCEMENTS ]
    * No functional changes, just releasing as stable.

1.3019_02   14.03.2011

    [ BUG FIXES ]
    * GH #354: Tokens are not passed to layout if no params are passed to
      template.
      (Damien Krotkine)

1.3019_01   13.03.2011

    [ BUG FIXES ]
    * GH #393: Reset vars for each new request.
      (Franck Cuny)

    [ ENHANCEMENTS ]
    * GH #391: Dancer::Logger::Note now exists. :)
      (Sawyer X)
    * Porting documentation on WRAPPER to Dancer::Template::TemplateToolkit.
      (Sawyer X)
    * GH #387: Document views and appdir in Dancer::Config.
      (Michael G. Schwern)
    * Add a new symbol to exporter ':script'.
      (Franck Cuny)
    * GH #397: Support cookie expire times like "+2h".
      (Michael G. Schwern)

1.3014_01   10.03.2011

    [ BUG FIXES ]
    * GH #373: Display valid path to the main app file in the welcome screen.
      (Franck Cuny)
    * GH #152, GH #170, GH #362: Log dir is not created when logger is not set
      to 'file', and setting log_path works as expected.
      (Franck Cuny)
    * GH #308: Use request's uri_base.
      (Sawyer X)
    * GH #378: Some routes with prefix where wrongly matched.
      (Franck Cuny)

    [ ENHANCEMENTS ]
    * GH #351: Explicitly exclude some keywords when important Dancer's syntax,
      add modes that also excludes some keywords (:moose, :tests).
      (Sawyer X, Naveed Massjouni, Michael G. Schwern, Franck Cuny)
    * All logging options accept any number of variables.
      (Sawyer X)
    * GH #297: All logging options can automatically serialize references.
      (Sawyer X)
    * Add Dancer::Logger::Capture to capture and read log messages during
      testing.
      (Michael G. Schwern)
    * Dancer::Cookie make secure (https only) cookies. It also adds the
      "session_secure" setting instructing sessions to use secure cookies.
      (Michael G. Schwern)
    * Adding uri_base to Request.pm.
      (Sawyer X)
    * Make Dancer::Test use the capture logger
      (Michael G. Schwern)

    [ DOCUMENTATION ]
    * Dancing on command line.
      (Maurice Mengel)
    * Improve Dancer::Cookbook.
      (Maurice Mengel)

1.3014    04.03.2011

    [ BUG FIXES ]
    * YAML Session UTF-8 Fix
      (Roman Galeev)
    * Tests and documentations for Dancer::Request::Upload + type method in
      Dancer::Request::Upload
      (Michael G. Schwern)
    * Dancer::Test::dancer_response handles correctly its 'body' parameter
      We can now pass a hash ref as the body of dancer_response, it will
      automatically be serialized as an URL-encoded string with the appropriate
      content_type header.
      (Alexis Sukrieh)

1.3013    01.03.2011

    [ ENHANCEMENTS ]
    * Fix test suite: the changelog test is skipped if not under 
      RELEASE_TESTING environment.

1.3012    01.03.2011

    [ BUG FIXES ]
    * Fix cookies disappearing when more than one is set.
      Complete refactoring of the cookie handling.
      (Chris Andrews, Geistteufel)
    * Properly set the settings in Dancer::Test only after config loading.
      (Sawyer X)
    * Fix possible loss of last directory in path.
      (Sawyer X)
    * No need for default upper directory in Dancer::Test. This fixes an issue
      raised on the list about the default scaffolded test failing.
      (Sawyer X)
    *  Fix anti UNC substitution under Cygwin
      (Rowan Thorpe)
    * GH#299 Return appropriate headers on HEAD request (content-type, ...)
      (franck cuny)
    * Use the dancer_version variable in scaffolded app.
      (Sawyer X, reported by Brian E. Lozier)

    [ ENHANCEMENTS ]
    * Fix manifest
      (Damien Krotkine)
    * Various packaging, changelog and test fixes
      (Damien Krotkine)
    * Add a new accessor to Dancer::Request: ->uri.
      (it's an alias to ->request_uri)
      (Franck Cuny)
    * Removes Dancer::Helpers, refactor Dancer.pm accordingly.
      (Franck Cuny)
    * Introduce changelog test of hell.
      (Damien Krotkine)
    * Add Dancer::Logger::Null.
      (Sawyer X)
    * Add Dancer::Logger::Diag.
      (Sawyer X)
    * Refactor Dancer::Response
      (franck cuny)
    * Allow to use a subclass of Template::Toolkit.
      (Michael G. Schwern)
    * Dancer::Test now uses Dancer::Logger::Null instead of ::File.
      (Sawyer X)
    * Add Dancer::Deprecation. (handle deprecation messages)
      (franck cuny)
    * Introduce new timestamp format in logger (%T)
      (Roman Galeev)
    * Refactoring of the forward method
      (Alex Kalderimis)
    * Refactoring of internal objects in the core, 
      use more of Dancer::Object. Introduce attributes_defaults
      (Damien Krotkine)
    * Add a perl_version variable to all templates, used in scaffolded app.
      (Sawyer X, reported by Brian E. Lozier)
    * Better output when template file is missing.
      (Brian E. Lozier, Sawyer X)

    [ DOCUMENTATION ]
    * Add missing methods (e.g. "referer"), sorting, clean up.
      (Flavio Poletti)
    * Complete working example of deployment under Nginx/Starman in
      Deployment.pod
      (Geistteufel)

1.3010_01    12.02.2011

    [ BUG FIXES ]
    * GH#136: fix again Mime::Type issues in preforking environment
      (Chris Andrews)
    * GH#220: fix for path issues under MacOS X and Windows platforms.
      A new function is provided by Dancer::FileUtils: path_no_verify()
      (Rowan Thorpe)
    * Fix for infinite loops detection in before filters
      (Flavio Poletti)

    [ ENHANCEMENTS ]
    * Better detection of the application layout under non-UNIX platforms.
      (Rowan Thorpe, Alexis Sukrieh)

    [ DOCUMENTATION ]
    * Fix a typo in Dancer::Request::Upload's POD
      (Rowan Thorpe)
    * Better documentation for the before filters, explanations about the
      potential infinite loops that can happen when using before filters (and 
      what Dancer does in that case).
      (Flavio Poletti)

1.3011    14.02.2011

    [ BUG FIXES ]
    * Set binmode in write_data_to_file() to fix image corruption in
      Windows
      (Rowan Thorpe)
    * GH#319, GH#278, GH#276, GH#217: Fix file issues on Cygwin and 
      Win32 platforms
      (Rowan Thorpe)
    * GH#322: Detect errors in scaffolded dispatchers
      (Alberto Simões)
    * Fix tests so that they don't fail if JSON is not installed
      (Damien Krotkine)
    
    [ DOCUMENTATION ]
    * Small spaces fix (Alberto Simões).

1.3010_01	12.02.2011

    [ BUG FIXES ]
    * GH#136: fix again Mime::Type issues in preforking environment
      (Chris Andrews)
	* GH#220: fix for path issues under MacOS X and Windows platforms.
	  A new function is provided by Dancer::FileUtils: path_no_verify()
	  (Rowan Thorpe)
	* Fix for infinite loops detection in before filters
	  (Flavio Poletti)
	
	[ ENHANCEMENTS ]
	* Better detection of the application layout under non-UNIX platforms.
	  (Rowan Thorpe, Alexis Sukrieh)

	[ DOCUMENTATION ]
	* Fix a typo in Dancer::Request::Upload's POD
	  (Rowan Thorpe)
	* Better documentation for the before filters, explanations about the
	  potential infinite loops that can happen when using before filters (and 
	  what Dancer does in that case).
	  (Flavio Poletti)

1.3010  10.02.2011

    [ BUG FIXES ]
    * GH#303: Generated Makefile.PL's clean is done correctly now.
      (Sawyer X)
    * Minimum version of HTTP::Headers to avoid test fails.
      (LoonyPandora)
    * Do not require JSON to get version number (fixes tests).
      (Sawyer X)

    [ ENHANCEMENTS ]
    * Allow read_file DWIMishness using wantarray.
      (LoonyPandora)
    * Tidy up Dancer.pm
      (Damien Krotkine)
    * Document forward should use return.
      (Sawyer X)
    * GH#290: Use return with redirect examples in docs.
      (Damien Krotkine)
    * Document that base() returns a URI object.
      (David Precious)
    * Show version when starting standalone server.
      (David Precious)

1.3003  06.02.2011

    [ API CHANGES ]
    * Remove load_plugin from the core's DSL (was deprecated).

    [ BUG FIXES ]
    * Eliminate test warnings on Windows.
      (Gabor Szabo)
    * GH#271 - use correct VERSION_FROM in scaffolded application.
      (Sawyer X)
    * GH#260 - send_file doesn't clobber existing headers
      (Alexis Sukrieh)
    * logger unicode bugfix in the formated date
      (jahmed)
    * GH#281 - Don't crash if splat is used with no captures
      (David Precious)
    * Possible to given "template" a view name with the extenstion.
      (Alexis Sukrieh)
    
    [ ENHANCEMENTS ]
    * New setting log_path to allow for alternalte logging path in logger
      "file".
      (Natal Ngétal)
    * GH#289: Add more aliases on the ENV, provide more smart accessors to Plack env
      entries
      (Franck Cuny)
    

Dancer 1.3002

	[ API CHANGES ]
	
	* to_json and from_json accept options as hashref instead of hash.
	  Passing arguments as hash is deprecated 
	  (Franck Cuny).

	[ BUGFIXES ]

	* status is kept even when halt is used in a before filter
	  (Alexis Sukrieh)
        * Proper handling of temporary file creation using File::Temp module
          instead of homebrew solution. (jahmed)
        * Logger::Abstract unicode bug fix. (jahmed)
	
	[ ENHANCEMENTS ]

	* In development, pretty-print JSON serializations for easier development 
	  (Ask Bjørn Hansen)

Dancer 1.3001

	[ Flavio Poletti ]
	* Added "git fetch upstream" for remote tracking
	* turned a tab into the right number of spaces
	* Fix weird Plack error "status code needs to be an integer greater than
	  or equal to 100", because of a typo in a call to Dancer::Error
	  (Closes issue GH#264)

	[ Franck Cuny ]
	* uri_(un)escape cookie value; closes GH-248 
	* remove websocket tutorial (it has its own distro now)
	* add a new tests to make sure unknown templates produce a warning 
	* path for send_file must be relative from the public directory 
	* Support for complex values in cookies (scalars, flat arrays and 
	  flat hashes). Fixes issue GH#249

	[ David Precious ]
	* Point people towards D::P::Database in the tutorial.
	* Mention leaving ratings on cpanratings. 
	* Some minor typo fixed in the documentations.
	
	[ mokko ]
	* typos and a little more substatial changes to Development.pod 

	[ Hagen Fuchs ]
	* Request.pm Decode HTTP::Request's uploads

	[ Alberto Simoes ]
	* Support for aliases for content_type and refactoring of 
	  mime-types handling, with a new class Dancer::MIME
	  (closes issue GH #124)
	* Deprecation of Dancer::Config::mime_types (now handled by Dancer::MIME).

	[ jahmed ]
	* Fix a bug in YAML session backend, during the creation of the session
	  file.

Dancer 1.3000_02

	[ Sawyer X ]
	* Added forward() functionality (incl. tests and docs)

	[ Damien Krotkine ]
	* FIX for --no-check switch in script/dancer
	* Refactoring of Dancer::Template::Abstract
	  - add support of apply_layout and apply_renderer
	  - deprecation of render_with_layout (now handled better)
	  - add an accessor "engine" to the DSL to access any engine singleton
	  - better interface for Dancer::Object and Dancer::Object::Singleton
	  - updated tests accordingly

	[ Jonathan Otsuka ]
	* Bring dancer application creation pod up-to-date 1.2003

Dancer 1.3000_01

	[ Damien Krotkine ]
	* Better check of keywords used in plugins.
	* internal refactoring:
	  - Dancer::Object::Singleton added to refactor engines later
	  - Support of inheritance in attributes declared with Dancer::Object

	[ jamhed ]
	* Fix some unicode issues, refactored all file openings in one function in
	  Dancer::FileUtils.

	[ Gabor Szabo ]
	* Adding test for multi-leveled scaffolding.

	[ Maurice Mengel (mokko) ]
	* Skip file upload tests on Cygwin, not just win32.

	[ Alan Haggai ]
	* Fixing up typos in various places.
	* Show the correct filename in usage.

	[ Alexis Sukrieh ]
	* Update documentation for developers. Dancer::Development reflects the new
	  releases startegy since 1.2 is out. Also better explaining about how 
	  to contribute pull-requests to the core team.
	* New documentation for integrators: Dancer::Development::Integration
	  describes precisely how integrators should handle pull-requests.

	[ Naveen ]
	* add a --no-check switch to script/dancer to disable remote check of new
	  Dancer versions.

	[ Philippe Bruhat ]
	* add script/wallflower, helper to turn a Dancer application into a static
	  web site.
	* better behaviour for plugin_setting (better search, more user-friendly)

	[ Franck Cuny ]
	* Support for configurable log format in logger engines
	* Refactoring of Dancer::Route, some optimisations and code cleanup
	* Add several tests to increase the coverage (reached 92.4%, for 1399 tests)

Dancer 1.2003
	* Production release.

Dancer 1.2002_02
	[ Danijel Tasov ]
	* Correct HTTP.pm POD's 503 entry with 403.

	[ Paul Tomlin ]
	* Tests for URI object in uri_for.
	* Update Plack middleware tests compatibility.

Dancer 1.2002_01
	[ Joel Roth ]
	* Code fixes in documentation (Dancer::Session, Dancer::Introduction).

	[ Franck Cuny ]
	* Fix test failures on old machines with Test::More without done_testing.

Dancer 1.2002
	* Productionized! :)

Dancer 1.2001_01
	[ David Precious, Ivan Bessarabov ]
	* Fixing TT example config.

	[ Danijel Tasov ]
	* Default layout now validates.

Dancer 1.2001
	[ Sawyer X ]
	* Fix clash with KiokuDB because of Dancer::Serializer::Dumper.

	[ Franck Cuny ]
	* Refactoring engine triggers. This resolves an issue of engine inits being
	  run before all configuration is read. That also crashes D::S::Cookie.
	  As a side effect we now have a refactored _set_setting() which does not
	  trigger any engine hooks (unlike setting()).
	* Fix failing test t/07_apphandlers/06_debug.t

	[ David Precious ]
	* Doc fixes. Clarifications to Cookbook's REST section.
	* Don't crash if application name is invalid and provide better information.

Dancer 1.2000
	** 1.2 is a stable release of Dancer **
	** We assure consistency and stability for this release and the following **
	** 1.2xxx releases; you should not have issues updating to any 1.2xxx     **
	** version because of it.                                                 **

	++ A very special thanks goes to the Dancer community who improved and    ++
	++ perfected this release and worked hard on reporting bugs, fixing them, ++
	++ improving the stability, providing important features and everything   ++
	++ else which makes Dancer so attractive - and above all: its community   ++
	++ so thank you!                                                          ++

	[ Sawyer X ]
	* Fixing some more XML tests with missing preqreqs.

Dancer 1.1999_04 (RC4)
	[ Sawyer X ]
	* Load Plack::Loader dynamically in test.

	[ Yanick Champoux ]
	* Doc fix.

Dancer 1.1999_03 (RC3)
	[ Alexis Sukrieh ]
	* Transparent unicode support
	  Dancer now takes care transparently of decoding unicode strings
	  used within route handlers and encoding them back before sending
	  a response content. Once the 'charset' setting is set, the user
	  has nothing more to do to have a working unicode-aware application.
	* FIX for issue #172
	  More documentation added to Dancer::Request, all public method
	  are documented. A pod coverage test has been added for this
	  module.
	* Documentation update The deployment documentation is more precise about
	  cgi/fast-cgi deployment under Apache.
	* FIX for issue GH#171
	  Scaffolded configuration files are fully commented in order to quickly
	  guide the user in her first steps.

	[ Damien Krotkine ]
	* Fix Dancer::Plugin OO issue

	[ Danijel Tasov ]
	* Fixed expires in cookies + tests

	[ Philippe Bruhat ]
	* Dancer::Logger::Abstract: turn _should() into a closure, and avoid
	  setting up the hash again and agai

	[ Franck Cuny ]
	* Closes issue 181 (unknown log level)
	* Plack middlewares must be listed in an arrayref (listing them in a
	  hashref is now deprecated)

	[ Al Newkirk ]
	* fixed redirect to redirect immediately (+ refactoring by franck)

	[ Dave Doyle ]
	* clarify Pod as to how before_template works

	[ Sawyer X ]
	* Overhaul tests to use lib t/lib instead of t::lib::.
	  (fixes Windows test fails)
	* PSGI envs on Windows is in capital letters.
	  (fixes Windows test fails)
	* Add tests on every required directory to create a fake environment.
	  (realpath() on Windows fails when path doesn't exist)

Dancer 1.1999_02 (RC2)

	[ Mark Allen ]
	* Add a tutorial (Dancer::Tutorial)
	* example application 'Dancr', provided in example/

	[ Franck Cuny ]
	* Dancer::Test load D::Session::Simple
	* rewrite how Dancer handle HTTP headers
	  - no more Dancer::Headers
	  - all headers are HTTP::Headers object

	[ Philippe Bruhat ]
	* use Pod::Usage

	[ Damien Krotkine ]
	* replace all die and warn with croak and carp

	[ Alexis Sukrieh ]
	* FIX for issue GH #151
	  utf8 pragma is imported automatically when Dancer is loaded
	  to allow the usage of UTF-8 strings in the application code.
	  (Thanks to kocoureasy for the report).
	* FIX for "UTF-8" issues (GH#153):
	  - response content is encoded only if content_type is text
	  - charset setting is normalized to UTF-8 when appropriate
	  - automatically decode UTF-8 strings in params
	* FIX scaffolded dispatchers (script/dancer)
	  The PLACK_ENV variable is not propagated by Apoache to the dispatchers (at
	  least with our Deployment examples) so the dispatchers aren't aware of the
	  PSGI context if we don't tell them explicitly.
	  This patch forces the dispatchers in PSGI mode.
	* FIX (unknown bug)
	  When a serializer is set and show_errors is true, don't expose internal
	  errors caught.

	[ Naveen ]
	* add --version to the dancer CLI
	* changed the URI fetched by the dancer script to check Dancer's version

Dancer 1.1999_01 (RC1)

	[ Alexis Sukrieh ]
	* FIX for utf8 content in views
	  Dancer now handles correctly templates with non-ASCII characters in views.
	  All you have to do is to set the "charset" setting in your config. Your
	  content response will then be encoded appropriately on-the-fly by Dancer.
	* Scaffolded app sets the charset to "utf8" by default.
	* Better design for the scaffolded app (logo, favicon and background image
	  added)
	* Environment info available on scaffolded app
	* LWP is used by the dancer helper to download files
	* jQuery 1.4.2 (minified) is included in the scaffolded app
	* default layout uses <% request.base %> in order to support mounted apps
	  (Thanks to Naveed Massjouni and Franck Cuny for the concept/idea).
	* The main.tt layout sources jQuery first from Google CDN and falls back to
	  the local minified version if on offline mode.
	* New default token provided to the "template" helper: dancer_version

	[ Sebastian de Castelberg ]
	* The dancer helper is able to download files via a transparent proxy
	  (thanks to LWP).

	[ Adam J. Foxson ]
	* FIX for issue GH#136:
	  "readline() on closed filehandle DATA" error that appears when running
	  the app with Starman

	[ Naveed Massjouni ]
	* Dancer::Test function get_response is renamed to dancer_response
	  get_response still works but is deprecated
	* dispatch.f?cgi scripts use FindBin to resolve their location.
	  FIX a bug when using symlinks.

	[ Franck Cuny ]
	* FIX for issue GH#129
	  don't add multiple content-type to headers
	* fix broken tests (they were testing incorrect content type)

	[ Damien Krotkine ]
	* FIX for issue GH#115
	  documentation about compression in Dancer::Deployment

	[ David Precious ]
	* Make the 'layout' param to the template keyword work as you'd expect and
	  allow you to set a custom layout to use, e.g.:
	  template 'templatename', {}, { layout => 'layoutname' };

	[ Philippe Bruhat ]
	* Make sure a plugin refuse to register a keyword twice

	[ Sawyer X ]
	* Lots of documentation updates
	* Dancer now logs caught crashes in rendering
	  (easier to debug Ajax routes)

Dancer 1.1904
	[ Sawyer X, Franck Cuny ]
	* SAX, not Sax.
	* Check for XML::Parser or XML::SAX in test as well.

Dancer 1.1903
	[ Sawyer X, Franck Cuny ]
	* XML::Simple needs either XML::SAX or XML::Parser.
	  (fixed test fails from Dancer::Serializer::XML)

Dancer 1.1902

	[ Adam J. Foxson ]
	* Addresses issue #136: "readline() on closed filehandle DATA"

Dancer 1.1901 (1.2RC0)

	[ Franck Cuny ]
	* implemented GH#120:
	  - methods {to,from}_{xml,json,yaml} accept more than one arguments. The
	    first argument is the data to transform. All the remainings arguments
	    are parameters to alter the behavior of the serializers. Refer to the
	    documentation for more informations.
	* more tests added

	[ Alexis Sukrieh ]
	* load_plugin is DEPRECATED; 'use' should be used instead to load a plugin.
	  This is fixes the major issue with plugins about symbol exports that
	  didn't work well (issue #101).
	* All paths built in a scaffolded application are dynamic, it's now
	  possible to move a scaffolded application after it's been generated.
	  (fixes issues #88,
	* The auto_reload feature is now disabled by default due to too many
	  unsolved issues (it works most of the time, but some race conditions are
	  still present) This feature is still being working on, but it's now
	  flagged "experimental").
	* Default log level in development environment is now 'core' in order to
	  provide more information.
	* New scaffolded application design. More neutral and with lots of
	  information for a beginner, and links to useful material.
	  Based on the Ruby on Rails start page (kudos to the Rails team,
	  http://www.rubyonrails.org).

	[ Boris Shomodjvarac ]
	* Support for a clean way for Template engines to define their template
	  file extensions (issue #126).

Dancer 1.1812

	[ Franck Cuny ]
	* Skip bogus uploads test on Win32 (thanks to Alias for reporting)

	[ Alexis Sukrieh ]
	* Fix for scaffolded apps
	* Dancer::Deployment cleanup (CGI section)
	* Declare LWP explicitly (already implied by HTTP::Body and HTTP::Headers)

	[ Sawyer X ]
	* Nitpicking at tabs and spaces at end of lines

Dancer 1.1811

	[ Franck Cuny ]
	* FIX for issue #113 and #112

	[ Naveed Massjouni ]
	* FIX for issues #111 and #108

Dancer 1.1810

	[ Naveed Massjouni ]
	* FIX for issue #108
	  replaced Clone::clone() with Storable::dclone().
	* Fixed the plan of one of the test files.

	[ Alexis Sukrieh ]
	* Fix a test that depends on YAML (pass if not present)
	  (Smoker failure '2010-08-30T11:07:59Z').

Dancer 1.1809

	[ Franck Cuny ]
	* update Deployement.pod and Cookbook.pod
	* fix bug in route building with prefix
	* don't use app.psgi anymore in generated scripts
	* fix GH#106: serializer
	* fix bug in PSGI handler using HTTP::Headers when using some header
	* fix bug in ajax query
	* more tests

	[ Alexis Sukrieh ]
	* fix plan for t/03_route_handler/24_named_captures.t

Dancer 1.1808

	[ Alexis Sukrieh ]
	* FIX test failures
	  - t/08_session/07_session_expires.t
	  - t/08_session/07_session_expires.t

Dancer 1.1807

	[ Sawyer X ]
	* Fix for RT #60403: removing Test::Exception requirement

	[ Alexis Sukrieh ]
	* Global rewrite of Dancer's core to allow support for
	  sub-application, better route resolution and a better design.
	* Support for mountable applications via "load_app".
	  Mounted applications can have their own settings registry and
	  can be mounted under a given prefix.

	[ Franck Cuny ]
	* Support for new hooks:
	  - after: to allow response post-processing
	  - before_template: to allow defaut tokens to be given at anytime
	    to the template function.
	* Fix and test for bug  RT#57829
	  (Custom response headers lost when using JSON serializer)
	* FIX PSGI compatibility layer (request->path_info is used when appropriate
	  instead of request->path)
	* FIX for GH#100
	  When loading a module, it's possible to require a minimal
	  version.
	* New option "ajax" for route handlers.
	* Fix a bug in ajax route when processing the route resolution
	  (when a route is defined with options, it's pushed in the
	  beggining of the route handler tree).

	[ jamhed ]
	* Support for new setting "session_expire" in order to allow
	  session cookies to expire before the browser is closed.

	[ Naveed Massjouni ]
	* Dancer::Test can now test requests with a body

Dancer 1.1806_02

	[James Aitken]
	* fix issues GH #84 #86 and #87 (failing tests on < 5.10 due to regex with named captures)

	[franck cuny]
	* update cookbook

	[François Charlier]
	* fix for GH#76 and GH#88

	[David Precious]
	* Add Dancer::Plugins POD, describing useful plugins
	* Extend sessions & logging in entry in cookbook

Dancer 1.1806_01

	[ sebastian de castelberg ]
	* Support for path_info() in Dancer::Request so it's possible to
	  mount an application under a directory.

	[ Alexis Sukrieh ]
	* Fix for RT#56239
	  logger calls are better traced
	* Fix for GH#72
	  New keyword 'load_plugin' for loading a plugin in the current namespace.
	  Plugins can be used anywhere thanks to that method.
	* Fix for issue #77
	  Passing and caching works well together again.
	* Applied miyagawa's patch for droping the app.psgi file. Refactoring of
	  Dancer::Handler::PSGI and friends.
	* Applied LoonyPandora's patch for checking Dancer's VERSION when running
	  script/dancer. Changed it a bit so it can check against CPAN rather than
	  GitHub.
	* Documentation update: r('') is now DEPRECATED, the method triggers a warning
	  when called and will be removed in the next stable release (1.2).
	* Transparent wrapping of Plack middlewares in Dancer's configuration.
	  It's possible to enable/disable middlewares right from Dancer's config files.
	  Thanks to Tatsuiko Miyagawa and Franck Cuny for their help.

	[jbarratt]
	* Dancer::Serializer::JSON supports 'allow_blessed' and 'convert_blessed'
	  options.

	[ Marc Chantreux ]
	* Support for regexp objects in route definition
	* Support for named captures (keyword 'captures' added to Dancer's syntax).


Dancer 1.1805
	[ Alexis Sukrieh ]
	* Fix for RT#56239
	  logger calls are better traced
	* Fix for GH#72
	  New keyword 'load_plugin' for loading a plugin in the current namespace.
	  Plugins can be used anywhere thanks to that method.

	[ Minty ]
	* Update Introduction pod with (required) -a dancer opt (Murray, 5 hours ago)
	* Bump HTTP::Body dependency to 1.07 (Murray, 6 hours ago)

Dancer 1.804
	[ sebastian de castelberg ]
	* Fix priority in D::S::Mutable.

	[ David Precious ]
	* Fix test failures with old Plack versions (Issue 73).
	* Don't surround content with <p> tags in layout.
	* Add $ENV{REMOTE_ADDR} in core log messages

	[ SawyerX ]
	* Fix issue #75, reported by nanis.
	  perl -MDancer -e "print $Dancer::VERSION" now works as expected

	[ Daniel Pittman ]
	* FIX for issue #80
	  Make sure the tempfiles created during uploads are removed when the
	  request object dies.

	[ Alexis Sukrieh ]
	* FIX for bug RT#58355
	  Rewrite of Dancer::Template::Simple's parser, now more robust,
	  based on Perl's regexp engine.
	* FIX a warning when remote_address is undefined

Dancer 1.1803
	[ Alexis Sukrieh ]
	* Fix for issue #69
	  The issue was resolved in 1.1801, this time, the fix is working as
	  expected.

	[ Sawyer X ]
	* Fix for RT #57715, require Test::More 0.88 and up.

Dancer 1.1802
	[ Sawyer X ]
	* Fix RT #57158 (route_cache does not work with multiple parameters)
	  Cache revealed a small design overlook of not cloning a route before
	  returning it to the user, making multiple parameters disabled.
	  (Thanks to Stéphane Alnet for reporting and adding a test for it!)

Dancer 1.1801
	[ Alexis Sukrieh ]
	* FIX issue #69
	  Error are trapped even if occuring from Dancer's source code.
	  auto_reload is set to false in scaffolded applications to
	  prevent errors if Module::Refresh is not installed.

Dancer 1.1800
	[ Alexis Sukrieh ]
	* merge of the devel branch into master, first stable release of
	  1.178_01 and 1.178_02

Dancer 1.178_02
	[ Alexis Sukrieh ]
	* Errors are caught in before filters
	* halt can be given a Dancer::Response object rahter than plain text content

Dancer 1.178_01

	[ Alexis Sukrieh ]
	* New logger for sending log message to STDERR: Dancer::Logger::Console
	  Thanks to Gabor Szabo for the idea.
	* Logger engines don't have anymore to implement _format(), they can use
	  $self->format_message instead.
	* New log level: "core" for letting Dancer's core express itself on crucial
	  events.
	  That way, when the app config sets log to "core", any core messages is
	  sent to the logger, and the end-user can see which route is chosen for
	  each request received.
	  Thanks to Gabor Szabo for the idea.
	* New class Dancer::Timer added so any logger engine can now show a timer
	  string.
	* Scaffolded applications are now built like a CPAN distribution, with a
	  Makefile.PL
	  and test scripts (thanks to Gabor Szabo for the idea).
	* Added Dancer::Test to provide helpers for writing test script for Dancer
	  applications
	* FIX bug when returning a void context after redirecting a route.
	  Thanks to Juan J. Martínez  for the report.
	* Add support for request headers in Dancer::Request
	* Add support for halt() in Dancer's syntax.

	[ Alex Kapranof ]
	* Support for on-the-fly charset encoding when the setting is set and a
	  content is sent by Dancer and needs to be encoded.
	  The response Content-Type is updated accordingly as well.

	[ Sawyer X ]
	* Adding "import_warnings" settings. On by default, but allows to disable
	  auto-import of "warnings" pragma. Reported by Adam Kennedy.

Dnacer 1.176
	* Bringing 1.175_01 into production.

Dancer 1.175_01 (Developer release)
	[ Sawyer X ]
	* Documentation for Dancer::FileUtils.
	* Documentation for Dancer::Cookie.
	* Fixing PNG bug on IE (reported by Adam Kennedy - thank you).

Dancer 1.175
	[ Sawyer X ]
	* RT #56395 reported by Jonathan Yu on behalf of Debian Perl team.
	* Documentation for Dancer::Error.

	[ Alexis Sukrieh ]
	* fixed t/15_plugins/02_config.t when YAML is not installed

Dancer 1.174
	[ Gabor Szabo ]
	* Docs fixes, typo in warning.
	* TestUtils.pm is now in "t/lib".

	[ David Precious ]
	* Support semi-colons as name=value pair separators when parsing
	  querystring.  Satisfies feature request/issue 59.
	  Thanks to deepakg for requesting this feature.

	[ Sawyer X ]
	* RT #56381 reported by Jonathan Yu on behalf of Debian Perl team.
	  (Adding LICENSE file)

Dancer 1.173_01 (Developer release)
	[ Franck Cuny ]
	* Doc fixes.
	  (Thanks to poisonbit)
	* Plugins configuration
	* Cleaning up tests

	[ Alexis Sukrieh ]
	* New serializer: Dumper for easily output dumped variable
	  in text/plain.
	* Before filters can now access route params
	* Support for '.' as a token separator in params parsing
	* The standalone server respect the 'access_log' setting,
	  the starting banner is printed on STDERR only if the
	  setting is set to true.

	[ Sawyer X ]
	* Fixed Windows PSGI.URL_SCHEME bug, causing tests to fail
	  (Thanks to ADAMK for reporting)

Dancer 1.173
	[ Alexis Sukrieh ]
	* Documenting set_cookie in Dancer.pm.

	[ Franck Cuny ]
	* Cleaning up serializer test.

	[ François Charlier ]
	* Documenting layout disabling.

	[ Sawyer X ]
	* Fix a few failing tests because of compilation errors.
	* Add init{} subs for all serializers.
	* Dancer::Engine documentation

	[ David Precious ]
	* Fix issue 52 - creating invalid cookie expiration dates.
	  Thanks to Juanjo (reidrac) for reporting!

Dancer 1.172
	[ Alexis Sukrieh ]
	* Plugin support.

	[ Franck Cuny ]
	* Prevent usage of reserved Dancer keywords in plugins.
	* Tests cleanups.

	[ Robert Olson ]
	* Fixing docs to clarify layouts can use variables too.

Dancer 1.171
	[ Alexis Sukrieh ]
	* Removed bogus TestApp/ directory

Dancer 1.170
	[ David Precious ]
	* Fixed bug with status keyword not converting aliases (e.g. 'not_found') to
	  real usable status lines with valid HTTP codes.
	  Thanks to P Kishor for reporting this on the dancer-users mailing list!
	* Accept end_tag as a synonym for stop_tag when configuring TemplateToolkit.
	  Thanks to James Ronan for bringing this up.

	[ Sawyer X]
	* Route::Cache store_route = store_path, beefed up docs
	* Changed names of limits in settings
	* Added documentation for it in Dancer.pm
	* More documentation about Module::Refresh dependency
	  (closes bug #48)
	* uri_for now accepts a boolean for not escaping URIs,
	  and redirect calls uri_for with that boolean.
	  (closes: bug #47)

	[ Alexis Sukrieh ]
	* Query string params are not dropped anymore when their value is 0. thanks
	  to "Squeeks" for the report.
	  (closes: bug #49)
	* Support for file uploads
	  The Dancer::Request class provides a common interface to access file
	  uploads. Syntactic sugar has been added to Dancer's as well
	  (keyword 'upload').
	  (closes whish #36)

	[ Franck Cuny ]
	* Support for automatic serialization/deserialization
	  Dancer is now able to serialize route handler's response in various
	  format (JSON, YAML, XML); and can also deserialize request body when
	  appropriate.
	  (closes: wish #29)


Dancer 1.160

	[ David Precious ]
	* Added session backend Dancer::Session::Simple
	* Dump session contents on development error page, if session is in use
	* Censor sensitive-looking information on development error page settings /
	  session dumps, to help avoid passwords / card details etc being leaked.
	* Add deployment guide

	[ Alexis Sukrieh ]
	* Dancer helper propagates its perl executable into the generated
	  $appname.pl script (FIX for RT #54759).
	* FIX for issue #34
	  No more warnings undeer Win32 for tests script that needs a tempdir
	* FIX (unknown bug)
	  The standalone server now parses commandline options (was broken
	  since 1.140).
	* FIX for issue #37
	  A new setting "confdir" is provided for making Dancer
	  read the application configuration files from an
	  alternate location.
	* Core settings can be initialized via environment
	  variables, prefixed with "DANCER_" (e.g.  "DANCER_DAEMON"
	  for the setting "daemon").
	* Config and command-line arguments are parsed and loaded at import time,
	  rather than when the handler is initialized.
	* Routes are compiled at startup instead of being compiled whenever a
	  request is handled.  This can increase performances up to 50%.
	* FIX Params are not polluted anymore by the 'splat' keyword when no capture
	  is needed by the pattern.
	* New feature 'auto_page' (closes: #41)
	  Lets the user have automatic route resolution for
	  requests that match an existing template in the views dir. Thanks to
	  David Precious for the idea and his help.

	[ Daniel Tasov ]
	* Plack environment is propagated to Dancer if none specified.

	[ Sawyer X ]
	* Route Caching with size and path number limits: Dancer::Route::Cache.
	* FIX for issue #39.
	* Dancer::ModuleLoader documentation
	* Cleaned Dancer::Template::Abstract docs
	* Cleaner die in Dancer::Engine if can't find engine
	* Added default route example in Dancer::Cookbook


Dancer 1.150

	[ Alexis Sukrieh ]
	* Refactored all core engines with Dancer::Engine
	* Support for engine configuration via config files
	* Each core template engine now uses start_tag/stop_tag from the
	  configuration instead of harcoding '<%' and '%>'.
	* FIX for issue #34
	  Cookies can now be used when the application is ran under a Plack
	  server.

	[ David Precious ]
	* Lots of documentation cleaning and fixes.
	* Make the session available to the views, if possible.
	* Added Dancer::Cookbook to provide lots of concrete examples for
	  newcomers.
	* Helper script `dancer' now provides a default favicon.ico in the
	  application public directory.
	* FIX for issue #30
	  Added 'config' method to provide easy access to app config

	[ Anirvan Chatterjee ]
	* Various documentation typo fixes

	[ Danijel Tasov ]
	* FIX for issue #24
	  Dancer now depends on MIME::Types rather than using
	  File::MimeInfo::Simple which uses a fork().

	[ Paul Driver ]
	* Support for virtual location.
	  It's now possible to mount a Dancer app under a user-defined prefix.

	[ Franck Cuny ]
	* Test scripts cleanup:
	  + Cleanup is performed in test scripts when necessary
	    (all temp files are removed at the end of the script).
	  + FIX for issue #23
	    Test scripts that try to write logfiles set the appdir.

Dancer 1.140

	* Dancer now depends on HTTP::Server::Simple::PSGI in
	  order to rely on a PSGI environement even when running
	  the app with the standalone server
	  (Thanks to Tatsuiko Miyagawa).
	* Dancer::Request object enhancements:
	    + Dancer::Request now provide an accesor to the raw body
	      of the request.
	    + FIX for issue #13
	      The params helper now provides accessors to route
	      params, query string params and body params so the
	      user can chose from which source they want to access
	      params instead of dealing with a mixed structure.
	    + Added accessors to referer and remote_address
	* The Standalone server now uses the setting 'server' to
	  bind itself to the IP address given by the setting.
	  Default value is 0.0.0.0

Dancer 1.130
	* Fix a memory leak that could occur between two
	  requests under mod_perl (Thanks to Nicolas Rennert for
	  the report and diagnosis).
	* remove all optional modules from the core, they are now
	  shipped as separate CPAN distributions:
	  - Dancer::Template::MicroTemplate
	  - Dancer::Session::Cookie
	  - Dancer::Session::Memcached
	  - Dancer::Logger::LogHandler
	  - Dancer::Logger::Syslog
	* support for the `header' keyword in Dancer's syntax.
	  The user is now able to alter response-headers in route
	  handlers.
	* support for `prefix' keyword in Dancer's syntax.
	  A prefix can be set by the user before defining routes handlers.
	  All route defined then will be automatically prefixed accordingly.

Dancer 1.122

	* Fix the test suite under Perl 5.8.x
	* Security Fix: protection from CRLF injection in
	  response headers (thanks to Mark Stosberg for the report).
	* Support for multi-valued params in GET/POST data (thanks to
	  Mark Stosberg for the report).
	* Backward compatibility with old app.psgi files, don't die
	  when a request is initialized with a CGI::PSGI object.

Dancer 1.121

	* Fix for POST data parsing (was broken in 1.120)
	  now Dancer depends on HTTP::Body for that.

Dancer 1.120

	* ROADMAP updated
	* Dancer is now compliant with Plack::Server::Apache2
	* Remove the CGI.pm dependency, huge refactoring
	* POD typo fixes (Naveed)
	* Support for syntax-only importation (Sawyer X)
	* Remove the example/ directory, useless and deprecated
	* New logger engine: Log::Handler (franck cuny)
	* New template engine Text::Microtemplate (franck cuny)
	* Remove compilation-time warnings catching (issue #14)

Dancer 1.110

	* Fix test script `t/11_logger/04_syslog.t'
	* Fix test script `t/10_template/05_template_toolkit.t'

Dancer 1.100

	* Support for multiple method routes at once with 'any'
	* Templates engines
	    + Bug fixes in Dancer::Template::Simple (Jury Gorky)
	    + Refactoring of the factory
	    + option for disabling the layout in the template helper.
	* New session engine based on encrypted cookies (Alex Kapranof)
	* More HTTP codes supported for a better REST compat (Nate Jones)
	* Documentation updates
	* script/dancer now requires an appname
	* New Makefile.PL with better metadata (CPAN Service)

Dancer 1.000

	* Support for Syslog logger (Dancer::Logger::Syslog)
	* Basic template engine so Template is no more a hard deps.
	* Memcache Session support (Dancer::Session::Memcache)
	* YAML file-based session support (Dancer::Session::YAML)
	* Lots of tests (more than 80% of the code is covered)

Dancer 0.9906

	* move from File::MimeInfo to File::MimeInfo::Simple for
	  smooth run on Mac OSX and Win32 systems.

Dancer 0.9005

	* Source code extract on error catching
	* Support for configurable error handling
	* New design for the starting app built with script/dancer

Dancer 0.9004

	* Support for PSGI/Plack environment
	* script/dancer helper script for bootstraping a new app

Dancer 0.9003

	* Detect differently compilation-time warnings and runtime warnings
	  closes bug #48440 (Thanks to Enric Joffrion for the report, and to
	  Vincent Pit for the diagnosis)
<|MERGE_RESOLUTION|>--- conflicted
+++ resolved
@@ -5,15 +5,12 @@
     * GH #919: 'dancer' script exits with code 255 if application 
         name is invalid. (ppisar)
     * GH #871: now recognize HTTP_X_FORWARDED_PROTO. (mlbarrow)
-<<<<<<< HEAD
     * GH #926: make messages from fatal warnings show up in the logs. 
         (Max Maischein)
     * GH #930: speed improvement. (ichesnokov)
     * GH #859: strip illegal characters from cookie name. (Colin Keith)
-=======
     * GH #924: non-'/' apps behind proxies now possible using 'request-base'
         header. (Mikolaj Kucharski)
->>>>>>> 4bcf7ed6
 
     [ BUG FIXES ]
     * GH #724: app.pl obeys --confdir. (Yanick Champoux)
